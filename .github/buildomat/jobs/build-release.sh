--- conflicted
+++ resolved
@@ -8,11 +8,7 @@
 #:	"/out/*",
 #:	"/work/rbins/*",
 #:	"/work/scripts/*",
-<<<<<<< HEAD
-#:	"/tmp/core*",
-=======
 #:	"/tmp/core.*",
->>>>>>> 9e1ee82b
 #:	"/tmp/*.log",
 #: ]
 #:
