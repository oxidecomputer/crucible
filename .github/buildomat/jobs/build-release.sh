#!/bin/bash
#:
#: name = "rbuild"
#: variety = "basic"
#: target = "helios"
#: rust_toolchain = "nightly-2021-11-24"
#: output_rules = [
#:	"/out/*",
#:	"/work/rbins/*",
#:	"/work/scripts/*",
#: ]
#:
#: [[publish]]
#: series = "nightly-image"
#: name = "crucible-nightly.tar.gz"
#: from_output = "/out/crucible-nightly.tar.gz"
#:
#: [[publish]]
#: series = "nightly-image"
#: name = "crucible-nightly.sha256.txt"
#: from_output = "/out/crucible-nightly.sha256.txt"
#:
#: [[publish]]
#: series = "image"
#: name = "crucible.tar.gz"
#: from_output = "/out/crucible.tar.gz"
#:
#: [[publish]]
#: series = "image"
#: name = "crucible.sha256.txt"
#: from_output = "/out/crucible.sha256.txt"
#:
#: [[publish]]
#: series = "image"
#: name = "crucible-pantry.tar.gz"
#: from_output = "/out/crucible-pantry.tar.gz"
#:
#: [[publish]]
#: series = "image"
#: name = "crucible-pantry.sha256.txt"
#: from_output = "/out/crucible-pantry.sha256.txt"
#:

set -o errexit
set -o pipefail
set -o xtrace

cargo --version
rustc --version

banner rbuild
ptime -m cargo build --verbose --release --all-features

banner rtest
ptime -m cargo test --verbose

banner output
mkdir -p /work/rbins
for t in crucible-downstairs crucible-hammer crutest dsc; do
	gzip < "target/release/$t" > "/work/rbins/$t.gz"
done

mkdir -p /work/scripts
for s in tools/test_perf.sh; do
	cp "$s" /work/scripts/
done

# Make the top level /out directory
pfexec mkdir -p /out
pfexec chown "$UID" /out

# Make the crucible package image
banner image
ptime -m cargo run --bin crucible-package

banner contents
tar tvfz out/crucible.tar.gz
<<<<<<< HEAD
tar tvfz out/crucible-pantry.tar.gz

banner copy
pfexec mkdir -p /out
pfexec chown "$UID" /out
mv out/crucible.tar.gz out/crucible-pantry.tar.gz /out/

cd /out
digest -a sha256 crucible.tar.gz > crucible.sha256.txt
digest -a sha256 crucible-pantry.tar.gz > crucible-pantry.sha256.txt
=======
mv out/crucible.tar.gz /out/crucible.tar.gz

# Build the nightly archive file which should include all the scripts
# and binaries needed to run the nightly test.
# This needs the ./out directory created above
banner nightly

tar cavf out/crucible-nightly.tar.gz \
    target/release/crutest \
    target/release/crucible-downstairs \
    target/release/crucible-hammer \
    target/release/dsc \
    tools/downstairs_daemon.sh \
    tools/hammer_loop.sh \
    tools/test_reconnect.sh \
    tools/test_repair.sh \
    tools/test_restart_repair.sh \
    tools/test_nightly.sh

banner copy
mv out/crucible-nightly.tar.gz /out/crucible-nightly.tar.gz

banner checksum
cd /out
digest -a sha256 crucible.tar.gz > crucible.sha256.txt
digest -a sha256 crucible-nightly.tar.gz > crucible-nightly.sha256.txt
>>>>>>> d9ef0951
<|MERGE_RESOLUTION|>--- conflicted
+++ resolved
@@ -69,25 +69,14 @@
 pfexec mkdir -p /out
 pfexec chown "$UID" /out
 
-# Make the crucible package image
+# Make the crucible package images
 banner image
 ptime -m cargo run --bin crucible-package
 
 banner contents
 tar tvfz out/crucible.tar.gz
-<<<<<<< HEAD
 tar tvfz out/crucible-pantry.tar.gz
-
-banner copy
-pfexec mkdir -p /out
-pfexec chown "$UID" /out
 mv out/crucible.tar.gz out/crucible-pantry.tar.gz /out/
-
-cd /out
-digest -a sha256 crucible.tar.gz > crucible.sha256.txt
-digest -a sha256 crucible-pantry.tar.gz > crucible-pantry.sha256.txt
-=======
-mv out/crucible.tar.gz /out/crucible.tar.gz
 
 # Build the nightly archive file which should include all the scripts
 # and binaries needed to run the nightly test.
@@ -112,5 +101,5 @@
 banner checksum
 cd /out
 digest -a sha256 crucible.tar.gz > crucible.sha256.txt
-digest -a sha256 crucible-nightly.tar.gz > crucible-nightly.sha256.txt
->>>>>>> d9ef0951
+digest -a sha256 crucible-pantry.tar.gz > crucible-pantry.sha256.txt
+digest -a sha256 crucible-nightly.tar.gz > crucible-nightly.sha256.txt