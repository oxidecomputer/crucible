#!/bin/bash
#:
#: name = "build"
#: variety = "basic"
#: target = "helios"
#: rust_toolchain = "1.66"
#: output_rules = [
#:	"/work/bins/*",
#:	"/work/scripts/*",
<<<<<<< HEAD
#:	"/tmp/core*",
=======
#:	"/tmp/core.*",
>>>>>>> 9e1ee82b
#:	"/tmp/*.log",
#: ]
#:

set -o errexit
set -o pipefail
set -o xtrace

cargo --version
rustc --version

banner cores
pfexec coreadm -i /tmp/core.%f.%p
pfexec coreadm -g /tmp/core.%f.%p
pfexec coreadm -e global
pfexec coreadm -e log
pfexec coreadm -e proc-setid
pfexec coreadm -e global-setid

banner build
ptime -m cargo build --verbose > /tmp/buildout.txt

banner output

mkdir -p /work/bins
for t in crucible-downstairs crucible-hammer crutest dsc; do
	gzip < "target/debug/$t" > "/work/bins/$t.gz"
done

mkdir -p /work/scripts
for s in tools/test_live_repair.sh tools/test_repair.sh tools/test_up.sh tools/test_ds.sh; do
	cp "$s" /work/scripts/
done

echo in_work_scripts
ls -l /work/scripts
echo in_work_bins
ls -l /work/bins

banner test
ptime -m cargo test --verbose > /tmp/fulltest-out.log<|MERGE_RESOLUTION|>--- conflicted
+++ resolved
@@ -7,11 +7,7 @@
 #: output_rules = [
 #:	"/work/bins/*",
 #:	"/work/scripts/*",
-<<<<<<< HEAD
-#:	"/tmp/core*",
-=======
 #:	"/tmp/core.*",
->>>>>>> 9e1ee82b
 #:	"/tmp/*.log",
 #: ]
 #:
