name: Rust

on:
  push:
    branches: [ main ]
  pull_request:
    branches: [ main ]

env:
  CARGO_TERM_COLOR: always

jobs:
  check-style:
    runs-on: ubuntu-latest
    steps:
    - uses: actions/checkout@v3
    - name: Report rustfmt version
      run: cargo fmt -- --version
    - name: Check style
      run: cargo fmt -- --check
  build-docs:
    runs-on: ubuntu-latest
    steps:
    - uses: actions/checkout@v3
    - uses: dtolnay/rust-toolchain@1.66
    - name: Test build documentation
      run: cargo doc
  build-and-test:
    runs-on: ubuntu-latest
    steps:
    - uses: actions/checkout@v3
    - uses: dtolnay/rust-toolchain@1.66
    - name: Build
      run: cargo build --verbose
<<<<<<< HEAD
    - name: Test Libraries
      run: cargo test --lib --verbose
  clippy:
    runs-on: ubuntu-latest
    steps:
    - uses: actions/checkout@v3
    - uses: dtolnay/rust-toolchain@1.66
    - name: Test Libraries
      run: cargo clippy --all-targets
=======
    - name: Install latest nextest release
      uses: taiki-e/install-action@nextest
    - name: Test nextest all
      uses: actions-rs/cargo@v1
      with:
        command: nextest
        args: run --verbose
>>>>>>> d9313a07
<|MERGE_RESOLUTION|>--- conflicted
+++ resolved
@@ -32,17 +32,6 @@
     - uses: dtolnay/rust-toolchain@1.66
     - name: Build
       run: cargo build --verbose
-<<<<<<< HEAD
-    - name: Test Libraries
-      run: cargo test --lib --verbose
-  clippy:
-    runs-on: ubuntu-latest
-    steps:
-    - uses: actions/checkout@v3
-    - uses: dtolnay/rust-toolchain@1.66
-    - name: Test Libraries
-      run: cargo clippy --all-targets
-=======
     - name: Install latest nextest release
       uses: taiki-e/install-action@nextest
     - name: Test nextest all
@@ -50,4 +39,10 @@
       with:
         command: nextest
         args: run --verbose
->>>>>>> d9313a07
+  clippy:
+    runs-on: ubuntu-latest
+    steps:
+    - uses: actions/checkout@v3
+    - uses: dtolnay/rust-toolchain@1.66
+    - name: Test Libraries
+      run: cargo clippy --all-targets