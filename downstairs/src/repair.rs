// Copyright 2022 Oxide Computer Company
use std::path::PathBuf;
use std::sync::Arc;

use dropshot::ApiDescription;
use dropshot::ConfigDropshot;
use dropshot::HttpError;
use dropshot::HttpResponseOk;
use dropshot::HttpServerStarter;
use dropshot::RequestContext;
use dropshot::{endpoint, Path};
use http::{Response, StatusCode};
use hyper::Body;
use schemars::JsonSchema;
use serde::Deserialize;

use super::*;
use crate::region::{extent_dir, extent_file_name, extent_path, ExtentType};

/**
 * Our context is the root of the region we want to serve.
 */
pub struct FileServerContext {
    region_dir: PathBuf,
}

pub fn write_openapi<W: Write>(f: &mut W) -> Result<()> {
    let api = build_api();
    api.openapi("Downstairs Repair", "0.0.0").write(f)?;
    Ok(())
}

fn build_api() -> ApiDescription<FileServerContext> {
    let mut api = ApiDescription::new();
    api.register(get_extent_file).unwrap();
    api.register(get_files_for_extent).unwrap();

    api
}

/// Returns Ok(listen address) if everything launched ok, Err otherwise
pub async fn repair_main(
    ds: &Arc<Mutex<Downstairs>>,
    addr: SocketAddr,
<<<<<<< HEAD
    log: &Logger,
) -> Result<(), String> {
=======
) -> Result<SocketAddr, String> {
>>>>>>> 562054e8
    /*
     * We must specify a configuration with a bind address.
     */
    let config_dropshot = ConfigDropshot {
        bind_address: addr,
        request_body_max_bytes: 1024,
        tls: None,
    };

    /*
     * Build a description of the API
     */
    let api = build_api();

    /*
     * Record the region directory where all the extents and metadata
     * files live.
     */
    let ds = ds.lock().await;
    let region_dir = ds.region.dir.clone();
    drop(ds);

    let context = FileServerContext { region_dir };

    info!(log, "Repair listens on {}", addr);
    /*
     * Set up the server.
     */
    let server = HttpServerStarter::new(&config_dropshot, api, context, log)
        .map_err(|error| format!("failed to create server: {}", error))?
        .start();
    let local_addr = server.local_addr();

    tokio::spawn(async move {
        /*
         * Wait for the server to stop.  Note that there's not any code to
         * shut down this server, so we should never get past this
         * point.
         */
        server.await
    });

    Ok(local_addr)
}

#[derive(Deserialize, JsonSchema)]
#[serde(rename_all = "camelCase")]
pub struct Eid {
    eid: u32,
}

#[derive(Deserialize, JsonSchema)]
#[serde(rename_all = "camelCase")]
pub enum FileType {
    #[serde(rename = "data")]
    Data,
    #[serde(rename = "db")]
    Database,
    #[serde(rename = "db_shm")]
    DatabaseSharedMemory,
    #[serde(rename = "db_wal")]
    DatabaseLog,
}

#[derive(Deserialize, JsonSchema)]
pub struct FileSpec {
    eid: u32,
    file_type: FileType,
}

#[endpoint {
    method = GET,
    path = "/newextent/{eid}/{file_type}",
}]
async fn get_extent_file(
    rqctx: Arc<RequestContext<FileServerContext>>,
    path: Path<FileSpec>,
) -> Result<Response<Body>, HttpError> {
    let fs = path.into_inner();
    let eid = fs.eid;

    let mut extent_path = extent_path(rqctx.context().region_dir.clone(), eid);
    match fs.file_type {
        FileType::Database => {
            extent_path.set_extension("db");
        }
        FileType::DatabaseSharedMemory => {
            extent_path.set_extension("db-wal");
        }
        FileType::DatabaseLog => {
            extent_path.set_extension("db-shm");
        }
        FileType::Data => (),
    };

    get_a_file(extent_path).await
}

async fn get_a_file(path: PathBuf) -> Result<Response<Body>, HttpError> {
    /*
     * Make sure our file is neither a link nor a directory.
     */
    let m = path.symlink_metadata().map_err(|e| {
        HttpError::for_bad_request(
            None,
            format!("Failed to get {:?} metadata: {:#}", path, e),
        )
    })?;

    if m.file_type().is_symlink() {
        Err(HttpError::for_bad_request(
            None,
            "File is symlink".to_string(),
        ))
    } else if path.is_dir() {
        Err(HttpError::for_bad_request(
            None,
            "Expected a file, found a directory".to_string(),
        ))
    } else {
        let file = tokio::fs::File::open(&path).await.map_err(|e| {
            HttpError::for_bad_request(
                None,
                format!("file {:?}: {:#}", path, e),
            )
        })?;

        let file_stream = hyper_staticfile::FileBytesStream::new(file);
        let content_type = "application/octet-stream".to_string();

        Ok(Response::builder()
            .status(StatusCode::OK)
            .header(http::header::CONTENT_TYPE, content_type)
            .body(file_stream.into_body())?)
    }
}

/**
 * Get the list of files related to an extent.
 *
 * For a given extent, return a vec of strings representing the names of
 * the files that exist for that extent.
 */
#[endpoint {
    method = GET,
    path = "/extent/{eid}/files",
}]
async fn get_files_for_extent(
    rqctx: Arc<RequestContext<FileServerContext>>,
    path: Path<Eid>,
) -> Result<HttpResponseOk<Vec<String>>, HttpError> {
    let eid = path.into_inner().eid;
    let extent_dir = extent_dir(rqctx.context().region_dir.clone(), eid);

    // Some sanity checking on the extent path
    let m = extent_dir.symlink_metadata().map_err(|e| {
        HttpError::for_bad_request(
            None,
            format!("Failed to get {:?} metadata: {:#}", extent_dir, e),
        )
    })?;
    if m.file_type().is_symlink() {
        Err(HttpError::for_bad_request(
            None,
            format!("File {:?} is a symlink", extent_dir),
        ))
    } else if !extent_dir.is_dir() {
        Err(HttpError::for_bad_request(
            None,
            format!("Expected {:?} to be a directory", extent_dir),
        ))
    } else {
        let files = extent_file_list(extent_dir, eid).await?;
        Ok(HttpResponseOk(files))
    }
}

/**
 * Return the list of extent files we have in our region directory
 * that correspond to the given extent.  Return an error if any
 * of the required files are missing.
 */
async fn extent_file_list(
    extent_dir: PathBuf,
    eid: u32,
) -> Result<Vec<String>, HttpError> {
    let mut files = Vec::new();
    let possible_files = vec![
        (extent_file_name(eid, ExtentType::Data), true),
        (extent_file_name(eid, ExtentType::Db), true),
        (extent_file_name(eid, ExtentType::DbShm), false),
        (extent_file_name(eid, ExtentType::DbWal), false),
    ];

    for (file, required) in possible_files.into_iter() {
        let mut fullname = extent_dir.clone();
        fullname.push(file.clone());
        if fullname.exists() {
            files.push(file);
        } else if required {
            return Err(HttpError::for_bad_request(None, "EBADF".to_string()));
        }
    }

    Ok(files)
}

#[cfg(test)]
mod test {
    use super::*;
    use crate::region::{extent_dir, extent_file_name};
    use openapiv3::OpenAPI;
    use tempfile::tempdir;

    fn new_region_options() -> crucible_common::RegionOptions {
        let mut region_options: crucible_common::RegionOptions =
            Default::default();
        let block_size = 512;
        region_options.set_block_size(block_size);
        region_options
            .set_extent_size(Block::new(10, block_size.trailing_zeros()));
        region_options
    }

    // Create a simple logger
    fn csl() -> Logger {
        let plain = slog_term::PlainSyncDecorator::new(std::io::stdout());
        Logger::root(slog_term::FullFormat::new(plain).build().fuse(), o!())
    }

    #[tokio::test]
    async fn extent_expected_files() -> Result<()> {
        // Verify that the list of files returned for an extent matches
        // what we expect.  This is a hack of sorts as we are hard coding
        // the expected names of files here in that test, rather than
        // determine them through some programmatic means.
        let dir = tempdir()?;
        let mut region = Region::create(&dir, new_region_options(), csl())?;
        region.extend(3)?;

        // Determine the directory and name for expected extent files.
        let ed = extent_dir(&dir, 1);
        let mut ex_files = extent_file_list(ed, 1).await.unwrap();
        ex_files.sort();
        let expected = vec!["001", "001.db", "001.db-shm", "001.db-wal"];
        println!("files: {:?}", ex_files);
        assert_eq!(ex_files, expected);

        Ok(())
    }

    #[tokio::test]
    async fn extent_expected_files_short() -> Result<()> {
        // Verify that the list of files returned for an extent matches
        // what we expect. In this case we expect the extent data file and
        // the .db file, but not the .db-shm or .db-wal database files.
        let dir = tempdir()?;
        let mut region = Region::create(&dir, new_region_options(), csl())?;
        region.extend(3)?;

        // Determine the directory and name for expected extent files.
        let extent_dir = extent_dir(&dir, 1);

        // Delete db-wal and db-shm
        let mut rm_file = extent_dir.clone();
        rm_file.push(extent_file_name(1, ExtentType::Data));
        rm_file.set_extension("db-wal");
        std::fs::remove_file(&rm_file).unwrap();
        rm_file.set_extension("db-shm");
        std::fs::remove_file(rm_file).unwrap();

        let mut ex_files = extent_file_list(extent_dir, 1).await.unwrap();
        ex_files.sort();
        let expected = vec!["001", "001.db"];
        println!("files: {:?}", ex_files);
        assert_eq!(ex_files, expected);

        Ok(())
    }

    #[tokio::test]
    async fn extent_expected_files_short_with_close() -> Result<()> {
        // Verify that the list of files returned for an extent matches
        // what we expect. In this case we expect the extent data file and
        // the .db file, but not the .db-shm or .db-wal database files.
        // We close the extent here first, and on illumos that behaves
        // a little different than elsewhere.
        let dir = tempdir()?;
        let mut region = Region::create(&dir, new_region_options(), csl())?;
        region.extend(3)?;

        let ext_one = &mut region.extents[1];
        ext_one.close()?;

        // Determine the directory and name for expected extent files.
        let extent_dir = extent_dir(&dir, 1);

        // Delete db-wal and db-shm.  On illumos the close of the extent
        // may remove these for us, so we ignore errors on the removal.
        let mut rm_file = extent_dir.clone();
        rm_file.push(extent_file_name(1, ExtentType::Data));
        rm_file.set_extension("db-wal");
        let _ = std::fs::remove_file(&rm_file);
        rm_file.set_extension("db-shm");
        let _ = std::fs::remove_file(rm_file);

        let mut ex_files = extent_file_list(extent_dir, 1).await.unwrap();
        ex_files.sort();
        let expected = vec!["001", "001.db"];
        println!("files: {:?}", ex_files);
        assert_eq!(ex_files, expected);

        Ok(())
    }

    #[tokio::test]
    async fn extent_expected_files_fail() -> Result<()> {
        // Verify that we get an error if the expected extent.db file
        // is missing.
        let dir = tempdir()?;
        let mut region = Region::create(&dir, new_region_options(), csl())?;
        region.extend(3)?;

        // Determine the directory and name for expected extent files.
        let extent_dir = extent_dir(&dir, 2);

        // Delete db
        let mut rm_file = extent_dir.clone();
        rm_file.push(extent_file_name(2, ExtentType::Data));
        rm_file.set_extension("db");
        std::fs::remove_file(&rm_file).unwrap();

        assert!(extent_file_list(extent_dir, 2).await.is_err());

        Ok(())
    }

    #[tokio::test]
    async fn extent_expected_files_fail_two() -> Result<()> {
        // Verify that we get an error if the expected extent file
        // is missing.
        let dir = tempdir()?;
        let mut region = Region::create(&dir, new_region_options(), csl())?;
        region.extend(3)?;

        // Determine the directory and name for expected extent files.
        let extent_dir = extent_dir(&dir, 1);

        // Delete db
        let mut rm_file = extent_dir.clone();
        rm_file.push(extent_file_name(1, ExtentType::Data));
        std::fs::remove_file(&rm_file).unwrap();

        assert!(extent_file_list(extent_dir, 1).await.is_err());

        Ok(())
    }

    #[test]
    fn test_crucible_repair_openapi() {
        let mut raw = Vec::new();
        write_openapi(&mut raw).unwrap();
        let actual = String::from_utf8(raw).unwrap();

        // Make sure the result parses as a valid OpenAPI spec.
        let spec = serde_json::from_str::<OpenAPI>(&actual)
            .expect("output was not valid OpenAPI");

        // Check for lint errors.
        let errors = openapi_lint::validate(&spec);
        assert!(errors.is_empty(), "{}", errors.join("\n\n"));

        expectorate::assert_contents(
            "../openapi/downstairs-repair.json",
            &actual,
        );
    }
}<|MERGE_RESOLUTION|>--- conflicted
+++ resolved
@@ -42,12 +42,8 @@
 pub async fn repair_main(
     ds: &Arc<Mutex<Downstairs>>,
     addr: SocketAddr,
-<<<<<<< HEAD
     log: &Logger,
-) -> Result<(), String> {
-=======
 ) -> Result<SocketAddr, String> {
->>>>>>> 562054e8
     /*
      * We must specify a configuration with a bind address.
      */
