--- conflicted
+++ resolved
@@ -1667,13 +1667,8 @@
                 integrity_hash(&[&write.data[..]])
             };
 
-<<<<<<< HEAD
-            if computed_hash != write.hash {
+            if computed_hash != write.block_context.hash {
                 error!(self.log, "Failed write hash validation");
-=======
-            if computed_hash != write.block_context.hash {
-                println!("Failed write hash validation");
->>>>>>> 562054e8
                 crucible_bail!(HashMismatch);
             }
         }
@@ -3067,47 +3062,6 @@
 
         assert_eq!(ctxs.len(), 1);
 
-<<<<<<< HEAD
-        assert_eq!(ctxs[0].nonce, vec![4, 5, 6]);
-        assert_eq!(ctxs[0].tag, vec![8, 9, 0, 1]);
-
-        Ok(())
-    }
-
-    #[test]
-    fn hashes() -> Result<()> {
-        let dir = tempdir()?;
-        let mut region = Region::create(&dir, new_region_options(), csl())?;
-        region.extend(1)?;
-
-        let ext = &region.extents[0];
-        let mut inner = ext.inner();
-
-        // Hashes for blocks 0 and 1 should start blank
-
-        assert!(inner.get_hashes(0, 1)?[0].is_empty());
-        assert!(inner.get_hashes(1, 1)?[0].is_empty());
-
-        // Set and verify block 0's hash
-
-        inner.set_hashes(&[(0, 23874612987634)])?;
-
-        let hashes = inner.get_hashes(0, 1)?[0].clone();
-
-        assert_eq!(hashes.len(), 1);
-
-        assert_eq!(hashes[0], 23874612987634);
-
-        // Block 1 should still be blank
-
-        assert!(inner.get_hashes(1, 1)?[0].is_empty());
-
-        // Set and verify a new hash for block 0
-
-        let blob1 = rand::thread_rng().gen::<u64>();
-
-        inner.set_hashes(&[(0, blob1)])?;
-=======
         assert_eq!(
             ctxs[0]
                 .block_context
@@ -3128,7 +3082,6 @@
         );
         assert_eq!(ctxs[0].block_context.hash, 123);
         assert_eq!(ctxs[0].on_disk_hash, 456);
->>>>>>> 562054e8
 
         // Verify block 1's context
 
@@ -3238,30 +3191,9 @@
             ])?;
         }
 
-<<<<<<< HEAD
-        Ok(())
-    }
-
-    #[test]
-    fn multiple_hashes() -> Result<()> {
-        let dir = tempdir()?;
-        let mut region = Region::create(&dir, new_region_options(), csl())?;
-        region.extend(1)?;
-
-        let ext = &region.extents[0];
-        let mut inner = ext.inner();
-
-        // Hashes for blocks 0 and 1 should start blank
-
-        assert!(inner.get_hashes(0, 1)?[0].is_empty());
-        assert!(inner.get_hashes(1, 1)?[0].is_empty());
-
-        // Set and verify block 0's and 1's context
-=======
         let ctxs = inner.get_block_contexts(0, 2)?;
         assert_eq!(ctxs[0].len(), 11);
         assert_eq!(ctxs[1].len(), 11);
->>>>>>> 562054e8
 
         // "Flush", so only the rows that match the on-disk hash should remain.
 
