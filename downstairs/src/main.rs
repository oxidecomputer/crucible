<<<<<<< HEAD
// Copyright 2021 Oxide Computer Company
=======
use std::collections::HashMap;
use std::fmt;
>>>>>>> f41900ec
use std::fs;
use std::fs::File;
use std::io::{Read, Write};
use std::net::{Ipv4Addr, SocketAddrV4};
use std::path::{Path, PathBuf};
use std::sync::{Arc, Mutex};
use std::time::Duration;

use crucible::*;
use crucible_protocol::*;

use anyhow::{bail, Result};
use bytes::BytesMut;
use futures::{SinkExt, StreamExt};
use structopt::StructOpt;
use tokio::net::tcp::WriteHalf;
use tokio::net::{TcpListener, TcpStream};
use tokio::time::{sleep_until, Instant};
use tokio_util::codec::{FramedRead, FramedWrite};

use tracing_subscriber::layer::SubscriberExt;
use tracing_subscriber::util::SubscriberInitExt;

mod region;
use region::Region;

#[derive(Debug, StructOpt)]
#[structopt(about = "disk-side storage component")]
pub struct Opt {
    #[structopt(short, long, default_value = "0.0.0.0")]
    address: Ipv4Addr,

    #[structopt(short, long, default_value = "9000")]
    port: u16,

    #[structopt(short, long, parse(from_os_str), name = "DIRECTORY")]
    data: PathBuf,

    #[structopt(short, long = "create")]
    create: bool,

    #[structopt(short, long, parse(from_os_str), name = "FILE")]
    import_path: Option<PathBuf>,

    #[structopt(short, long)]
    trace_endpoint: Option<String>,

    #[structopt(short, long, parse(from_os_str), name = "OUT_FILE")]
    export_path: Option<PathBuf>,

    #[structopt(short, long, default_value = "0", name = "SKIP")]
    skip: u64,

    /*
     * Number of blocks to export.
     */
    #[structopt(long, default_value = "0", name = "COUNT")]
    count: u64,

    /*
     * The next three opts apply during region creation
     */
    #[structopt(long, default_value = "512")]
    block_size: u64,

    #[structopt(long, default_value = "100")]
    extent_size: u64,

    #[structopt(long, default_value = "15")]
    extent_count: u64,
}

/*
 * Parse the command line options and do some sanity checking
 */
fn opts() -> Result<Opt> {
    let opt: Opt = Opt::from_args();
    /*
     * Make sure we don't clobber an existing region, if we are creating
     * a new one, then it should not exist.
     * In addition, if we are just opening an existing region, then
     * expect to find the files where the should exist and return error
     * if they do not exist.
     */
    if opt.create {
        if opt.data.is_dir() {
            bail!("Directory {:?} already exists, Cannot create", opt.data);
        }
    } else if !opt.data.is_dir() {
        bail!("--data {:?} must exist as a directory", opt.data);
    }

    if opt.import_path.is_some() && !opt.create {
        bail!("Can't import without create option");
    }

    Ok(opt)
}

fn deadline_secs(secs: u64) -> Instant {
    Instant::now()
        .checked_add(Duration::from_secs(secs))
        .unwrap()
}

/*
 * Export the contents or partial contents of a Downstairs Region to
 * the file indicated.
 *
 * We will start from the provided start_block.
 * We will stop after "count" blocks are written to the export_path.
 */
fn downstairs_export<P: AsRef<Path> + std::fmt::Debug>(
    region: &mut Region,
    export_path: P,
    start_block: u64,
    mut count: u64,
) -> Result<()> {
    /*
     * Export an existing downstairs region to a file
     */
    let (block_size, extent_size, extent_count) = region.region_def();
    let space_per_extent = block_size * extent_size;
    assert!(block_size > 0);
    assert!(extent_size > 0);
    assert!(extent_count > 0);
    assert!(space_per_extent > 0);
    let file_size = block_size * extent_size * extent_count as u64;

    if count == 0 {
        count = extent_size * extent_count as u64;
    }

    println!(
        "Export total_size: {}  Extent size:{}  Total Extents:{}",
        file_size, space_per_extent, extent_count
    );
    println!(
        "Exporting from start_block: {}  count:{}",
        start_block, count
    );

    let mut data = BytesMut::with_capacity(block_size as usize);
    data.resize(block_size as usize, 0);

    let mut out_file = File::create(export_path)?;
    let mut blocks_copied = 0;

    'eid_loop: for eid in 0..extent_count {
        let extent_offset = space_per_extent * eid as u64;
        for block_offset in 0..extent_size {
            if (extent_offset + block_offset) >= start_block {
                blocks_copied += 1;
                region
                    .region_read(
                        eid as u64,
                        block_size * block_offset,
                        &mut data,
                    )
                    .unwrap();
                out_file.write_all(&data).unwrap();
                data.resize(block_size as usize, 0);

                if blocks_copied >= count {
                    break 'eid_loop;
                }
            }
        }
    }

    println!("Read and wrote out {} blocks", blocks_copied);

    Ok(())
}

/*
 * Import the contents of a file into a new Region.
 * The total size of the region will be rounded up to the next largest
 * extent multiple.
 */
fn downstairs_import<P: AsRef<Path> + std::fmt::Debug>(
    region: &mut Region,
    import_path: P,
) -> Result<()> {
    /*
     * We are only allowing the import on an empty Region, i.e.
     * one that has just been created.  If you want to overwrite
     * an existing region, write more code: TODO
     */
    assert!(region.def().extent_count() == 0);

    /*
     * Get some information about our file and the region defaults
     * and figure out how many extents we will need to import
     * this file.
     */
    let file_size = fs::metadata(&import_path)?.len();
    let (block_size, extent_size, _) = region.region_def();
    let space_per_extent = block_size * extent_size;

    let mut extents_needed = file_size / space_per_extent;
    if file_size % space_per_extent != 0 {
        extents_needed += 1;
    }
    println!(
        "Import file_size: {}  Extent size:{}  Total extents:{}",
        file_size, space_per_extent, extents_needed
    );

    /*
     * Create the number of extents the file will require
     */
    region.extend(extents_needed as u32)?;
    let rm = region.def();

    println!("Importing {:?} to new region", import_path);

    let mut buffer = vec![0; block_size as usize];
    buffer.resize(block_size as usize, 0);

    let mut fp = File::open(import_path)?;
    let mut offset: u64 = 0;
    let mut blocks_copied = 0;
    while let Ok(n) = fp.read(&mut buffer[..]) {
        if n == 0 {
            /*
             * If we read 0 without error, then we are done
             */
            break;
        }

        blocks_copied += 1;

        /*
         * Use the same function upsairs uses to decide where to put the
         * data based on the LBA offset.
         */
        let nwo = extent_from_offset(rm, offset, block_size as usize).unwrap();
        assert_eq!(nwo.len(), 1);
        let (eid, byte_offset, _) = nwo[0];

        if n != (block_size as usize) {
            if n != 0 {
                let rest = &buffer[0..n];
                region.region_write(eid, byte_offset, rest)?;
            }
            break;
        } else {
            region.region_write(eid, byte_offset, &buffer)?;
            offset += n as u64;
        }
    }

    /*
     * As there is no EOF indication in the downstairs, print the
     * number of total blocks we wrote to so the caller can, if they
     * want, use that to extract just this imported file.
     */
    println!(
        "Created {} extents and Copied {} blocks",
        extents_needed, blocks_copied
    );

    Ok(())
}

/*
 * Given a DownstairsWork struct, do the work for that IO.
 *
 * We assume the job was taken correctly off the active hashmap.
 */
async fn do_work(
    ds: &Arc<Downstairs>,
    fw: &mut FramedWrite<WriteHalf<'_>, CrucibleEncoder>,
    job: DownstairsWork,
) -> Result<()> {
    assert_eq!(job.state, WorkState::InProgress);

    match job.work {
        IOop::Read {
            dependencies: _dependencies,
            eid,
            byte_offset,
            len,
        } => {
            /*
             * XXX Some thought will need to be given to where the read
             * data buffer is created, both on this side and the remote.
             * Also, we (I) need to figure out how to read data into an
             * uninitialized buffer. Until then, we have this workaround.
             */
            let sz = len as usize;
            let mut data = BytesMut::with_capacity(sz);
            data.resize(sz, 1);
            ds.region.region_read(eid, byte_offset, &mut data)?;
            /*
             * Any error from an IO should be intercepted here and passed
             * back to the upstairs.
             */
            let data = data.freeze();
            fw.send(Message::ReadResponse(job.ds_id, data.clone()))
                .await?;
            ds.complete_work(job.ds_id, false);
            Ok(())
        }
        IOop::Write {
            dependencies: _dependencies,
            eid,
            byte_offset,
            data,
        } => {
            ds.region.region_write(eid, byte_offset, &data)?;
            fw.send(Message::WriteAck(job.ds_id)).await?;
            ds.complete_work(job.ds_id, false);
            Ok(())
        }
        IOop::Flush {
            dependencies: _dependencies,
            flush_number,
        } => {
            ds.region.region_flush(flush_number)?;
            fw.send(Message::FlushAck(job.ds_id)).await?;
            ds.complete_work(job.ds_id, true);
            Ok(())
        }
    }
}

/*
 * Look at all the work outstanding for this downstairs and make a list
 * if jobs that are new or are waiting for dependencies.
 * Once we have that list, walk them and see if any are ready to go.  If
 * so, then do that work.
 * We return the number of jobs completed so any caller can make use of
 * that.
 */
async fn do_work_loop(
    ds: &Arc<Downstairs>,
    fw: &mut FramedWrite<WriteHalf<'_>, CrucibleEncoder>,
) -> Result<usize> {
    let mut completed = 0;
    /*
     * Build ourselves a list of all the jobs on the work hashmap that
     * have the job state for our client id in the IOState::New
     */
    let mut new_work = ds.work.lock().unwrap().new_work();

    /*
     * We don't have to do jobs in order, but the dependencies are, at
     * least for now, always going to be in order of job id.  So, to best
     * move things forward it is going to be fewer laps through the list
     * if we take the lowest job id first.
     */
    new_work.sort_unstable();
    for new_id in new_work.iter() {
        /*
         * If this job is still new, take it and go to work.  The in_progress
         * method will only return a job if all dependencies are met.  Because
         * we build the list of potential work, then release the lock, it is
         * possible to have things change, so we need to verify that the job
         * is still in a new or dep wait state.
         */
        let job = ds.work.lock().unwrap().in_progress(*new_id);
        match job {
            Some(job) => {
                do_work(ds, fw, job).await?;
                completed += 1;
            }
            None => {
                continue;
            }
        }
    }
    Ok(completed)
}

/*
 * Debug function to dump the work list.
 */
fn _show_work(ds: &Arc<Downstairs>) {
    let work = ds.work.lock().unwrap();
    let mut kvec: Vec<u64> = work.active.keys().cloned().collect::<Vec<u64>>();
    println!("--------------------------------------");
    if kvec.is_empty() {
        println!("Crucible Downstairs work queue:  Empty");
    } else {
        println!("Crucible Downstairs work queue:");
        kvec.sort_unstable();
        for id in kvec.iter() {
            let dsw = work.active.get(id).unwrap();
            let dsw_type;
            let dep_list;
            match &dsw.work {
                IOop::Read {
                    dependencies,
                    eid: _eid,
                    byte_offset: _byte_offset,
                    len: _len,
                } => {
                    dsw_type = "Read ".to_string();
                    dep_list = dependencies.to_vec();
                }
                IOop::Write {
                    dependencies,
                    eid: _eid,
                    byte_offset: _byte_offset,
                    data: _data,
                } => {
                    dsw_type = "Write".to_string();
                    dep_list = dependencies.to_vec();
                }
                IOop::Flush {
                    dependencies,
                    flush_number: _flush_number,
                } => {
                    dsw_type = "Flush".to_string();
                    dep_list = dependencies.to_vec();
                }
            };
            println!(
                "DSW:[{:04}] {} {:?} deps:{:?}",
                id, dsw_type, dsw.state, dep_list,
            );
        }
    }
    println!("Done tasks {:?}", work.completed);
    println!("last_flush: {:?}", work.last_flush);
    println!("--------------------------------------");
}

/*
 * A new IO request has been received.
 * Put the new work onto the work hashmap.
 * Call do_work_loop() to see if we can perform any job on the work hashmap.
 * Keep looping the work hashmap until we no longer make progress.
 */
async fn proc_frame(
    d: &Arc<Downstairs>,
    m: &Message,
    fw: &mut FramedWrite<WriteHalf<'_>, CrucibleEncoder>,
) -> Result<()> {
    let mut completed = 0;
    match m {
        Message::Ruok => {
            fw.send(Message::Imok).await?;
        }
        Message::ExtentVersionsPlease => {
            let (bs, es, ec) = d.region.region_def();
            fw.send(Message::ExtentVersions(bs, es, ec, d.region.versions()))
                .await?;
        }
        Message::Write(ds_id, eid, dependencies, byte_offset, data) => {
            let new_write = IOop::Write {
                dependencies: dependencies.to_vec(),
                eid: *eid,
                byte_offset: *byte_offset,
                data: data.clone(),
            };

            d.add_work(*ds_id, new_write);
            completed = do_work_loop(d, fw).await?;
        }
        Message::Flush(ds_id, dependencies, flush_number) => {
            /* Add flush work */
            let new_flush = IOop::Flush {
                dependencies: dependencies.to_vec(),
                flush_number: *flush_number,
            };

            d.add_work(*ds_id, new_flush);
            completed = do_work_loop(d, fw).await?;
        }
        Message::ReadRequest(ds_id, dependencies, eid, byte_offset, len) => {
            /* Add read work */
            let new_read = IOop::Read {
                dependencies: dependencies.to_vec(),
                eid: *eid,
                byte_offset: *byte_offset,
                len: *len,
            };

            d.add_work(*ds_id, new_read);
            completed = do_work_loop(d, fw).await?;
        }
        x => bail!("unexpected frame {:?}", x),
    }

    while completed > 0 {
        /*
         * While we are making progress, keep calling the do_work_loop()
         */
        completed = do_work_loop(d, fw).await?;
    }
    Ok(())
}

async fn proc(ds: &Arc<Downstairs>, mut sock: TcpStream) -> Result<()> {
    let (read, write) = sock.split();
    let mut fr = FramedRead::new(read, CrucibleDecoder::new());
    let mut fw = FramedWrite::new(write, CrucibleEncoder::new());

    /*
     * Don't wait more than 5 seconds to hear from the other side.
     * XXX Timeouts, timeouts: always wrong!  Some too short and some too long.
     */
    let mut deadline = deadline_secs(50);
    let mut negotiated = false;

    /*
     * Clear out the last flush and completed information, as
     * that will not be valid any longer.
     * TODO: Really work through this error case
     */
    let mut work = ds.work.lock().unwrap();
    if work.active.keys().len() > 0 {
        bail!("Crucible Downstairs reconnect with work in progress");
    }
    work.completed = Vec::with_capacity(32);
    work.last_flush = 0;
    drop(work);
    loop {
        tokio::select! {
            _ = sleep_until(deadline) => {
                if !negotiated {
                    bail!("did not negotiate a protocol");
                } else {
                    bail!("inactivity timeout");
                }
            }
            new_read = fr.next() => {
                /*
                 * Negotiate protocol before we get into specifics.
                 */
                match new_read.transpose()? {
                    None => return Ok(()),
                    Some(Message::HereIAm(version)) => {
                        if negotiated {
                            bail!("negotiated already!");
                        }
                        if version != 1 {
                            bail!("expected version 1, got {}", version);
                        }
                        negotiated = true;
                        fw.send(Message::YesItsMe(1)).await?;
                    }
                    Some(msg) => {
                        if !negotiated {
                            bail!("expected HereIAm first");
                        }

                        proc_frame(ds, &msg, &mut fw).await?;
                        deadline = deadline_secs(50);
                    }
                }
            }
        }
    }
}

/*
 * Overall structure for things the downstaris is tracking.
 * This includes the extents and their status as well as the
 * downstairs work queue.
 */
struct Downstairs {
    region: Region,
    work: Mutex<Work>,
}

impl Downstairs {
    fn add_work(&self, ds_id: u64, work: IOop) {
        let dsw = DownstairsWork {
            ds_id,
            work,
            state: WorkState::New,
        };
        let mut work = self.work.lock().unwrap();
        work.active.insert(ds_id, dsw);
    }

    /*
     * Remove a job from the active list and put it on the completed list.
     * This should only be done after the upstairs has been notified.
     */
    fn complete_work(&self, ds_id: u64, is_flush: bool) {
        let mut work = self.work.lock().unwrap();
        let done = work.active.remove(&ds_id).unwrap();
        assert_eq!(done.state, WorkState::InProgress);
        if is_flush {
            work.last_flush = ds_id;
            work.completed = Vec::with_capacity(32);
        } else {
            work.completed.push(ds_id);
        }
    }
}

/*
 * The structure that tracks downstairs work in progress
 */
#[derive(Debug)]
pub struct Work {
    active: HashMap<u64, DownstairsWork>,
    /*
     * We have to keep track of all IOs that have been issued since
     * our last flush, as that is how we make sure dependencies are respected.
     * The last_flush is the downstairs job ID number (ds_id typically) for
     * the most recent flush.
     */
    last_flush: u64,
    completed: Vec<u64>,
}

#[derive(Debug, Clone)]
struct DownstairsWork {
    ds_id: u64,
    work: IOop,
    state: WorkState,
}

impl Work {
    /**
     * Return a list of downstairs request IDs that are new or have
     * been waiting for other dependencies to finish.
     */
    fn new_work(&self) -> Vec<u64> {
        self.active
            .values()
            .filter_map(|job| {
                if job.state == WorkState::New
                    || job.state == WorkState::DepWait
                {
                    Some(job.ds_id)
                } else {
                    None
                }
            })
            .collect()
    }

    /**
     * If the requested job is still new, and the dependencies are all met,
     * return the DownstairsWork struct and let the caller take action
     * with it, leaving the state as InProgress.
     * If this job is not new, then just return none.  This can be okay as
     * we build or work list with the new_work fn above, but we drop and
     * re-aquire the Work mutex and things can change.
     */
    fn in_progress(&mut self, ds_id: u64) -> Option<DownstairsWork> {
        /*
         * Once we support multiple threads, we can obtain a ds_id that looked
         * valid when we made a list of jobs, but something else moved that
         * job along and now it no longer exists.  We need to handle that
         * case correctly.
         */
        if let Some(job) = self.active.get_mut(&ds_id) {
            if job.state == WorkState::New || job.state == WorkState::DepWait {
                /*
                 * Before we can make this in_progress, we have to, while
                 * holding this locked, check the dep list if there is one
                 * and make sure all dependencies are completed.
                 */
                let dep_list = match &job.work {
                    IOop::Write {
                        dependencies,
                        eid: _eid,
                        byte_offset: _byte_offset,
                        data: _data,
                    } => dependencies,
                    IOop::Flush {
                        dependencies,
                        flush_number: _flush_number,
                    } => dependencies,
                    IOop::Read {
                        dependencies,
                        eid: _eid,
                        byte_offset: _byte_offset,
                        len: _len,
                    } => dependencies,
                };

                /*
                 * See which of our dependencies are met.
                 * XXX Make this better/faster by removing the ones that
                 * are met, so next lap we don't have to check again?  There
                 * may be some debug value to knowing what the dep list was,
                 * so consider that before making this faster.
                 */
                'dep_walk: for dep in dep_list.iter() {
                    if dep <= &self.last_flush {
                        continue;
                    }
                    for dd in self.completed.iter() {
                        if dep == dd {
                            continue 'dep_walk;
                        }
                    }

                    /*
                     * If we got here, then the dep is not met.
                     * Set DepWait if not already set.
                     */
                    if job.state == WorkState::New {
                        job.state = WorkState::DepWait;
                    }
                    return None;
                }
                /*
                 * We had no dependencies, or they are all completed, we
                 * can go ahead and work on this job.
                 */
                job.state = WorkState::InProgress;
                Some(job.clone())
            } else {
                /*
                 * job id is not new, we can't run it.
                 */
                None
            }
        } else {
            /*
             * This ID is no longer a valid job id.  That would be ok
             * if there a multiple things running at the same time.
             */
            None
        }
    }
}

/*
 * We may not need Done or Error.  At the moment all we actually look
 * at is New or InProgress.
 */
#[derive(Debug, Clone, PartialEq)]
pub enum WorkState {
    New,
    DepWait,
    InProgress,
    Done,
    Error,
}

impl fmt::Display for WorkState {
    fn fmt(&self, f: &mut fmt::Formatter<'_>) -> fmt::Result {
        match self {
            WorkState::New => {
                write!(f, " New")
            }
            WorkState::DepWait => {
                write!(f, "DepW")
            }
            WorkState::InProgress => {
                write!(f, "In P")
            }
            WorkState::Done => {
                write!(f, "Done")
            }
            WorkState::Error => {
                write!(f, " Err")
            }
        }
    }
}

#[tokio::main]
async fn main() -> Result<()> {
    let opt = opts()?;

    if let Some(endpoint) = opt.trace_endpoint {
        let tracer = opentelemetry_jaeger::new_pipeline()
            .with_agent_endpoint(endpoint) // usually port 6831
            .with_service_name("downstairs")
            .install_simple()
            .expect("Error initializing Jaeger exporter");

        let telemetry = tracing_opentelemetry::layer().with_tracer(tracer);

        tracing_subscriber::registry()
            .with(telemetry)
            .try_init()
            .expect("Error init tracing subscriber");
    }

    /*
     * Open or create the region for which we will be responsible.
     */
    let mut region;
    if opt.create {
        let mut region_options: crucible_common::RegionOptions =
            Default::default();
        region_options.set_block_size(opt.block_size);
        region_options.set_extent_size(opt.extent_size);

        region = Region::create(&opt.data, region_options)?;

        if let Some(ref import_path) = opt.import_path {
            downstairs_import(&mut region, import_path).unwrap();
            /*
             * The region we just created should now have a flush so the
             * new data and inital flush number is written to disk.
             */
            region.region_flush(1)?;
        } else {
            region.extend(opt.extent_count as u32)?;
        }
    } else {
        region = Region::open(&opt.data, Default::default())?;
    }

    if let Some(export_path) = opt.export_path {
        downstairs_export(&mut region, export_path, opt.skip, opt.count)
            .unwrap();
        return Ok(());
    }

    /*
     * If we imported, then stop now.  It's debatable if this is the typical
     * use case.  If we decide it is not, then we can remove this. XXX
     * The check is down here so we can import/export in the same command
     * if so desired.
     */
    if opt.create && opt.import_path.is_some() {
        println!("Exiting after import");
        return Ok(());
    }

    let work = Work {
        active: HashMap::new(),
        last_flush: 0,
        completed: Vec::with_capacity(32),
    };
    let d = Arc::new(Downstairs {
        region,
        work: Mutex::new(work),
    });

    // XXX Add a "find me the last flush number" function to region so
    // we can set the last_flush in Work.

    /*
     * Establish a listen server on the port.
     */
    let listen_on = SocketAddrV4::new(opt.address, opt.port);
    let listener = TcpListener::bind(&listen_on).await?;

    /*
     * We now loop listening for a connection from the Upstairs.
     * When we get one, we then call the proc() function to handle
     * it and wait on that function to finish.  If it does, we loop
     * and wait for another connection.
     *
     * XXX We may want to consider taking special action when an upstairs
     * has gone away, like perhaps flushing all outstanding writes?
     */
    println!("listening on {}", listen_on);
    let mut connections: u64 = 1;
    loop {
        let (sock, raddr) = listener.accept().await?;
        println!(
            "connection from {:?}  connections count:{}",
            raddr, connections
        );

        if let Err(e) = proc(&d, sock).await {
            println!("ERROR: connection({}): {:?}", connections, e);
        } else {
            println!("OK: connection({}): all done", connections);
        }
        connections += 1;
    }
}<|MERGE_RESOLUTION|>--- conflicted
+++ resolved
@@ -1,9 +1,6 @@
-<<<<<<< HEAD
 // Copyright 2021 Oxide Computer Company
-=======
 use std::collections::HashMap;
 use std::fmt;
->>>>>>> f41900ec
 use std::fs;
 use std::fs::File;
 use std::io::{Read, Write};
