// Copyright 2021 Oxide Computer Company
use std::collections::HashMap;
use std::fmt;
use std::fs;
use std::fs::File;
use std::io::{Read, Write};
use std::net::{Ipv4Addr, SocketAddrV4};
use std::path::{Path, PathBuf};
use std::sync::{Arc, Mutex};
use std::time::Duration;

use crucible::*;
use crucible_common::{Block, CrucibleError};
use crucible_protocol::*;

use anyhow::{bail, Result};
use bytes::BytesMut;
use futures::{SinkExt, StreamExt};
use rand::prelude::*;
use structopt::StructOpt;
use tokio::net::tcp::WriteHalf;
use tokio::net::{TcpListener, TcpStream};
use tokio::time::{sleep_until, Instant};
use tokio_util::codec::{FramedRead, FramedWrite};
use tracing_subscriber::layer::SubscriberExt;
use tracing_subscriber::util::SubscriberInitExt;
use uuid::Uuid;

mod region;
use region::Region;

#[derive(Debug, StructOpt)]
#[structopt(about = "disk-side storage component")]

enum Args {
    Create {
        #[structopt(long, default_value = "512")]
        block_size: u64,

        #[structopt(short, long, parse(from_os_str), name = "DIRECTORY")]
        data: PathBuf,

        #[structopt(long, default_value = "100")]
        extent_size: u64,

        #[structopt(long, default_value = "15")]
        extent_count: u64,

        #[structopt(short, long, parse(from_os_str), name = "FILE")]
        import_path: Option<PathBuf>,

        #[structopt(short, long, name = "UUID", parse(try_from_str))]
        uuid: Uuid,
    },
    Export {
        /*
         * Number of blocks to export.
         */
        #[structopt(long, default_value = "0", name = "COUNT")]
        count: u64,

        #[structopt(short, long, parse(from_os_str), name = "DIRECTORY")]
        data: PathBuf,

        #[structopt(short, long, parse(from_os_str), name = "OUT_FILE")]
        export_path: PathBuf,

        #[structopt(short, long, default_value = "0", name = "SKIP")]
        skip: u64,
    },
    Run {
        #[structopt(short, long, default_value = "0.0.0.0")]
        address: Ipv4Addr,

        #[structopt(short, long, parse(from_os_str), name = "DIRECTORY")]
        data: PathBuf,
        /*
         * Test option, makes the search for new work sleep and sometimes
         * skip doing work.  XXX Note that the flow control between upstairs
         * and downstairs is not yet implemented.  By turning on this option
         * it's possible to deadlock.
         */
        #[structopt(long)]
        lossy: bool,

        #[structopt(short, long, default_value = "9000")]
        port: u16,

        #[structopt(long)]
        return_errors: bool,

        #[structopt(short, long)]
        trace_endpoint: Option<String>,
    },
}

fn deadline_secs(secs: u64) -> Instant {
    Instant::now()
        .checked_add(Duration::from_secs(secs))
        .unwrap()
}

/*
 * Export the contents or partial contents of a Downstairs Region to
 * the file indicated.
 *
 * We will start from the provided start_block.
 * We will stop after "count" blocks are written to the export_path.
 */
fn downstairs_export<P: AsRef<Path> + std::fmt::Debug>(
    region: &mut Region,
    export_path: P,
    start_block: u64,
    mut count: u64,
) -> Result<()> {
    /*
     * Export an existing downstairs region to a file
     */
    let (block_size, extent_size, extent_count) = region.region_def();
    let space_per_extent = extent_size.byte_value();
    assert!(block_size > 0);
    assert!(space_per_extent > 0);
    assert!(extent_count > 0);
    assert!(space_per_extent > 0);
    let file_size = space_per_extent * extent_count as u64;

    if count == 0 {
        count = extent_size.value * extent_count as u64;
    }

    println!(
        "Export total_size: {}  Extent size:{}  Total Extents:{}",
        file_size, space_per_extent, extent_count
    );
    println!(
        "Exporting from start_block: {}  count:{}",
        start_block, count
    );

    let mut data = BytesMut::with_capacity(block_size as usize);
    data.resize(block_size as usize, 0);

    let mut out_file = File::create(export_path)?;
    let mut blocks_copied = 0;

    'eid_loop: for eid in 0..extent_count {
        let extent_offset = space_per_extent * eid as u64;
        for block_offset in 0..extent_size.value {
            if (extent_offset + block_offset) >= start_block {
                blocks_copied += 1;
                region
                    .region_read(
                        eid as u64,
                        Block::new_with_ddef(block_offset, &region.def()),
                        &mut data,
                    )
                    .unwrap();
                out_file.write_all(&data).unwrap();
                data.resize(block_size as usize, 0);

                if blocks_copied >= count {
                    break 'eid_loop;
                }
            }
        }
    }

    println!("Read and wrote out {} blocks", blocks_copied);

    Ok(())
}

/*
 * Import the contents of a file into a new Region.
 * The total size of the region will be rounded up to the next largest
 * extent multiple.
 */
fn downstairs_import<P: AsRef<Path> + std::fmt::Debug>(
    region: &mut Region,
    import_path: P,
) -> Result<()> {
    /*
     * We are only allowing the import on an empty Region, i.e.
     * one that has just been created.  If you want to overwrite
     * an existing region, write more code: TODO
     */
    assert!(region.def().extent_count() == 0);

    /*
     * Get some information about our file and the region defaults
     * and figure out how many extents we will need to import
     * this file.
     */
    let file_size = fs::metadata(&import_path)?.len();
    let (block_size, extent_size, _) = region.region_def();
    let space_per_extent = extent_size.byte_value();

    let mut extents_needed = file_size / space_per_extent;
    if file_size % space_per_extent != 0 {
        extents_needed += 1;
    }
    println!(
        "Import file_size: {}  Extent size:{}  Total extents:{}",
        file_size, space_per_extent, extents_needed
    );

    /*
     * Create the number of extents the file will require
     */
    region.extend(extents_needed as u32)?;
    let rm = region.def();

    println!("Importing {:?} to new region", import_path);

    let mut buffer = vec![0; block_size as usize];
    buffer.resize(block_size as usize, 0);

    let mut fp = File::open(import_path)?;
    let mut offset = Block::new_with_ddef(0, &region.def());
    let mut blocks_copied = 0;
    while let Ok(n) = fp.read(&mut buffer[..]) {
        if n == 0 {
            /*
             * If we read 0 without error, then we are done
             */
            break;
        }

        blocks_copied += 1;

        /*
         * Use the same function upsairs uses to decide where to put the
         * data based on the LBA offset.
         */
        let nwo = extent_from_offset(rm, offset, 1).unwrap();
        assert_eq!(nwo.len(), 1);
        let (eid, block_offset, _) = nwo[0];

        if n != (block_size as usize) {
            if n != 0 {
                let rest = &buffer[0..n];
                region.region_write(eid, block_offset, rest)?;
            }
            break;
        } else {
            region.region_write(eid, block_offset, &buffer)?;
            offset.value += 1;
        }
    }

    /*
     * As there is no EOF indication in the downstairs, print the
     * number of total blocks we wrote to so the caller can, if they
     * want, use that to extract just this imported file.
     */
    println!(
        "Created {} extents and Copied {} blocks",
        extents_needed, blocks_copied
    );

    Ok(())
}

/*
 * Given a DownstairsWork struct, do the work for that IO.
 *
 * We assume the job was taken correctly off the active hashmap.
 */
async fn do_work(
    ds: &Arc<Downstairs>,
    fw: &mut FramedWrite<WriteHalf<'_>, CrucibleEncoder>,
    job: DownstairsWork,
) -> Result<()> {
    assert_eq!(job.state, WorkState::InProgress);

    match job.work {
        IOop::Read {
            dependencies: _dependencies,
            eid,
            offset,
            num_blocks,
        } => {
            /*
             * XXX Some thought will need to be given to where the read
             * data buffer is created, both on this side and the remote.
             * Also, we (I) need to figure out how to read data into an
             * uninitialized buffer. Until then, we have this workaround.
             */
            let (bs, _, _) = ds.region.region_def();
            let sz = num_blocks as usize * bs as usize;
            let mut data = BytesMut::with_capacity(sz);
            data.resize(sz, 1);

            /*
             * Any error from an IO should be intercepted here and passed
             * back to the upstairs.
             */
            let result = if ds.return_errors && random() && random() {
                println!("returning error on read!");
                Err(CrucibleError::GenericError("test error".to_string()))
            } else {
                ds.region.region_read(eid, offset, &mut data)
            };
            fw.send(Message::ReadResponse(job.ds_id, data.freeze(), result))
                .await?;
            ds.complete_work(job.ds_id, false);

            Ok(())
        }
        IOop::Write {
            dependencies: _dependencies,
            eid,
            offset,
            data,
        } => {
            let result = if ds.return_errors && random() && random() {
                println!("returning error on write!");
                Err(CrucibleError::GenericError("test error".to_string()))
            } else {
                ds.region.region_write(eid, offset, &data)
            };
            fw.send(Message::WriteAck(job.ds_id, result)).await?;
            ds.complete_work(job.ds_id, false);
            Ok(())
        }
        IOop::Flush {
            dependencies: _dependencies,
            flush_number,
        } => {
            let result = if ds.return_errors && random() && random() {
                println!("returning error on flush!");
                Err(CrucibleError::GenericError("test error".to_string()))
            } else {
                ds.region.region_flush(flush_number)
            };
            fw.send(Message::FlushAck(job.ds_id, result)).await?;
            ds.complete_work(job.ds_id, true);
            Ok(())
        }
    }
}

/*
 * Look at all the work outstanding for this downstairs and make a list
 * if jobs that are new or are waiting for dependencies.
 * Once we have that list, walk them and see if any are ready to go.  If
 * so, then do that work.
 * We return the number of jobs completed so any caller can make use of
 * that.
 */
async fn do_work_loop(
    ds: &Arc<Downstairs>,
    fw: &mut FramedWrite<WriteHalf<'_>, CrucibleEncoder>,
) -> Result<usize> {
    let mut completed = 0;
    /*
     * Build ourselves a list of all the jobs on the work hashmap that
     * have the job state for our client id in the IOState::New
     */
    let mut new_work = ds.work.lock().unwrap().new_work();

    /*
     * We don't have to do jobs in order, but the dependencies are, at
     * least for now, always going to be in order of job id.  So, to best
     * move things forward it is going to be fewer laps through the list
     * if we take the lowest job id first.
     */
    new_work.sort_unstable();
    for new_id in new_work.iter() {
        if ds.lossy && random() && random() {
            // Skip a job that needs to be done.. sometimes
            continue;
        }
        /*
         * If this job is still new, take it and go to work.  The in_progress
         * method will only return a job if all dependencies are met.  Because
         * we build the list of potential work, then release the lock, it is
         * possible to have things change, so we need to verify that the job
         * is still in a new or dep wait state.
         */
        let job = ds.work.lock().unwrap().in_progress(*new_id);
        match job {
            Some(job) => {
                if ds.lossy && random() && random() {
                    // Add a little time to completion for this operation.
                    tokio::time::sleep(Duration::from_secs(1)).await;
                }
                do_work(ds, fw, job).await?;
                completed += 1;
            }
            None => {
                continue;
            }
        }
    }
    Ok(completed)
}

/*
 * Debug function to dump the work list.
 */
fn _show_work(ds: &Arc<Downstairs>) {
    let work = ds.work.lock().unwrap();
    let mut kvec: Vec<u64> = work.active.keys().cloned().collect::<Vec<u64>>();
    println!("--------------------------------------");
    if kvec.is_empty() {
        println!("Crucible Downstairs work queue:  Empty");
    } else {
        println!("Crucible Downstairs work queue:");
        kvec.sort_unstable();
        for id in kvec.iter() {
            let dsw = work.active.get(id).unwrap();
            let dsw_type;
            let dep_list;
            match &dsw.work {
                IOop::Read {
                    dependencies,
                    eid: _eid,
                    offset: _offset,
                    num_blocks: _num_blocks,
                } => {
                    dsw_type = "Read ".to_string();
                    dep_list = dependencies.to_vec();
                }
                IOop::Write {
                    dependencies,
                    eid: _eid,
                    offset: _offset,
                    data: _data,
                } => {
                    dsw_type = "Write".to_string();
                    dep_list = dependencies.to_vec();
                }
                IOop::Flush {
                    dependencies,
                    flush_number: _flush_number,
                } => {
                    dsw_type = "Flush".to_string();
                    dep_list = dependencies.to_vec();
                }
            };
            println!(
                "DSW:[{:04}] {} {:?} deps:{:?}",
                id, dsw_type, dsw.state, dep_list,
            );
        }
    }
    println!("Done tasks {:?}", work.completed);
    println!("last_flush: {:?}", work.last_flush);
    println!("--------------------------------------");
}

/*
 * A new IO request has been received.
 * If the message is a ping or negotiation message, send the correct response.
 * If the message is an IO, then put the new IO the work hashmap.
 * Call do_work_loop() to see if we can perform any job on the work hashmap.
 * Keep looping the work hashmap until we no longer make progress.
 * XXX Flow control work here: we should prioritize responses over new
 * work, lest we back up the message channel indicating work done to be
 * ack'd back..
 */
async fn proc_frame(
    d: &Arc<Downstairs>,
    m: &Message,
    fw: &mut FramedWrite<WriteHalf<'_>, CrucibleEncoder>,
) -> Result<()> {
    let mut completed = 0;
    match m {
        Message::Ruok => {
            fw.send(Message::Imok).await?;
        }
        Message::RegionInfoPlease => {
            let rd = d.region.def();
            fw.send(Message::RegionInfo(rd)).await?;
        }
        Message::ExtentVersionsPlease => {
<<<<<<< HEAD
            fw.send(Message::ExtentVersions(d.region.versions()))
                .await?;
=======
            let (bs, es, ec) = d.region.region_def();
            fw.send(Message::ExtentVersions(
                bs,
                es.value,
                ec,
                d.region.versions()?,
            ))
            .await?;
>>>>>>> d96af7e6
        }
        Message::Write(ds_id, eid, dependencies, offset, data) => {
            let new_write = IOop::Write {
                dependencies: dependencies.to_vec(),
                eid: *eid,
                offset: *offset,
                data: data.clone(),
            };

            d.add_work(*ds_id, new_write);
            completed = do_work_loop(d, fw).await?;
        }
        Message::Flush(ds_id, dependencies, flush_number) => {
            /* Add flush work */
            let new_flush = IOop::Flush {
                dependencies: dependencies.to_vec(),
                flush_number: *flush_number,
            };

            d.add_work(*ds_id, new_flush);
            completed = do_work_loop(d, fw).await?;
        }
        Message::ReadRequest(ds_id, dependencies, eid, offset, num_blocks) => {
            /* Add read work */
            let new_read = IOop::Read {
                dependencies: dependencies.to_vec(),
                eid: *eid,
                offset: *offset,
                num_blocks: *num_blocks,
            };

            d.add_work(*ds_id, new_read);
            completed = do_work_loop(d, fw).await?;
        }
        x => bail!("unexpected frame {:?}", x),
    }

    while completed > 0 {
        /*
         * While we are making progress, keep calling the do_work_loop()
         */
        completed = do_work_loop(d, fw).await?;
    }
    Ok(())
}

async fn proc(ds: &Arc<Downstairs>, mut sock: TcpStream) -> Result<()> {
    let (read, write) = sock.split();
    let mut fr = FramedRead::new(read, CrucibleDecoder::new());
    let mut fw = FramedWrite::new(write, CrucibleEncoder::new());

    /*
     * Don't wait more than 5 seconds to hear from the other side.
     * XXX Timeouts, timeouts: always wrong!  Some too short and some too long.
     */
    let mut deadline = deadline_secs(50);
    /*
     * If we have set "lossy", then we need to check every now and then that
     * there were not skipped jobs that we need to go back and finish up.
     * If lossy is not set, then this should only trigger once then never
     * again.
     */
    let mut test_deadline = deadline_secs(5);
    let mut negotiated = false;

    /*
     * Clear out the last flush and completed information, as
     * that will not be valid any longer.
     * TODO: Really work through this error case
     */
    let mut work = ds.work.lock().unwrap();
    if work.active.keys().len() > 0 {
        println!(
            "Crucible Downstairs reconnect, discarding {} jobs",
            work.active.keys().len()
        );
        /*
         * In the future, we may decide there is some way to continue working
         * on outstanding jobs, or a way to merge.  But for now, we just
         * throw out what we have and let the upstairs resend anything to
         * us that it did not get an ACK for.
         */
        work.active = HashMap::new();
    }
    work.completed = Vec::with_capacity(32);
    work.last_flush = 0;
    drop(work);
    loop {
        tokio::select! {
            _ = sleep_until(test_deadline) => {
                // We need this to fire if we have lossy set because we may
                // skip jobs and have work to do but nothing incoming to
                // trigger a check for it.
                if ds.lossy {
                    do_work_loop(ds, &mut fw).await?;
                    test_deadline = deadline_secs(5);
                }
            }
            _ = sleep_until(deadline) => {
                if !negotiated {
                    bail!("did not negotiate a protocol");
                } else {
                    bail!("inactivity timeout");
                }
            }
            new_read = fr.next() => {
                /*
                 * Negotiate protocol before we get into specifics.
                 */
                match new_read.transpose()? {
                    None => return Ok(()),
                    Some(Message::HereIAm(version)) => {
                        if negotiated {
                            bail!("negotiated already!");
                        }
                        if version != 1 {
                            bail!("expected version 1, got {}", version);
                        }
                        negotiated = true;
                        fw.send(Message::YesItsMe(1)).await?;
                    }
                    Some(msg) => {
                        if !negotiated {
                            bail!("expected HereIAm first");
                        }

                        proc_frame(ds, &msg, &mut fw).await?;
                        deadline = deadline_secs(50);
                    }
                }
            }
        }
    }
}

/*
 * Overall structure for things the downstairs is tracking.
 * This includes the extents and their status as well as the
 * downstairs work queue.
 */
#[derive(Debug)]
struct Downstairs {
    region: Region,
    work: Mutex<Work>,
    lossy: bool,         // Test flag, enables pauses and skipped jobs
    return_errors: bool, // Test flag
}

impl Downstairs {
    fn add_work(&self, ds_id: u64, work: IOop) {
        let dsw = DownstairsWork {
            ds_id,
            work,
            state: WorkState::New,
        };
        let mut work = self.work.lock().unwrap();
        work.active.insert(ds_id, dsw);
    }

    /*
     * Remove a job from the active list and put it on the completed list.
     * This should only be done after the upstairs has been notified.
     */
    fn complete_work(&self, ds_id: u64, is_flush: bool) {
        let mut work = self.work.lock().unwrap();
        let done = work.active.remove(&ds_id).unwrap();
        assert_eq!(done.state, WorkState::InProgress);
        if is_flush {
            work.last_flush = ds_id;
            work.completed = Vec::with_capacity(32);
        } else {
            work.completed.push(ds_id);
        }
    }
}

/*
 * The structure that tracks downstairs work in progress
 */
#[derive(Debug)]
pub struct Work {
    active: HashMap<u64, DownstairsWork>,
    /*
     * We have to keep track of all IOs that have been issued since
     * our last flush, as that is how we make sure dependencies are respected.
     * The last_flush is the downstairs job ID number (ds_id typically) for
     * the most recent flush.
     */
    last_flush: u64,
    completed: Vec<u64>,
}

#[derive(Debug, Clone)]
struct DownstairsWork {
    ds_id: u64,
    work: IOop,
    state: WorkState,
}

impl Work {
    /**
     * Return a list of downstairs request IDs that are new or have
     * been waiting for other dependencies to finish.
     */
    fn new_work(&self) -> Vec<u64> {
        self.active
            .values()
            .filter_map(|job| {
                if job.state == WorkState::New
                    || job.state == WorkState::DepWait
                {
                    Some(job.ds_id)
                } else {
                    None
                }
            })
            .collect()
    }

    /**
     * If the requested job is still new, and the dependencies are all met,
     * return the DownstairsWork struct and let the caller take action
     * with it, leaving the state as InProgress.
     * If this job is not new, then just return none.  This can be okay as
     * we build or work list with the new_work fn above, but we drop and
     * re-aquire the Work mutex and things can change.
     */
    fn in_progress(&mut self, ds_id: u64) -> Option<DownstairsWork> {
        /*
         * Once we support multiple threads, we can obtain a ds_id that looked
         * valid when we made a list of jobs, but something else moved that
         * job along and now it no longer exists.  We need to handle that
         * case correctly.
         */
        if let Some(job) = self.active.get_mut(&ds_id) {
            if job.state == WorkState::New || job.state == WorkState::DepWait {
                /*
                 * Before we can make this in_progress, we have to, while
                 * holding this locked, check the dep list if there is one
                 * and make sure all dependencies are completed.
                 */
                let dep_list = match &job.work {
                    IOop::Write {
                        dependencies,
                        eid: _eid,
                        offset: _offset,
                        data: _data,
                    } => dependencies,
                    IOop::Flush {
                        dependencies,
                        flush_number: _flush_number,
                    } => dependencies,
                    IOop::Read {
                        dependencies,
                        eid: _eid,
                        offset: _offset,
                        num_blocks: _num_blocks,
                    } => dependencies,
                };

                /*
                 * See which of our dependencies are met.
                 * XXX Make this better/faster by removing the ones that
                 * are met, so next lap we don't have to check again?  There
                 * may be some debug value to knowing what the dep list was,
                 * so consider that before making this faster.
                 */
                'dep_walk: for dep in dep_list.iter() {
                    if dep <= &self.last_flush {
                        continue;
                    }
                    for dd in self.completed.iter() {
                        if dep == dd {
                            continue 'dep_walk;
                        }
                    }

                    /*
                     * If we got here, then the dep is not met.
                     * Set DepWait if not already set.
                     */
                    if job.state == WorkState::New {
                        job.state = WorkState::DepWait;
                    }
                    return None;
                }
                /*
                 * We had no dependencies, or they are all completed, we
                 * can go ahead and work on this job.
                 */
                job.state = WorkState::InProgress;
                Some(job.clone())
            } else {
                /*
                 * job id is not new, we can't run it.
                 */
                None
            }
        } else {
            /*
             * This ID is no longer a valid job id.  That would be ok
             * if there a multiple things running at the same time.
             */
            None
        }
    }
}

/*
 * We may not need Done or Error.  At the moment all we actually look
 * at is New or InProgress.
 */
#[derive(Debug, Clone, PartialEq)]
pub enum WorkState {
    New,
    DepWait,
    InProgress,
    Done,
    Error,
}

impl fmt::Display for WorkState {
    fn fmt(&self, f: &mut fmt::Formatter<'_>) -> fmt::Result {
        match self {
            WorkState::New => {
                write!(f, " New")
            }
            WorkState::DepWait => {
                write!(f, "DepW")
            }
            WorkState::InProgress => {
                write!(f, "In P")
            }
            WorkState::Done => {
                write!(f, "Done")
            }
            WorkState::Error => {
                write!(f, " Err")
            }
        }
    }
}

#[tokio::main]
async fn main() -> Result<()> {
    let args = Args::from_args_safe()?;

    /*
     * Everyone needs a region
     */
    let mut region;

    match args {
        Args::Create {
            block_size,
            data,
            extent_size,
            extent_count,
            import_path,
            uuid,
        } => {
            /*
             * Create the region options, then the region.
             */
            let mut region_options: crucible_common::RegionOptions =
                Default::default();
            region_options.set_block_size(block_size);
            region_options.set_extent_size(Block::new(
                extent_size,
                block_size.trailing_zeros(),
            ));
            region_options.set_uuid(uuid);

            region = Region::create(&data, region_options)?;

            if let Some(ref ip) = import_path {
                downstairs_import(&mut region, ip).unwrap();
                /*
                 * The region we just created should now have a flush so the
                 * new data and inital flush number is written to disk.
                 */
                region.region_flush(1)?;
            } else {
                region.extend(extent_count as u32)?;
            }

            println!("UUID: {:?}", region.def().uuid());
            println!(
                "Blocks per extent:{} Total Extents: {}",
                region.def().extent_size().value,
                region.def().extent_count(),
            );
            Ok(())
        }
        Args::Export {
            count,
            data,
            export_path,
            skip,
        } => {
            region = Region::open(&data, Default::default())?;

            downstairs_export(&mut region, export_path, skip, count).unwrap();
            Ok(())
        }
        Args::Run {
            address,
            data,
            lossy,
            port,
            return_errors,
            trace_endpoint,
        } => {
            region = Region::open(&data, Default::default())?;

            println!("UUID: {:?}", region.def().uuid());
            println!(
                "Blocks per extent:{} Total Extents: {}",
                region.def().extent_size().value,
                region.def().extent_count(),
            );

            let work = Work {
                active: HashMap::new(),
                last_flush: 0,
                completed: Vec::with_capacity(32),
            };
            let d = Arc::new(Downstairs {
                region,
                work: Mutex::new(work),
                lossy,
                return_errors,
            });

            /*
             * If any of our async tasks in our runtime panic, then we should
             * exit the program right away.
             */
            let default_panic = std::panic::take_hook();
            std::panic::set_hook(Box::new(move |info| {
                default_panic(info);
                std::process::exit(1);
            }));

            if let Some(endpoint) = trace_endpoint {
                let tracer = opentelemetry_jaeger::new_pipeline()
                    .with_agent_endpoint(endpoint) // usually port 6831
                    .with_service_name("downstairs")
                    .install_simple()
                    .expect("Error initializing Jaeger exporter");

                let telemetry =
                    tracing_opentelemetry::layer().with_tracer(tracer);

                tracing_subscriber::registry()
                    .with(telemetry)
                    .try_init()
                    .expect("Error init tracing subscriber");
            }

            /*
             * Establish a listen server on the port.
             */
            let listen_on = SocketAddrV4::new(address, port);
            let listener = TcpListener::bind(&listen_on).await?;

            /*
             * We now loop listening for a connection from the Upstairs.
             * When we get one, we then call the proc() function to handle
             * it and wait on that function to finish.  If it does, we loop
             * and wait for another connection.
             *
             * XXX We may want to consider taking special action when an upstairs
             * has gone away, like perhaps flushing all outstanding writes?
             */
            println!("listening on {}", listen_on);
            let mut connections: u64 = 1;
            loop {
                let (sock, raddr) = listener.accept().await?;
                println!(
                    "connection from {:?}  connections count:{}",
                    raddr, connections
                );

                if let Err(e) = proc(&d, sock).await {
                    println!("ERROR: connection({}): {:?}", connections, e);
                } else {
                    println!("OK: connection({}): all done", connections);
                }
                connections += 1;
            }
        }
    }
}<|MERGE_RESOLUTION|>--- conflicted
+++ resolved
@@ -475,19 +475,8 @@
             fw.send(Message::RegionInfo(rd)).await?;
         }
         Message::ExtentVersionsPlease => {
-<<<<<<< HEAD
-            fw.send(Message::ExtentVersions(d.region.versions()))
+            fw.send(Message::ExtentVersions(d.region.versions()?))
                 .await?;
-=======
-            let (bs, es, ec) = d.region.region_def();
-            fw.send(Message::ExtentVersions(
-                bs,
-                es.value,
-                ec,
-                d.region.versions()?,
-            ))
-            .await?;
->>>>>>> d96af7e6
         }
         Message::Write(ds_id, eid, dependencies, offset, data) => {
             let new_write = IOop::Write {
