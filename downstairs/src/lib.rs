// Copyright 2021 Oxide Computer Company
#![cfg_attr(not(usdt_stable_asm), feature(asm))]
#![cfg_attr(
    all(target_os = "macos", not(usdt_stable_asm_sym)),
    feature(asm_sym)
)]

use futures::executor;
use futures::lock::{Mutex, MutexGuard};
use std::collections::HashMap;
use std::fmt;
use std::fs::File;
use std::io::{Read, Write};
use std::net::{IpAddr, SocketAddr};
use std::path::{Path, PathBuf};
use std::sync::Arc;
use std::time::Duration;

use crucible::*;
use crucible_common::{Block, CrucibleError, MAX_BLOCK_SIZE};

use anyhow::{bail, Result};
use bytes::BytesMut;
use futures::{SinkExt, StreamExt};
use rand::prelude::*;
use tokio::net::TcpListener;
use tokio::sync::mpsc;
use tokio::sync::mpsc::{channel, Receiver, Sender};
use tokio::time::{sleep_until, Instant};
use tokio_util::codec::{FramedRead, FramedWrite};
use uuid::Uuid;

pub mod admin;
mod dump;
pub mod region;
pub mod repair;
mod stats;

use region::Region;

pub use admin::run_dropshot;
pub use dump::dump_region;
pub use stats::*;

fn deadline_secs(secs: u64) -> Instant {
    Instant::now()
        .checked_add(Duration::from_secs(secs))
        .unwrap()
}

/*
 * Export the contents or partial contents of a Downstairs Region to
 * the file indicated.
 *
 * We will start from the provided start_block.
 * We will stop after "count" blocks are written to the export_path.
 */
pub fn downstairs_export<P: AsRef<Path> + std::fmt::Debug>(
    region: &mut Region,
    export_path: P,
    start_block: u64,
    mut count: u64,
) -> Result<()> {
    /*
     * Export an existing downstairs region to a file
     */
    let (block_size, extent_size, extent_count) = region.region_def();
    let space_per_extent = extent_size.byte_value();
    assert!(block_size > 0);
    assert!(space_per_extent > 0);
    assert!(extent_count > 0);
    assert!(space_per_extent > 0);
    let file_size = space_per_extent * extent_count as u64;

    if count == 0 {
        count = extent_size.value * extent_count as u64;
    }

    println!(
        "Export total_size: {}  Extent size:{}  Total Extents:{}",
        file_size, space_per_extent, extent_count
    );
    println!(
        "Exporting from start_block: {}  count:{}",
        start_block, count
    );

    let mut out_file = File::create(export_path)?;
    let mut blocks_copied = 0;

    'eid_loop: for eid in 0..extent_count {
        let extent_offset = space_per_extent * eid as u64;
        for block_offset in 0..extent_size.value {
            if (extent_offset + block_offset) >= start_block {
                blocks_copied += 1;

                let mut responses = region.region_read(
                    &[ReadRequest {
                        eid: eid as u64,
                        offset: Block::new_with_ddef(
                            block_offset,
                            &region.def(),
                        ),
                        num_blocks: 1,
                    }],
                    0,
                )?;
                let response = responses.pop().unwrap();

                out_file.write_all(&response.data).unwrap();

                if blocks_copied >= count {
                    break 'eid_loop;
                }
            }
        }
    }

    println!("Read and wrote out {} blocks", blocks_copied);

    Ok(())
}

/*
 * Import the contents of a file into a new Region.
 * The total size of the region will be rounded up to the next largest
 * extent multiple.
 */
pub fn downstairs_import<P: AsRef<Path> + std::fmt::Debug>(
    region: &mut Region,
    import_path: P,
) -> Result<()> {
    /*
     * Open the file to import and determine how many extents we will need
     * based on the length.
     */
    let mut f = File::open(&import_path)?;
    let file_size = f.metadata()?.len();
    let (_, extent_size, _) = region.region_def();
    let space_per_extent = extent_size.byte_value();

    let mut extents_needed = file_size / space_per_extent;
    if file_size % space_per_extent != 0 {
        extents_needed += 1;
    }
    println!(
        "Import file_size: {}  Extent size: {}  Needed extents: {}",
        file_size, space_per_extent, extents_needed
    );

    if extents_needed > region.def().extent_count().into() {
        /*
         * The file to import would require more extents than we have.
         * Extend the region to fit the file.
         */
        println!("Extending region to fit image");
        region.extend(extents_needed as u32)?;
    } else {
        println!("Region already large enough for image");
    }

    println!("Importing {:?} to region", import_path);
    let rm = region.def();

    /*
     * We want to read and write large chunks of data, rather than individual
     * blocks, to improve import performance.  The chunk buffer must be a
     * whole number of the largest block size we are able to support.
     */
    const CHUNK_SIZE: usize = 32 * 1024 * 1024;
    assert_eq!(CHUNK_SIZE % MAX_BLOCK_SIZE, 0);

    let mut offset = Block::new_with_ddef(0, &region.def());
    loop {
        let mut buffer = vec![0; CHUNK_SIZE];

        /*
         * Read data into the buffer until it is full, or we hit EOF.
         */
        let mut total = 0;
        loop {
            assert!(total <= CHUNK_SIZE);
            if total == CHUNK_SIZE {
                break;
            }

            /*
             * Rust's read guarantees that if it returns Ok(n) then
             * `0 <= n <= buffer.len()`. We have to repeatedly read until our
             * buffer is full.
             */
            let n = f.read(&mut buffer[total..])?;

            if n == 0 {
                /*
                 * We have hit EOF.  Extend the read buffer with zeroes until
                 * it is a multiple of the block size.
                 */
                while !Block::is_valid_byte_size(total, &rm) {
                    buffer[total] = 0;
                    total += 1;
                }
                break;
            }

            total += n;
        }

        if total == 0 {
            /*
             * If we read zero bytes without error, then we are done.
             */
            break;
        }

        /*
         * Use the same function upstairs uses to decide where to put the
         * data based on the LBA offset.
         */
        let nblocks = Block::from_bytes(total, &rm);
        let mut pos = Block::from_bytes(0, &rm);
        let mut writes = vec![];
        for (eid, offset) in extent_from_offset(rm, offset, nblocks)? {
            let len = Block::new_with_ddef(1, &region.def());
            let data = &buffer[pos.bytes()..(pos.bytes() + len.bytes())];
            let mut buffer = BytesMut::with_capacity(data.len());
            buffer.resize(data.len(), 0);
            buffer.copy_from_slice(data);

            writes.push(crucible_protocol::Write {
                eid,
                offset,
                data: buffer.freeze(),
                encryption_context: None,
                hash: integrity_hash(&[data]),
            });

            pos.advance(len);
        }

        // We have no job ID, so it makes no sense for accounting.
        region.region_write(&writes, 0, false)?;

        assert_eq!(nblocks, pos);
        assert_eq!(total, pos.bytes());
        offset.advance(nblocks);
    }

    /*
     * As there is no EOF indication in the downstairs, print the
     * number of total blocks we wrote to so the caller can, if they
     * want, use that to extract just this imported file.
     */
    println!(
        "Populated {} extents by copying {} bytes ({} blocks)",
        extents_needed,
        offset.byte_value(),
        offset.value,
    );

    Ok(())
}

/*
 * Debug function to dump the work list.
 */
async fn _show_work(ds: &Downstairs) {
    println!("Active Upstairs UUID: {:?}", ds.active_upstairs());
    let work = ds.work.lock().await;

    let mut kvec: Vec<u64> = work.active.keys().cloned().collect::<Vec<u64>>();

    if kvec.is_empty() {
        println!("Crucible Downstairs work queue:  Empty");
    } else {
        println!("Crucible Downstairs work queue:");
        kvec.sort_unstable();
        for id in kvec.iter() {
            let dsw = work.active.get(id).unwrap();
            let dsw_type;
            let dep_list;
            match &dsw.work {
                IOop::Read {
                    dependencies,
                    requests: _,
                } => {
                    dsw_type = "Read".to_string();
                    dep_list = dependencies.to_vec();
                }
                IOop::Write {
                    dependencies,
                    writes: _,
                } => {
                    dsw_type = "Write".to_string();
                    dep_list = dependencies.to_vec();
                }
                IOop::Flush {
                    dependencies,
                    flush_number: _flush_number,
                    gen_number: _gen_number,
                    snapshot_details: _,
                } => {
                    dsw_type = "Flush".to_string();
                    dep_list = dependencies.to_vec();
                }
                IOop::WriteUnwritten {
                    dependencies,
                    writes: _,
                } => {
                    dsw_type = "WriteU".to_string();
                    dep_list = dependencies.to_vec();
                }
            };
            println!(
                "DSW:[{:04}] {:>05} {:>05} deps:{:?}",
                id, dsw_type, dsw.state, dep_list,
            );
        }
    }

    println!("Done tasks {:?}", work.completed);
    println!("last_flush: {:?}", work.last_flush);
    println!("--------------------------------------");
}

// DTrace probes for the downstairs
#[usdt::provider(provider = "crucible_downstairs")]
pub mod cdt {
    use crate::Arg;
    fn submit__read__start(_: u64) {}
    fn submit__writeunwritten__start(_: u64) {}
    fn submit__write__start(_: u64) {}
    fn submit__flush__start(_: u64) {}
    fn os__read__start(_: u64) {}
    fn os__writeunwritten__start(_: u64) {}
    fn os__write__start(_: u64) {}
    fn os__flush__start(_: u64) {}
    fn os__read__done(_: u64) {}
    fn os__writeunwritten__done(_: u64) {}
    fn os__write__done(_: u64) {}
    fn os__flush__done(_: u64) {}
    fn submit__read__done(_: u64) {}
    fn submit__writeunwritten__done(_: u64) {}
    fn submit__write__done(_: u64) {}
    fn submit__flush__done(_: u64) {}
}
/*
 * A new IO request has been received.
 * If the message is a ping or negotiation message, send the correct
 * response. If the message is an IO, then put the new IO the work hashmap.
 */
async fn proc_frame<WT>(
    upstairs_connection: UpstairsConnection,
    ad: &mut Arc<Mutex<Downstairs>>,
    m: &Message,
    fw: &mut Arc<Mutex<FramedWrite<WT, CrucibleEncoder>>>,
    job_channel_tx: &Arc<Mutex<Sender<u64>>>,
) -> Result<()>
where
    WT: tokio::io::AsyncWrite + std::marker::Unpin + std::marker::Send,
{
    let new_ds_id = match m {
        Message::Write {
            upstairs_id,
            session_id,
            job_id,
            dependencies,
            writes,
        } => {
            if upstairs_connection.upstairs_id != *upstairs_id {
                let mut fw = fw.lock().await;
                fw.send(Message::UuidMismatch {
                    expected_id: upstairs_connection.upstairs_id,
                })
                .await?;
                return Ok(());
            }
            if upstairs_connection.session_id != *session_id {
                let mut fw = fw.lock().await;
                fw.send(Message::UuidMismatch {
                    expected_id: upstairs_connection.session_id,
                })
                .await?;
                return Ok(());
            }
            cdt::submit__write__start!(|| *job_id);

            let new_write = IOop::Write {
                dependencies: dependencies.to_vec(),
                writes: writes.to_vec(),
            };

            let d = ad.lock().await;
            d.add_work(upstairs_connection, *job_id, new_write).await?;
            Some(*job_id)
        }
        Message::Flush {
            upstairs_id,
            session_id,
            job_id,
            dependencies,
            flush_number,
            gen_number,
            snapshot_details,
        } => {
            if upstairs_connection.upstairs_id != *upstairs_id {
                let mut fw = fw.lock().await;
                fw.send(Message::UuidMismatch {
                    expected_id: upstairs_connection.upstairs_id,
                })
                .await?;
                return Ok(());
            }
            if upstairs_connection.session_id != *session_id {
                let mut fw = fw.lock().await;
                fw.send(Message::UuidMismatch {
                    expected_id: upstairs_connection.session_id,
                })
                .await?;
                return Ok(());
            }
            cdt::submit__flush__start!(|| *job_id);

            let new_flush = IOop::Flush {
                dependencies: dependencies.to_vec(),
                flush_number: *flush_number,
                gen_number: *gen_number,
                snapshot_details: snapshot_details.clone(),
            };

            let d = ad.lock().await;
            d.add_work(upstairs_connection, *job_id, new_flush).await?;
            Some(*job_id)
        }
        Message::WriteUnwritten {
            upstairs_id,
            session_id,
            job_id,
            dependencies,
            writes,
        } => {
            if upstairs_connection.upstairs_id != *upstairs_id {
                let mut fw = fw.lock().await;
                fw.send(Message::UuidMismatch {
                    expected_id: upstairs_connection.upstairs_id,
                })
                .await?;
                return Ok(());
            }
            if upstairs_connection.session_id != *session_id {
                let mut fw = fw.lock().await;
                fw.send(Message::UuidMismatch {
                    expected_id: upstairs_connection.session_id,
                })
                .await?;
                return Ok(());
            }
            cdt::submit__writeunwritten__start!(|| *job_id);

            let new_write = IOop::WriteUnwritten {
                dependencies: dependencies.to_vec(),
                writes: writes.to_vec(),
            };

            let d = ad.lock().await;
            d.add_work(upstairs_connection, *job_id, new_write).await?;
            Some(*job_id)
        }
        Message::ReadRequest {
            upstairs_id,
            session_id,
            job_id,
            dependencies,
            requests,
        } => {
            if upstairs_connection.upstairs_id != *upstairs_id {
                let mut fw = fw.lock().await;
                fw.send(Message::UuidMismatch {
                    expected_id: upstairs_connection.upstairs_id,
                })
                .await?;
                return Ok(());
            }
            if upstairs_connection.session_id != *session_id {
                let mut fw = fw.lock().await;
                fw.send(Message::UuidMismatch {
                    expected_id: upstairs_connection.session_id,
                })
                .await?;
                return Ok(());
            }
            cdt::submit__read__start!(|| *job_id);

            let new_read = IOop::Read {
                dependencies: dependencies.to_vec(),
                requests: requests.to_vec(),
            };

            let d = ad.lock().await;
            d.add_work(upstairs_connection, *job_id, new_read).await?;
            Some(*job_id)
        }
        Message::ExtentFlush {
            repair_id,
            extent_id,
            client_id: _,
            flush_number,
            gen_number,
        } => {
            println!(
                "{} Flush extent {} with f:{} g:{}",
                repair_id, extent_id, flush_number, gen_number
            );
            let msg = {
                let d = ad.lock().await;
                match d.region.region_flush_extent(
                    *extent_id,
                    *flush_number,
                    *gen_number,
                    *repair_id,
                ) {
                    Ok(()) => Message::RepairAckId {
                        repair_id: *repair_id,
                    },
                    Err(e) => Message::ExtentError {
                        repair_id: *repair_id,
                        extent_id: *extent_id,
                        error: e,
                    },
                }
            };
            let mut fw = fw.lock().await;
            fw.send(msg).await?;
            return Ok(());
        }
        Message::ExtentClose {
            repair_id,
            extent_id,
        } => {
            println!("{} Close extent {}", repair_id, extent_id);
            let msg = {
                let mut d = ad.lock().await;
                match d.region.extents.get_mut(*extent_id) {
                    Some(ext) => {
                        ext.close()?;
                        Message::RepairAckId {
                            repair_id: *repair_id,
                        }
                    }
                    None => Message::ExtentError {
                        repair_id: *repair_id,
                        extent_id: *extent_id,
                        error: CrucibleError::InvalidExtent,
                    },
                }
            };
            let mut fw = fw.lock().await;
            fw.send(msg).await?;
            return Ok(());
        }
        Message::ExtentRepair {
            repair_id,
            extent_id,
            source_client_id,
            source_repair_address,
            dest_clients,
        } => {
            println!(
                "{} Repair extent {} source:[{}] {:?} dest:{:?}",
                repair_id,
                extent_id,
                source_client_id,
                source_repair_address,
                dest_clients
            );
            let msg = {
                let mut d = ad.lock().await;
                match d
                    .region
                    .repair_extent(*extent_id, *source_repair_address)
                    .await
                {
                    Ok(()) => Message::RepairAckId {
                        repair_id: *repair_id,
                    },
                    Err(e) => Message::ExtentError {
                        repair_id: *repair_id,
                        extent_id: *extent_id,
                        error: e,
                    },
                }
            };
            let mut fw = fw.lock().await;
            fw.send(msg).await?;
            return Ok(());
        }
        Message::ExtentReopen {
            repair_id,
            extent_id,
        } => {
            println!("{} Reopen extent {}", repair_id, extent_id);
            let msg = {
                let mut d = ad.lock().await;
                match d.region.reopen_extent(*extent_id) {
                    Ok(()) => Message::RepairAckId {
                        repair_id: *repair_id,
                    },
                    Err(e) => Message::ExtentError {
                        repair_id: *repair_id,
                        extent_id: *extent_id,
                        error: e,
                    },
                }
            };
            let mut fw = fw.lock().await;
            fw.send(msg).await?;
            return Ok(());
        }
        x => bail!("unexpected frame {:?}", x),
    };

    /*
     * If we added work, tell the work task to get busy.
     */
    if let Some(new_ds_id) = new_ds_id {
        job_channel_tx.lock().await.send(new_ds_id).await?;
    }

    Ok(())
}

async fn do_work_task<T>(
    ads: &mut Arc<Mutex<Downstairs>>,
    mut job_channel_rx: Receiver<u64>,
    fw: &mut Arc<Mutex<FramedWrite<T, CrucibleEncoder>>>,
) -> Result<()>
where
    T: tokio::io::AsyncWrite + std::marker::Unpin,
{
    /*
     * job_channel_rx is a notification that we should look for new work.
     */
    while job_channel_rx.recv().await.is_some() {
        // Add a little time to completion for this operation.
        if ads.lock().await.lossy && random() && random() {
            tokio::time::sleep(Duration::from_secs(1)).await;
        }

        let upstairs_connection = {
            if let Some(upstairs_connection) =
                ads.lock().await.active_upstairs()
            {
                upstairs_connection
            } else {
                // We are not an active downstairs, wait until we are
                continue;
            }
        };

        /*
         * Build ourselves a list of all the jobs on the work hashmap that
         * are New or DepWait.
         */
        let mut new_work = {
            if let Ok(new_work) =
                ads.lock().await.new_work(upstairs_connection).await
            {
                new_work
            } else {
                // This means we couldn't unblock jobs for this UUID
                continue;
            }
        };

        /*
         * We don't have to do jobs in order, but the dependencies are, at
         * least for now, always going to be in order of job id.  So,
         * to best move things forward it is going to be fewer laps
         * through the list if we take the lowest job id first.
         */
        new_work.sort_unstable();

        for new_id in new_work.iter() {
            if ads.lock().await.lossy && random() && random() {
                // Skip a job that needs to be done. Sometimes
                continue;
            }

            /*
             * If this job is still new, take it and go to work. The
             * in_progress method will only return a job if all
             * dependencies are met.
             */
            let job_id = ads.lock().await.in_progress(*new_id).await;
            if let Some(job_id) = job_id {
                let m = ads.lock().await.do_work(job_id).await?;

                if let Some(m) = m {
                    ads.lock().await.complete_work_stat(&m, job_id).await?;
                    // Notify the upstairs before completing work
                    let mut fw = fw.lock().await;
                    fw.send(&m).await?;
                    drop(fw);

                    ads.lock().await.complete_work(job_id, m).await?;
                }
            }
        }
    }

    // None means the channel is closed
    Ok(())
}

async fn proc_stream(
    ads: &mut Arc<Mutex<Downstairs>>,
    stream: WrappedStream,
) -> Result<()> {
    match stream {
        WrappedStream::Http(sock) => {
            let (read, write) = sock.into_split();

            let fr = FramedRead::new(read, CrucibleDecoder::new());
            let fw = Arc::new(Mutex::new(FramedWrite::new(
                write,
                CrucibleEncoder::new(),
            )));

            proc(ads, fr, fw).await
        }
        WrappedStream::Https(stream) => {
            let (read, write) = tokio::io::split(stream);

            let fr = FramedRead::new(read, CrucibleDecoder::new());
            let fw = Arc::new(Mutex::new(FramedWrite::new(
                write,
                CrucibleEncoder::new(),
            )));

            proc(ads, fr, fw).await
        }
    }
}

#[derive(Debug, Clone, Copy, PartialEq)]
pub struct UpstairsConnection {
    upstairs_id: Uuid,
    session_id: Uuid,
    gen: u64,
}

/*
 * This function handles the initial negotiation steps between the
 * upstairs and the downstairs.  Either we return error, or we call
 * the next function if everything was successful and we can start
 * taking IOs from the upstairs.
 */
async fn proc<RT, WT>(
    ads: &mut Arc<Mutex<Downstairs>>,
    mut fr: FramedRead<RT, CrucibleDecoder>,
    fw: Arc<Mutex<FramedWrite<WT, CrucibleEncoder>>>,
) -> Result<()>
where
    RT: tokio::io::AsyncRead + std::marker::Unpin + std::marker::Send,
    WT: tokio::io::AsyncWrite
        + std::marker::Unpin
        + std::marker::Send
        + 'static,
{
    let mut negotiated = 0;
    let mut upstairs_connection: Option<UpstairsConnection> = None;

    let (_another_upstairs_active_tx, mut another_upstairs_active_rx) =
        channel::<UpstairsConnection>(1);
    let another_upstairs_active_tx = Arc::new(_another_upstairs_active_tx);

    /*
     * See the comment in the proc() function on the upstairs side that
     * describes how this negotiation takes place.
     *
     * The final step in negotiation (as dictated by the upstairs) is
     * either LastFlush, or ExtentVersionsPlease.  Once we respond to
     * that message, we can move forward and start receiving IO from
     * the upstairs.
     */
    while negotiated < 4 {
        tokio::select! {
            /*
             * Don't wait more than 50 seconds to hear from the other side.
             * XXX Timeouts, timeouts: always wrong!  Some too short and
             * some too long.
             */
            _ = sleep_until(deadline_secs(50)) => {
                bail!("did not negotiate a protocol");
            }

            /*
             * This Upstairs' thread will receive this signal when another
             * Upstairs promotes itself to active. The only way this path is
             * reached is if this Upstairs promoted itself to active, storing
             * another_upstairs_active_tx in the Downstairs active_upstairs
             * tuple.
             *
             * The two unwraps here should be safe: this thread negotiated and
             * activated, and then another did (in order to send this thread
             * this signal).
             */
            new_upstairs_connection = another_upstairs_active_rx.recv() => {
                match new_upstairs_connection {
                    None => {
                        // There shouldn't be a path through the code where we
                        // close the channel before sending a message through it
                        // (see [`promote_to_active`]), though [`clear_active`]
                        // simply drops the active_upstairs tuple - but the only
                        // place that calls `clear_active` is below when the
                        // Upstairs disconnects.
                        //
                        // We have to bail here though - the Downstairs can't be
                        // running without the ability for another Upstairs to
                        // kick out the previous one during activation.
                        bail!("another_upstairs_active_rx closed during \
                            negotiation");
                    }

                    Some(new_upstairs_connection) => {
                        // another upstairs negotiated and went active after
                        // this one did (and before this one completed
                        // negotiation)
                        let upstairs_connection = upstairs_connection.unwrap();
                        println!("Another upstairs {:?} promoted to active, \
                            shutting down connection for {:?}",
                            new_upstairs_connection, upstairs_connection);

                        let mut fw = fw.lock().await;
                        fw.send(Message::YouAreNoLongerActive {
                            new_upstairs_id:
                                new_upstairs_connection.upstairs_id,
                            new_session_id:
                                new_upstairs_connection.session_id,
                            new_gen: new_upstairs_connection.gen,
                        }).await?;

                        return Ok(());
                    }
                }
            }

            new_read = fr.next() => {
                /*
                 * Negotiate protocol before we take any IO requests.
                 */
                match new_read.transpose()? {
                    None => {
                        // Upstairs disconnected
                        let mut ds = ads.lock().await;

                        if let Some(upstairs_connection) = upstairs_connection {
                            println!(
                                "upstairs {:?} disconnected, {} jobs left",
                                upstairs_connection, ds.jobs().await,
                            );

                            if ds.is_active(upstairs_connection) {
                                println!("upstairs {:?} was previously \
                                    active, clearing", upstairs_connection);
                                ds.clear_active(upstairs_connection).await;
                            }
                        } else {
                            println!(
                                "upstairs disconnected, {} jobs left",
                                ds.jobs().await,
                            );
                        }

                        return Ok(());
                    }
                    Some(Message::Ruok) => {
                        let mut fw = fw.lock().await;
                        fw.send(Message::Imok).await?;
                    }
                    Some(Message::HereIAm {
                        version,
                        upstairs_id,
                        session_id,
                        gen,
                        read_only,
                        encrypted,
                    }) => {
                        if negotiated != 0 {
                            bail!("Received connect out of order {}",
                                negotiated);
                        }

                        if version != 1 {
                            bail!("expected version 1, got {}", version);
                        }

                        // Reject an Upstairs negotiation if there is a mismatch
                        // of expectation, and terminate the connection - the
                        // Upstairs will not be able to successfully negotiate.
                        {
                            let ds = ads.lock().await;
                            if ds.read_only != read_only {
                                let mut fw = fw.lock().await;

                                fw.send(Message::ReadOnlyMismatch {
                                    expected: ds.read_only,
                                }).await?;

                                bail!("closing connection due to read-only \
                                    mismatch");
                            }

                            if ds.encrypted != encrypted {
                                let mut fw = fw.lock().await;

                                fw.send(Message::EncryptedMismatch {
                                    expected: ds.encrypted,
                                }).await?;

                                bail!("closing connection due to encryption \
                                    mismatch");
                            }
                        }

                        negotiated = 1;
                        upstairs_connection = Some(UpstairsConnection {
                            upstairs_id,
                            session_id,
                            gen,
                        });
                        println!("upstairs {:?} connected",
                            upstairs_connection.unwrap());

                        let mut fw = fw.lock().await;
                        fw.send(Message::YesItsMe { version: 1 }).await?;
                    }
                    Some(Message::PromoteToActive {
                        upstairs_id,
                        session_id,
                        gen,
                    }) => {
                        if negotiated != 1 {
                            bail!("Received activate out of order {}",
                                negotiated);
                        }

                        // Only allowed to promote or demote self
                        let mut upstairs_connection =
                            upstairs_connection.unwrap();
                        let matches_self =
                            upstairs_connection.upstairs_id == upstairs_id &&
                            upstairs_connection.session_id == session_id;

                        if !matches_self {
                            let mut fw = fw.lock().await;
                            fw.send(
                                Message::UuidMismatch {
                                    expected_id:
                                        upstairs_connection.upstairs_id,
                                }
                            ).await?;

                            /*
                             * At this point, should we just return error?
                             * XXX
                             */
                        } else {
                            // matches_self above should include a check for
                            // gen, but gen number may change between
                            // negotiation and activation (see `XXX because the
                            // generation number` upstairs). update generation
                            // number here.
                            if upstairs_connection.gen != gen {
                                println!(
                                    "warning: generation number at \
                                    negotiation was {} and {} at activation, \
                                    updating",
                                    upstairs_connection.gen,
                                    gen,
                                );

                                upstairs_connection.gen = gen;
                            }

                            {
                                let mut ds = ads.lock().await;
                                ds.promote_to_active(
                                    upstairs_connection,
                                    another_upstairs_active_tx.clone()
                                ).await?;
                            }
                            negotiated = 2;

                            let mut fw = fw.lock().await;
                            fw.send(Message::YouAreNowActive {
                                upstairs_id,
                                session_id,
                                gen,
                            }).await?;
                        }
                    }
                    Some(Message::RegionInfoPlease) => {
                        if negotiated != 2 {
                            bail!("Received RegionInfo out of order {}",
                                negotiated);
                        }
                        negotiated = 3;
                        let region_def = {
                            let ds = ads.lock().await;
                            ds.region.def()
                        };

                        let mut fw = fw.lock().await;
                        fw.send(Message::RegionInfo { region_def }).await?;
                    }
                    Some(Message::LastFlush { last_flush_number }) => {
                        if negotiated != 3 {
                            bail!("Received LastFlush out of order {}",
                                negotiated);
                        }
                        negotiated = 4;
                        {
                            let ds = ads.lock().await;
                            let mut work = ds.work_lock(
                                upstairs_connection.unwrap(),
                            ).await?;
                            work.last_flush = last_flush_number;
                            println!("Set last flush {}", last_flush_number);
                        }

                        let mut fw = fw.lock().await;
                        fw.send(Message::LastFlushAck {
                            last_flush_number
                        }).await?;

                        /*
                         * Once this command is sent, we are ready to exit
                         * the loop and move forward with receiving IOs
                         */
                    }
                    Some(Message::ExtentVersionsPlease) => {
                        if negotiated != 3 {
                            bail!("Received ExtentVersions out of order {}",
                                negotiated);
                        }
                        negotiated = 4;
                        let ds = ads.lock().await;
                        let flush_numbers = ds.region.flush_numbers()?;
                        let gen_numbers = ds.region.gen_numbers()?;
                        let dirty_bits = ds.region.dirty()?;
                        drop(ds);

                        let mut fw = fw.lock().await;
                        fw.send(Message::ExtentVersions {
                            gen_numbers,
                            flush_numbers,
                            dirty_bits,
                        })
                        .await?;

                        /*
                         * Once this command is sent, we are ready to exit
                         * the loop and move forward with receiving IOs
                         */
                    }
                    Some(_msg) => {
                        println!("Ignored message received during negotiation");
                    }
                }
            }
        }
    }

    println!("Downstairs has completed Negotiation");
    assert!(upstairs_connection.is_some());
    let upstairs_connection = upstairs_connection.unwrap();

    resp_loop(ads, fr, fw, another_upstairs_active_rx, upstairs_connection)
        .await
}

/*
 * This function listens for and answers requests from the upstairs.
 * We assume here that correct negotiation has taken place and this
 * downstairs is ready to receive IO.
 */
async fn resp_loop<RT, WT>(
    ads: &mut Arc<Mutex<Downstairs>>,
    mut fr: FramedRead<RT, CrucibleDecoder>,
    fw: Arc<Mutex<FramedWrite<WT, CrucibleEncoder>>>,
    mut another_upstairs_active_rx: mpsc::Receiver<UpstairsConnection>,
    upstairs_connection: UpstairsConnection,
) -> Result<()>
where
    RT: tokio::io::AsyncRead + std::marker::Unpin + std::marker::Send,
    WT: tokio::io::AsyncWrite
        + std::marker::Unpin
        + std::marker::Send
        + 'static,
{
    let mut lossy_interval = deadline_secs(5);

    // XXX flow control size to double what Upstairs has for upper limit?
    let (_job_channel_tx, job_channel_rx) = channel(200);
    let job_channel_tx = Arc::new(Mutex::new(_job_channel_tx));

    /*
     * Create tasks for:
     *  Doing the work then sending the ACK
     *  Pulling work off the socket and putting on the work queue.
     *
     * These tasks and this function must be able to handle the
     * Upstairs connection going away at any time, as well as a forced
     * migration where a new Upstairs connects and the old (current from
     * this threads point of view) work is discarded.
     * As migration or upstairs failure can happen at any time, this
     * function must watch for tasks going away and handle that
     * gracefully.  By exiting the loop here, we allow the calling
     * function to take over and handle a reconnect or a new upstairs
     * takeover.
     */
    let dw_task = {
        let mut adc = ads.clone();
        let mut fwc = fw.clone();
        tokio::spawn(async move {
            do_work_task(&mut adc, job_channel_rx, &mut fwc).await
        })
    };

    let (message_channel_tx, mut message_channel_rx) = channel(200);
    let pf_task = {
        let mut adc = ads.clone();
        let tx = job_channel_tx.clone();
        let mut fwc = fw.clone();
        tokio::spawn(async move {
            while let Some(m) = message_channel_rx.recv().await {
                if let Err(e) =
                    proc_frame(upstairs_connection, &mut adc, &m, &mut fwc, &tx)
                        .await
                {
                    bail!("Proc frame returns error: {}", e);
                }
            }
            Ok(())
        })
    };

    let lossy = {
        let ds = ads.lock().await;
        ds.lossy
    };

    tokio::pin!(dw_task);
    tokio::pin!(pf_task);
    loop {
        tokio::select! {
            e = &mut dw_task => {
                bail!("do_work_task task has ended: {:?}", e);
            }
            e = &mut pf_task => {
                bail!("pf task ended: {:?}", e);
            }
            /*
             * If we have set "lossy", then we need to check every now and
             * then that there were not skipped jobs that we need to go back
             * and finish up. If lossy is not set, then this should only
             * trigger once then never again.
             */
            _ = sleep_until(lossy_interval), if lossy => {
                //_show_work(&ds).await;
                job_channel_tx.lock().await.send(0).await?;
                lossy_interval = deadline_secs(5);
            }
            /*
             * Don't wait more than 50 seconds to hear from the other side.
             * XXX Timeouts, timeouts: always wrong!  Some too short and
             * some too long.
             */
            _ = sleep_until(deadline_secs(50)) => {
                bail!("inactivity timeout");
            }

            /*
             * This Upstairs' thread will receive this signal when another
             * Upstairs promotes itself to active. The only way this path is
             * reached is if this Upstairs promoted itself to active, storing
             * another_upstairs_active_tx in the Downstairs active_upstairs
             * tuple.
             *
             * The two unwraps here should be safe: this thread negotiated and
             * activated, and then another did (in order to send this thread
             * this signal).
             */
            new_upstairs_connection = another_upstairs_active_rx.recv() => {
                match new_upstairs_connection {
                    None => {
                        // There shouldn't be a path through the code where we
                        // close the channel before sending a message through it
                        // (see [`promote_to_active`]), though [`clear_active`]
                        // simply drops the active_upstairs tuple - but the only
                        // place that calls `clear_active` is below when the
                        // Upstairs disconnects.
                        //
                        // We have to bail here though - the Downstairs can't be
                        // running without the ability for another Upstairs to
                        // kick out the previous one during activation.
                        bail!("another_upstairs_active_rx closed during \
                            resp_loop");
                    }

                    Some(new_upstairs_connection) => {
                        // another upstairs negotiated and went active after
                        // this one did
                        println!("Another upstairs {:?} promoted to active, \
                            shutting down connection for {:?}",
                            new_upstairs_connection, upstairs_connection);

                        let mut fw = fw.lock().await;
                        fw.send(Message::YouAreNoLongerActive {
                            new_upstairs_id:
                                new_upstairs_connection.upstairs_id,
                            new_session_id:
                                new_upstairs_connection.session_id,
                            new_gen: new_upstairs_connection.gen,
                        }).await?;

                        return Ok(());
                    }
                }
            }
            new_read = fr.next() => {
                match new_read {
                    None => {
                        // Upstairs disconnected
                        let mut ds = ads.lock().await;

                        println!(
                            "upstairs {:?} disconnected, {} jobs left",
                            upstairs_connection, ds.jobs().await,
                        );

                        if ds.is_active(upstairs_connection) {
                            println!("upstairs {:?} was previously \
                                active, clearing", upstairs_connection);
                            ds.clear_active(upstairs_connection).await;
                        }

                        return Ok(());
                    }
                    Some(Ok(msg)) => {
                        if matches!(msg, Message::Ruok) {
                            // Respond instantly to pings, don't wait.
                            let mut fw = fw.lock().await;
                            fw.send(Message::Imok).await?;
                        } else {
                            message_channel_tx.send(msg).await?;
                        }
                    }
                    Some(Err(e)) => {
                        // XXX "unexpected end of file" can occur if upstairs
                        // terminates, we don't yet have a HangUp message
                        return Err(e);
                    }
                }
            }
        }
    }
}

/*
 * Overall structure for things the downstairs is tracking.
 * This includes the extents and their status as well as the
 * downstairs work queue.
 */
#[derive(Debug)]
pub struct Downstairs {
    pub region: Region,
    work: Mutex<Work>,
    lossy: bool,         // Test flag, enables pauses and skipped jobs
    return_errors: bool, // Test flag
    active_upstairs:
        Option<(UpstairsConnection, Arc<Sender<UpstairsConnection>>)>,
    dss: DsStatOuter,
    read_only: bool,
    encrypted: bool,
}

impl Downstairs {
    fn new(
        region: Region,
        lossy: bool,
        return_errors: bool,
        read_only: bool,
        encrypted: bool,
    ) -> Self {
        let dss = DsStatOuter {
            ds_stat_wrap: Arc::new(Mutex::new(DsCountStat::new(
                region.def().uuid(),
            ))),
        };
        Downstairs {
            region,
            work: Mutex::new(Work::default()),
            lossy,
            return_errors,
            active_upstairs: None,
            dss,
            read_only,
            encrypted,
        }
    }

    /*
     * Only grab the lock if the UpstairsConnection matches.
     *
     * Multiple Upstairs connecting to this Downstairs will spawn multiple
     * threads that all can potentially add work to the same `active` hash
     * map. Only one Upstairs can be "active" at any one time though.
     * When promote_to_active takes the work lock, it will clear out the
     * `active` hash map and (if applicable) will signal to the currently
     * active Upstairs to terminate the connection.
     *
     * `new_work` and `add_work` both grab their work lock through this
     * function. Let's say `promote_to_active` and `add_work` are racing for
     * the work lock. If `add_work` wins the race it will put work into
     * `active`, then `promote_to_active` will clear it out. If
     * `promote_to_active` wins the race, it will change the Downstairs'
     * active UpstairsConnection, and send the terminate signal to the
     * tasks that are communicating to the previously active Upstairs
     * (along with terminating the Downstairs tasks). If `add_work` for
     * the previous Upstairs then does fire, it will fail to
     * grab the lock because the UpstairsConnection is no longer active, and
     * that `add_work` thread should close.
     *
     * Let's say `new_work` and `promote_to_active` are racing. If `new_work`
     * wins, then it will return and run those jobs in `do_work_task`.
     * However, `promote_to_active` will grab the lock and change the
     * active UpstairsConnection, causing `do_work` to return
     * UpstairsInactive for the jobs that were just returned. If
     * `promote_to_active` wins, it will clear out the jobs of the old
     * Upstairs.
     *
     * Grabbing the lock in this way should properly clear out the previously
     * active Upstairs without causing jobs to be incorrectly sent to the
     * newly active Upstairs.
     */
    async fn work_lock(
        &self,
        upstairs_connection: UpstairsConnection,
    ) -> Result<MutexGuard<'_, Work>> {
        if let Some(active_upstairs) = &self.active_upstairs {
            let (active_connection, ..) = active_upstairs;
            if *active_connection != upstairs_connection {
                println!(
                    "{:?} cannot grab lock, {:?} is active!",
                    upstairs_connection, active_connection,
                );
                bail!(CrucibleError::UpstairsInactive)
            } else {
                Ok(self.work.lock().await)
            }
        } else {
            bail!("cannot grab work lock, nothing is active!");
        }
    }

    async fn jobs(&self) -> usize {
        let work = self.work.lock().await;
        work.jobs()
    }

    async fn new_work(
        &self,
        upstairs_connection: UpstairsConnection,
    ) -> Result<Vec<u64>> {
        let work = self.work_lock(upstairs_connection).await?;
        Ok(work.new_work(upstairs_connection))
    }

    // Add work to the Downstairs
    async fn add_work(
        &self,
        upstairs_connection: UpstairsConnection,
        ds_id: u64,
        work: IOop,
    ) -> Result<()> {
        // The Upstairs will send Flushes periodically, even in read only mode
        // we have to accept them. But read-only should never accept writes!
        if self.read_only {
            let is_write = match work {
                IOop::Write { .. } | IOop::WriteUnwritten { .. } => true,
                IOop::Read { .. } | IOop::Flush { .. } => false,
            };

            if is_write {
                eprintln!("read-only but received write {:?}", work);
                bail!(CrucibleError::ModifyingReadOnlyRegion);
            }
        }

        let dsw = DownstairsWork {
            upstairs_connection,
            ds_id,
            work,
            state: WorkState::New,
        };

        let mut work = self.work_lock(upstairs_connection).await?;
        work.add_work(ds_id, dsw);

        Ok(())
    }

    // Downstairs, move a job to in_progress, if we can
    async fn in_progress(&self, ds_id: u64) -> Option<u64> {
        let mut work = self.work.lock().await;
        if let Some((job_id, upstairs_connection)) = work.in_progress(ds_id) {
            if !self.is_active(upstairs_connection) {
                // Don't return a job with the wrong uuid! `promote_to_active`
                // should have removed any active jobs, and
                // `work.new_work` should have filtered on the correct UUID.
                panic!("Don't return a job with the wrong uuid!");
            }

            Some(job_id)
        } else {
            None
        }
    }

    // Downstairs, given a job ID, do the work for that IO.
    async fn do_work(&self, job_id: u64) -> Result<Option<Message>> {
        let mut work = self.work.lock().await;
        work.do_work(self, job_id).await
    }

    /*
     * Complete work by:
     *
     * - notifying the upstairs with the response
     * - removing the job from active
     * - removing the response
     * - putting the id on the completed list.
     */
    async fn complete_work(&mut self, ds_id: u64, m: Message) -> Result<()> {
        let mut work = self.work.lock().await;

        // Complete the job
        let is_flush = matches!(m, Message::FlushAck { .. });

        // _ can be None if promote_to_active ran and cleared out active.
        let _ = work.active.remove(&ds_id);

        if is_flush {
            work.last_flush = ds_id;
            work.completed = Vec::with_capacity(32);
        } else {
            work.completed.push(ds_id);
        }

        Ok(())
    }

    /*
     * After we complete a read/write/flush on a region, update the
     * Oximeter counter for the operation.
     */
    async fn complete_work_stat(
        &mut self,
        m: &Message,
        ds_id: u64,
    ) -> Result<()> {
        match m {
            Message::FlushAck { .. } => {
                cdt::submit__flush__done!(|| ds_id);
                self.dss.add_flush().await;
            }
            Message::WriteAck { .. } => {
                cdt::submit__write__done!(|| ds_id);
                self.dss.add_write().await;
            }
            Message::WriteUnwrittenAck { .. } => {
                cdt::submit__writeunwritten__done!(|| ds_id);
                self.dss.add_write().await;
            }
            Message::ReadResponse { .. } => {
                cdt::submit__read__done!(|| ds_id);
                self.dss.add_read().await;
            }
            _ => (),
        }

        Ok(())
    }

    async fn promote_to_active(
        &mut self,
        upstairs_connection: UpstairsConnection,
        tx: Arc<Sender<UpstairsConnection>>,
    ) -> Result<()> {
        let mut work = self.work.lock().await;

        /*
         * If there's an existing Upstairs connection, signal to terminate
         * it. Do this while holding the work lock so the previously
         * active Upstairs isn't adding more work.
         */
        if let Some(old_upstairs) = &self.active_upstairs {
            println!(
                "Signaling to {:?} thread that {:?} is being promoted",
                old_upstairs.0, upstairs_connection,
            );
            match futures::executor::block_on(
                old_upstairs.1.send(upstairs_connection),
            ) {
                Ok(_) => {}
                Err(e) => {
                    /*
                     * It's possible the old thread died due to some
                     * connection error. In that case the
                     * receiver will have closed and
                     * the above send will fail.
                     */
                    println!(
                        "Error while signaling to {:?} thread: {:?}",
                        old_upstairs.0, e,
                    );
                }
            }
        }

        self.active_upstairs = Some((upstairs_connection, tx));

        /*
         * Note: in the future, differentiate between new upstairs connecting
         * vs same upstairs reconnecting here.
         *
         * Clear out active jobs, the last flush, and completed information,
         * as that will not be valid any longer.
         *
         * TODO: Really work through this error case
         */
        if work.active.keys().len() > 0 {
            println!(
                "Crucible Downstairs promoting {:?} to active, \
                discarding {} jobs",
                upstairs_connection,
                work.active.keys().len()
            );

            /*
             * In the future, we may decide there is some way to continue
             * working on outstanding jobs, or a way to merge. But for now,
             * we just throw out what we have and let the upstairs resend
             * anything to us that it did not get an ACK for.
             */
            work.active = HashMap::new();
        }

        work.completed = Vec::with_capacity(32);
        work.last_flush = 0;

        /*
         * Re-open any closed extents
         */
        self.region.reopen_all_extents()?;

        println!("{:?} is now active", upstairs_connection);

        Ok(())
    }

    fn is_active(&self, connection: UpstairsConnection) -> bool {
        match self.active_upstairs.as_ref() {
            None => false,
            Some((upstairs_connection, _tx)) => {
                *upstairs_connection == connection
            }
        }
    }

    fn active_upstairs(&self) -> Option<UpstairsConnection> {
        self.active_upstairs
            .as_ref()
            .map(|(upstairs_connection, _tx)| *upstairs_connection)
    }

    async fn clear_active(&mut self, upstairs_connection: UpstairsConnection) {
        // Don't allow another connection to clear us
        if !self.is_active(upstairs_connection) {
            return;
        }

        let mut work = self.work.lock().await;

        self.active_upstairs = None;

        work.active = HashMap::new();
        work.completed = Vec::with_capacity(32);
        work.last_flush = 0;
    }
}

/*
 * The structure that tracks downstairs work in progress
 */
#[derive(Debug, Default)]
pub struct Work {
    active: HashMap<u64, DownstairsWork>,
    outstanding_deps: HashMap<u64, usize>,

    /*
     * We have to keep track of all IOs that have been issued since
     * our last flush, as that is how we make sure dependencies are
     * respected. The last_flush is the downstairs job ID number (ds_id
     * typically) for the most recent flush.
     */
    last_flush: u64,
    completed: Vec<u64>,
}

#[derive(Debug, Clone)]
struct DownstairsWork {
    upstairs_connection: UpstairsConnection,
    ds_id: u64,
    work: IOop,
    state: WorkState,
}

impl Work {
    fn jobs(&self) -> usize {
        self.active.len()
    }

    /**
     * Return a list of downstairs request IDs that are new or have
     * been waiting for other dependencies to finish.
     */
    fn new_work(&self, upstairs_connection: UpstairsConnection) -> Vec<u64> {
        let mut result = Vec::with_capacity(self.active.len());

        for job in self.active.values() {
            if job.upstairs_connection != upstairs_connection {
                panic!("Old Upstairs Job in new_work!");
            }

            if job.state == WorkState::New || job.state == WorkState::DepWait {
                result.push(job.ds_id);
            }
        }

        result.sort_unstable();

        result
    }

    fn add_work(&mut self, ds_id: u64, dsw: DownstairsWork) {
        self.active.insert(ds_id, dsw);
    }

    /**
     * If the requested job is still new, and the dependencies are all met,
     * return the job ID and the upstairs UUID, moving the state of the
     * job as InProgress.
     *
     * If this job is not new, then just return none.  This can be okay as
     * we build or work list with the new_work fn above, but we drop and
     * re-aquire the Work mutex and things can change.
     */
    fn in_progress(&mut self, ds_id: u64) -> Option<(u64, UpstairsConnection)> {
        /*
         * Once we support multiple threads, we can obtain a ds_id that
         * looked valid when we made a list of jobs, but something
         * else moved that job along and now it no longer exists.  We
         * need to handle that case correctly.
         */
        if let Some(job) = self.active.get_mut(&ds_id) {
            if job.state == WorkState::New || job.state == WorkState::DepWait {
                /*
                 * Before we can make this in_progress, we have to, while
                 * holding this locked, check the dep list if there is one
                 * and make sure all dependencies are completed.
                 */
                let dep_list = job.work.deps();

                /*
                 * See which of our dependencies are met.
                 * XXX Make this better/faster by removing the ones that
                 * are met, so next lap we don't have to check again?  There
                 * may be some debug value to knowing what the dep list was,
                 * so consider that before making this faster.
                 */
                let mut deps_outstanding: Vec<u64> =
                    Vec::with_capacity(dep_list.len());

                for dep in dep_list.iter() {
                    if dep <= &self.last_flush {
                        continue;
                    }

                    if !self.completed.contains(dep) {
                        deps_outstanding.push(*dep);
                    }
                }

                if !deps_outstanding.is_empty() {
                    let print = if let Some(existing_outstanding_deps) =
                        self.outstanding_deps.get(&ds_id)
                    {
                        *existing_outstanding_deps != deps_outstanding.len()
                    } else {
                        false
                    };

                    if print {
                        println!(
                            "{} job {} for connection {:?} waiting on {} deps",
                            ds_id,
                            match &job.work {
                                IOop::Write {
                                    dependencies: _,
                                    writes: _,
                                } => "Write",
                                IOop::WriteUnwritten {
                                    dependencies: _,
                                    writes: _,
                                } => "WriteUnwritten",
                                IOop::Flush {
                                    dependencies: _,
                                    flush_number: _flush_number,
                                    gen_number: _gen_number,
                                    snapshot_details: _,
                                } => "Flush",
                                IOop::Read {
                                    dependencies: _,
                                    requests: _,
                                } => "Read",
                            },
                            job.upstairs_connection,
                            deps_outstanding.len(),
                        );
                    }

                    let _ = self
                        .outstanding_deps
                        .insert(ds_id, deps_outstanding.len());

                    /*
                     * If we got here, then the dep is not met.
                     * Set DepWait if not already set.
                     */
                    if job.state == WorkState::New {
                        job.state = WorkState::DepWait;
                    }

                    return None;
                }

                /*
                 * We had no dependencies, or they are all completed, we
                 * can go ahead and work on this job.
                 */
                job.state = WorkState::InProgress;

                Some((job.ds_id, job.upstairs_connection))
            } else {
                /*
                 * job id is not new, we can't run it.
                 */
                None
            }
        } else {
            /*
             * XXX If another upstairs took over, a job ID could be
             * invalid.  Check here to verify that this set of
             * downstairs tasks is no longer active.
             */
            println!("This ID is no longer a valid job id");
            None
        }
    }

    /*
     * This method calls into the Downstair's region and performs the read /
     * write / flush action. A reference to Downstairs is required to do this
     * so that the job can continue to be owned by Work.
     *
     * If by the time this job_id is processed here the job is no longer on
     * the active work queue, return None. If this happens no response
     * will have been put onto the response queue.
     */
    async fn do_work(
        &mut self,
        ds: &Downstairs,
        job_id: u64,
    ) -> Result<Option<Message>> {
        let job = match self.active.get(&job_id) {
            Some(job) => job,
            None => {
                /*
                 * This branch occurs when another Upstairs has promoted
                 * itself to active, causing active work to
                 * be cleared (in promote_to_active).
                 *
                 * If this has happened, work.completed and work.last_flush
                 * have also been reset. Do nothing here,
                 * especially since the Upstairs has already
                 * been notified.
                 */
                return Ok(None);
            }
        };

        assert_eq!(job.state, WorkState::InProgress);
        assert_eq!(job_id, job.ds_id);

        // validate that deps are done
        let dep_list = job.work.deps();
        for dep in dep_list {
            let last_flush_satisfied = dep <= &self.last_flush;
            let complete_satisfied = self.completed.contains(dep);

            assert!(last_flush_satisfied || complete_satisfied);
        }

        match &job.work {
            IOop::Read {
                dependencies: _dependencies,
                requests,
            } => {
                /*
                 * Any error from an IO should be intercepted here and passed
                 * back to the upstairs.
                 */
                let responses = if ds.return_errors && random() && random() {
                    println!("returning error on read!");
                    Err(CrucibleError::GenericError("test error".to_string()))
                } else if !ds.is_active(job.upstairs_connection) {
                    println!("Upstairs inactive error");
                    Err(CrucibleError::UpstairsInactive)
                } else {
                    ds.region.region_read(requests, job_id)
                };

                Ok(Some(Message::ReadResponse {
                    upstairs_id: job.upstairs_connection.upstairs_id,
                    session_id: job.upstairs_connection.session_id,
                    job_id: job.ds_id,
                    responses,
                }))
            }
            IOop::WriteUnwritten {
                dependencies: _dependencies,
                writes,
            } => {
                /*
                 * Any error from an IO should be intercepted here and passed
                 * back to the upstairs.
                 */
                let result = if ds.return_errors && random() && random() {
                    println!("returning error on writeunwritten!");
                    Err(CrucibleError::GenericError("test error".to_string()))
                } else if !ds.is_active(job.upstairs_connection) {
                    println!("Upstairs inactive error");
                    Err(CrucibleError::UpstairsInactive)
                } else {
                    // The region_write will handle what happens to each block
                    // based on if they have data or not.
                    ds.region.region_write(writes, job_id, true)
                };

                Ok(Some(Message::WriteUnwrittenAck {
                    upstairs_id: job.upstairs_connection.upstairs_id,
                    session_id: job.upstairs_connection.session_id,
                    job_id: job.ds_id,
                    result,
                }))
            }
            IOop::Write {
                dependencies: _dependencies,
                writes,
            } => {
                let result = if ds.return_errors && random() && random() {
                    println!("returning error on write!");
                    Err(CrucibleError::GenericError("test error".to_string()))
                } else if !ds.is_active(job.upstairs_connection) {
                    println!("Upstairs inactive error");
                    Err(CrucibleError::UpstairsInactive)
                } else {
                    ds.region.region_write(writes, job_id, false)
                };

                Ok(Some(Message::WriteAck {
                    upstairs_id: job.upstairs_connection.upstairs_id,
                    session_id: job.upstairs_connection.session_id,
                    job_id: job.ds_id,
                    result,
                }))
            }
            IOop::Flush {
                dependencies: _dependencies,
                flush_number,
                gen_number,
                snapshot_details,
            } => {
                let result = if ds.return_errors && random() && random() {
                    println!("returning error on flush!");
                    Err(CrucibleError::GenericError("test error".to_string()))
                } else if !ds.is_active(job.upstairs_connection) {
                    println!("Upstairs inactive error");
                    Err(CrucibleError::UpstairsInactive)
                } else {
                    ds.region.region_flush(
                        *flush_number,
                        *gen_number,
                        snapshot_details,
                        job_id,
                    )
                };

                Ok(Some(Message::FlushAck {
                    upstairs_id: job.upstairs_connection.upstairs_id,
                    session_id: job.upstairs_connection.session_id,
                    job_id: job.ds_id,
                    result,
                }))
            }
        }
    }
}

/*
 * We may not need Done or Error.  At the moment all we actually look
 * at is New or InProgress.
 */
#[derive(Debug, Clone, PartialEq)]
pub enum WorkState {
    New,
    DepWait,
    InProgress,
    Done,
    Error,
}

impl fmt::Display for WorkState {
    fn fmt(&self, f: &mut fmt::Formatter<'_>) -> fmt::Result {
        match self {
            WorkState::New => {
                write!(f, " New")
            }
            WorkState::DepWait => {
                write!(f, "DepW")
            }
            WorkState::InProgress => {
                write!(f, "In P")
            }
            WorkState::Done => {
                write!(f, "Done")
            }
            WorkState::Error => {
                write!(f, " Err")
            }
        }
    }
}

#[allow(clippy::large_enum_variant)]
enum WrappedStream {
    Http(tokio::net::TcpStream),
    Https(tokio_rustls::server::TlsStream<tokio::net::TcpStream>),
}

pub fn create_region(
    block_size: u64,
    data: PathBuf,
    extent_size: u64,
    extent_count: u64,
    uuid: Uuid,
    encrypted: bool,
) -> Result<Region> {
    /*
     * Create the region options, then the region.
     */
    let mut region_options: crucible_common::RegionOptions = Default::default();
    region_options.set_block_size(block_size);
    region_options
        .set_extent_size(Block::new(extent_size, block_size.trailing_zeros()));
    region_options.set_uuid(uuid);
    region_options.set_encrypted(encrypted);

    let mut region = Region::create(&data, region_options)?;
    region.extend(extent_count as u32)?;

    Ok(region)
}

pub fn build_downstairs_for_region(
    data: &Path,
    lossy: bool,
    return_errors: bool,
    read_only: bool,
) -> Result<Arc<Mutex<Downstairs>>> {
    let region = Region::open(&data, Default::default(), true, read_only)?;

    println!("UUID: {:?}", region.def().uuid());
    println!(
        "Blocks per extent:{} Total Extents: {}",
        region.def().extent_size().value,
        region.def().extent_count(),
    );

    let encrypted = region.encrypted();

    Ok(Arc::new(Mutex::new(Downstairs::new(
        region,
        lossy,
        return_errors,
        read_only,
        encrypted,
    ))))
}

pub async fn start_downstairs(
    d: Arc<Mutex<Downstairs>>,
    address: IpAddr,
    oximeter: Option<SocketAddr>,
    port: u16,
    cert_pem: Option<String>,
    key_pem: Option<String>,
    root_cert_pem: Option<String>,
) -> Result<()> {
    if let Some(oximeter) = oximeter {
        let dssw = d.lock().await;
        let dss = dssw.dss.clone();

        tokio::spawn(async move {
            let new_address = match address {
                IpAddr::V4(ipv4) => {
                    SocketAddr::new(std::net::IpAddr::V4(ipv4), 0)
                }
                IpAddr::V6(ipv6) => {
                    SocketAddr::new(std::net::IpAddr::V6(ipv6), 0)
                }
            };

            if let Err(e) = stats::ox_stats(dss, oximeter, new_address).await {
                println!("ERROR: oximeter failed: {:?}", e);
            } else {
                println!("OK: oximeter all done");
            }
        });
    }

    // Start the repair server on the same address at port + REPAIR_PORT_OFFSET
    let rport = port + REPAIR_PORT_OFFSET;
    let repair_address = match address {
        IpAddr::V4(ipv4) => SocketAddr::new(std::net::IpAddr::V4(ipv4), rport),
        IpAddr::V6(ipv6) => SocketAddr::new(std::net::IpAddr::V6(ipv6), rport),
    };
    let dss = d.clone();
    tokio::spawn(async move {
        let s = repair::repair_main(&dss, repair_address).await;
        println!("Got {:?} from repair main", s);
    });

    let listen_on = match address {
        IpAddr::V4(ipv4) => SocketAddr::new(std::net::IpAddr::V4(ipv4), port),
        IpAddr::V6(ipv6) => SocketAddr::new(std::net::IpAddr::V6(ipv6), port),
    };

    /*
     * Establish a listen server on the port.
     */
    println!("Using address: {:?}", listen_on);
    let listener = TcpListener::bind(&listen_on).await?;

    let ssl_acceptor = if let Some(cert_pem_path) = cert_pem {
        let key_pem_path = key_pem.unwrap();
        let root_cert_pem_path = root_cert_pem.unwrap();

        let context = crucible_common::x509::TLSContext::from_paths(
            &cert_pem_path,
            &key_pem_path,
            &root_cert_pem_path,
        )?;

        let config = context.get_server_config()?;

        println!("Configured SSL acceptor");

        Some(tokio_rustls::TlsAcceptor::from(Arc::new(config)))
    } else {
        // unencrypted
        println!("No SSL acceptor configured");
        None
    };

    /*
     * We now loop listening for a connection from the Upstairs.
     * When we get one, we then spawn the proc() function to handle
     * it and wait for another connection. Downstairs can handle
     * multiple Upstairs connecting but only one active one.
     */
    println!("listening on {}", listen_on);
    loop {
        let (sock, raddr) = listener.accept().await?;

        let stream: WrappedStream = if let Some(ssl_acceptor) = &ssl_acceptor {
            let ssl_acceptor = ssl_acceptor.clone();
            WrappedStream::Https(match ssl_acceptor.accept(sock).await {
                Ok(v) => v,
                Err(e) => {
                    println!("rejecting connection from {:?}: {:?}", raddr, e,);
                    continue;
                }
            })
        } else {
            WrappedStream::Http(sock)
        };

        println!("accepted connection from {:?}", raddr);
        {
            /*
             * Add one to the counter every time we have a connection
             * from an upstairs
             */
            let mut ds = d.lock().await;
            ds.dss.add_connection().await;
        }

        let mut dd = d.clone();

        tokio::spawn(async move {
            if let Err(e) = proc_stream(&mut dd, stream).await {
                println!("ERROR: connection({}): {:?}", raddr, e);
            } else {
                println!("OK: connection({}): all done", raddr);
            }
        });
    }
}

#[cfg(test)]
mod test {
    use super::*;
    use rand_chacha::ChaCha20Rng;
    use tempfile::tempdir;

    fn add_work(
        work: &mut Work,
        upstairs_connection: UpstairsConnection,
        ds_id: u64,
        deps: Vec<u64>,
        is_flush: bool,
    ) {
        work.add_work(
            ds_id,
            DownstairsWork {
<<<<<<< HEAD
                upstairs_uuid: uuid,
                ds_id,
=======
                upstairs_connection,
                ds_id: ds_id,
>>>>>>> d7e17d3a
                work: if is_flush {
                    IOop::Flush {
                        dependencies: deps,
                        flush_number: 10,
                        gen_number: 0,
                        snapshot_details: None,
                    }
                } else {
                    IOop::Read {
                        dependencies: deps,
                        requests: vec![ReadRequest {
                            eid: 1,
                            offset: Block::new_512(1),
                            num_blocks: 1,
                        }],
                    }
                },
                state: WorkState::New,
            },
        );
    }

    fn add_work_rf(
        work: &mut Work,
        upstairs_connection: UpstairsConnection,
        ds_id: u64,
        deps: Vec<u64>,
    ) {
        work.add_work(
            ds_id,
            DownstairsWork {
<<<<<<< HEAD
                upstairs_uuid: uuid,
                ds_id,
=======
                upstairs_connection,
                ds_id: ds_id,
>>>>>>> d7e17d3a
                work: IOop::WriteUnwritten {
                    dependencies: deps,
                    writes: Vec::with_capacity(1),
                },
                state: WorkState::New,
            },
        );
    }

    fn complete(work: &mut Work, ds_id: u64) {
        let is_flush = {
            let job = work.active.get(&ds_id).unwrap();

            // validate that deps are done
            let dep_list = job.work.deps();
            for dep in dep_list {
                let last_flush_satisfied = dep <= &work.last_flush;
                let complete_satisfied = work.completed.contains(dep);

                assert!(last_flush_satisfied || complete_satisfied);
            }

            matches!(
                job.work,
                IOop::Flush {
                    dependencies: _,
                    flush_number: _,
                    gen_number: _,
                    snapshot_details: _,
                }
            )
        };

        let _ = work.active.remove(&ds_id);

        if is_flush {
            work.last_flush = ds_id;
            work.completed = Vec::with_capacity(32);
        } else {
            work.completed.push(ds_id);
        }
    }

    fn test_push_next_jobs(
        work: &mut Work,
        upstairs_connection: UpstairsConnection,
    ) -> Vec<u64> {
        let mut jobs = vec![];
        let mut new_work = work.new_work(upstairs_connection);

        new_work.sort_unstable();

        for new_id in new_work.iter() {
            let job = work.in_progress(*new_id);
            match job {
                Some(job) => {
                    jobs.push(job.0);
                }
                None => {
                    continue;
                }
            }
        }

        for job in &jobs {
            assert_eq!(
                work.active.get(job).unwrap().state,
                WorkState::InProgress
            );
        }

        jobs
    }

    fn test_do_work(work: &mut Work, jobs: Vec<u64>) {
        for job_id in jobs {
            complete(work, job_id);
        }
    }

    #[test]
    fn you_had_one_job() {
        let mut work = Work::default();
        let upstairs_connection = UpstairsConnection {
            upstairs_id: Uuid::new_v4(),
            session_id: Uuid::new_v4(),
            gen: 0,
        };

        add_work(&mut work, upstairs_connection, 1000, vec![], false);

        assert_eq!(work.new_work(upstairs_connection), vec![1000]);

        let next_jobs = test_push_next_jobs(&mut work, upstairs_connection);
        assert_eq!(next_jobs, vec![1000]);

        test_do_work(&mut work, next_jobs);

        assert_eq!(work.completed, vec![1000]);

        assert!(test_push_next_jobs(&mut work, upstairs_connection).is_empty());
    }

    #[tokio::test]
    async fn test_simple_read() -> Result<()> {
        // Test region create and a read of one block.
        let block_size: u64 = 512;
        let extent_size = 4;

        // create region
        let mut region_options: crucible_common::RegionOptions =
            Default::default();
        region_options.set_block_size(block_size);
        region_options.set_extent_size(Block::new(
            extent_size,
            block_size.trailing_zeros(),
        ));
        region_options.set_uuid(Uuid::new_v4());

        let dir = tempdir()?;
        mkdir_for_file(dir.path())?;

        let mut region = Region::create(&dir, region_options)?;
        region.extend(2)?;

        let path_dir = dir.as_ref().to_path_buf();
        let ads = build_downstairs_for_region(&path_dir, false, false, false)?;

        // This happens in proc() function.
        let upstairs_connection = UpstairsConnection {
            upstairs_id: Uuid::new_v4(),
            session_id: Uuid::new_v4(),
            gen: 10,
        };

        // For the other_active_upstairs, unused.
        let (_tx, mut _rx) = channel(1);
        let tx = Arc::new(_tx);

        let mut ds = ads.lock().await;
        ds.promote_to_active(upstairs_connection, tx.clone())
            .await?;

        let rio = IOop::Read {
            dependencies: Vec::new(),
            requests: vec![ReadRequest {
                eid: 0,
                offset: Block::new_512(1),
                num_blocks: 1,
            }],
        };
        ds.add_work(upstairs_connection, 1000, rio).await?;

        let deps = vec![1000];
        let rio = IOop::Read {
            dependencies: deps,
            requests: vec![ReadRequest {
                eid: 1,
                offset: Block::new_512(1),
                num_blocks: 1,
            }],
        };
        ds.add_work(upstairs_connection, 1001, rio).await?;

        _show_work(&ds).await;

        // Now we mimic what happens in the do_work_task()
        let new_work = ds.new_work(upstairs_connection).await.unwrap();
        println!("Got new work: {:?}", new_work);
        assert_eq!(new_work.len(), 2);

        for id in new_work.iter() {
            let ip_id = ds.in_progress(*id).await.unwrap();
            assert_eq!(ip_id, *id);
            println!("Do IOop {}", *id);
            let m = ds.do_work(*id).await?.unwrap();
            println!("Got m: {:?}", m);
            ds.complete_work(*id, m).await?;
        }
        _show_work(&ds).await;
        Ok(())
    }

    #[test]
    fn jobs_write_unwritten() {
        // Verify WriteUnwritten jobs move through the queue
        let mut work = Work::default();
        let upstairs_connection = UpstairsConnection {
            upstairs_id: Uuid::new_v4(),
            session_id: Uuid::new_v4(),
            gen: 0,
        };

        add_work_rf(&mut work, upstairs_connection, 1000, vec![]);

        assert_eq!(work.new_work(upstairs_connection), vec![1000]);

        let next_jobs = test_push_next_jobs(&mut work, upstairs_connection);
        assert_eq!(next_jobs, vec![1000]);

        test_do_work(&mut work, next_jobs);

        assert_eq!(work.completed, vec![1000]);

        assert!(test_push_next_jobs(&mut work, upstairs_connection).is_empty());
    }

    #[test]
    fn jobs_independent() {
        let mut work = Work::default();
        let upstairs_connection = UpstairsConnection {
            upstairs_id: Uuid::new_v4(),
            session_id: Uuid::new_v4(),
            gen: 0,
        };

        // Add two independent jobs
        add_work(&mut work, upstairs_connection, 1000, vec![], false);
        add_work(&mut work, upstairs_connection, 1001, vec![], false);

        // new_work returns all new jobs
        assert_eq!(work.new_work(upstairs_connection), vec![1000, 1001]);

        // should push both, they're independent
        let next_jobs = test_push_next_jobs(&mut work, upstairs_connection);
        assert_eq!(next_jobs, vec![1000, 1001]);

        // new work returns only jobs in new or dep wait
        assert!(work.new_work(upstairs_connection).is_empty());

        // do work
        test_do_work(&mut work, next_jobs);

        assert_eq!(work.completed, vec![1000, 1001]);

        assert!(test_push_next_jobs(&mut work, upstairs_connection).is_empty());
    }

    #[test]
    fn unblock_job() {
        let mut work = Work::default();
        let upstairs_connection = UpstairsConnection {
            upstairs_id: Uuid::new_v4(),
            session_id: Uuid::new_v4(),
            gen: 0,
        };

        // Add two jobs, one blocked on another
        add_work(&mut work, upstairs_connection, 1000, vec![], false);
        add_work(&mut work, upstairs_connection, 1001, vec![1000], false);

        // new_work returns all new or dep wait jobs
        assert_eq!(work.new_work(upstairs_connection), vec![1000, 1001]);

        // only one is ready to run
        let next_jobs = test_push_next_jobs(&mut work, upstairs_connection);
        assert_eq!(next_jobs, vec![1000]);

        // new_work returns all new or dep wait jobs
        assert_eq!(work.new_work(upstairs_connection), vec![1001]);

        test_do_work(&mut work, next_jobs);

        assert_eq!(work.completed, vec![1000]);

        let next_jobs = test_push_next_jobs(&mut work, upstairs_connection);
        assert_eq!(next_jobs, vec![1001]);
    }

    #[test]
    fn unblock_job_chain() {
        let mut work = Work::default();
        let upstairs_connection = UpstairsConnection {
            upstairs_id: Uuid::new_v4(),
            session_id: Uuid::new_v4(),
            gen: 0,
        };

        // Add three jobs all blocked on each other in a chain
        add_work(&mut work, upstairs_connection, 1000, vec![], false);
        add_work(&mut work, upstairs_connection, 1001, vec![1000], false);
        add_work(
            &mut work,
            upstairs_connection,
            1002,
            vec![1000, 1001],
            false,
        );

        // new_work returns all new or dep wait jobs
        assert_eq!(work.new_work(upstairs_connection), vec![1000, 1001, 1002]);

        // only one is ready to run at a time

        assert!(work.completed.is_empty());
        let next_jobs = test_push_next_jobs(&mut work, upstairs_connection);
        assert_eq!(next_jobs, vec![1000]);
        assert_eq!(work.new_work(upstairs_connection), vec![1001, 1002]);

        test_do_work(&mut work, next_jobs);

        assert_eq!(work.completed, vec![1000]);
        let next_jobs = test_push_next_jobs(&mut work, upstairs_connection);
        assert_eq!(next_jobs, vec![1001]);
        assert_eq!(work.new_work(upstairs_connection), vec![1002]);

        test_do_work(&mut work, next_jobs);

        assert_eq!(work.completed, vec![1000, 1001]);
        let next_jobs = test_push_next_jobs(&mut work, upstairs_connection);
        assert_eq!(next_jobs, vec![1002]);
        assert!(work.new_work(upstairs_connection).is_empty());

        test_do_work(&mut work, next_jobs);

        assert_eq!(work.completed, vec![1000, 1001, 1002]);
    }

    #[test]
    fn unblock_job_chain_first_is_flush() {
        let mut work = Work::default();
        let upstairs_connection = UpstairsConnection {
            upstairs_id: Uuid::new_v4(),
            session_id: Uuid::new_v4(),
            gen: 0,
        };

        // Add three jobs all blocked on each other in a chain, first is flush
        add_work(&mut work, upstairs_connection, 1000, vec![], true);
        add_work(&mut work, upstairs_connection, 1001, vec![1000], false);
        add_work(
            &mut work,
            upstairs_connection,
            1002,
            vec![1000, 1001],
            false,
        );

        // new_work returns all new or dep wait jobs
        assert_eq!(work.new_work(upstairs_connection), vec![1000, 1001, 1002]);

        // only one is ready to run at a time

        assert!(work.completed.is_empty());
        let next_jobs = test_push_next_jobs(&mut work, upstairs_connection);
        assert_eq!(next_jobs, vec![1000]);
        assert_eq!(work.new_work(upstairs_connection), vec![1001, 1002]);

        test_do_work(&mut work, next_jobs);

        assert_eq!(work.last_flush, 1000);
        assert!(work.completed.is_empty());
        let next_jobs = test_push_next_jobs(&mut work, upstairs_connection);
        assert_eq!(next_jobs, vec![1001]);
        assert_eq!(work.new_work(upstairs_connection), vec![1002]);

        test_do_work(&mut work, next_jobs);

        assert_eq!(work.last_flush, 1000);
        assert_eq!(work.completed, vec![1001]);
        let next_jobs = test_push_next_jobs(&mut work, upstairs_connection);
        assert_eq!(next_jobs, vec![1002]);
        assert!(work.new_work(upstairs_connection).is_empty());

        test_do_work(&mut work, next_jobs);

        assert_eq!(work.last_flush, 1000);
        assert_eq!(work.completed, vec![1001, 1002]);
    }

    #[test]
    fn unblock_job_chain_second_is_flush() {
        let mut work = Work::default();
        let upstairs_connection = UpstairsConnection {
            upstairs_id: Uuid::new_v4(),
            session_id: Uuid::new_v4(),
            gen: 0,
        };

        // Add three jobs all blocked on each other in a chain, second is flush
        add_work(&mut work, upstairs_connection, 1000, vec![], false);
        add_work(&mut work, upstairs_connection, 1001, vec![1000], true);
        add_work(
            &mut work,
            upstairs_connection,
            1002,
            vec![1000, 1001],
            false,
        );

        // new_work returns all new or dep wait jobs
        assert_eq!(work.new_work(upstairs_connection), vec![1000, 1001, 1002]);

        // only one is ready to run at a time

        assert!(work.completed.is_empty());
        let next_jobs = test_push_next_jobs(&mut work, upstairs_connection);
        assert_eq!(next_jobs, vec![1000]);
        assert_eq!(work.new_work(upstairs_connection), vec![1001, 1002]);

        test_do_work(&mut work, next_jobs);

        assert_eq!(work.completed, vec![1000]);
        let next_jobs = test_push_next_jobs(&mut work, upstairs_connection);
        assert_eq!(next_jobs, vec![1001]);
        assert_eq!(work.new_work(upstairs_connection), vec![1002]);

        test_do_work(&mut work, next_jobs);

        assert_eq!(work.last_flush, 1001);
        assert!(work.completed.is_empty());
        let next_jobs = test_push_next_jobs(&mut work, upstairs_connection);
        assert_eq!(next_jobs, vec![1002]);
        assert!(work.new_work(upstairs_connection).is_empty());

        test_do_work(&mut work, next_jobs);

        assert_eq!(work.last_flush, 1001);
        assert_eq!(work.completed, vec![1002]);
    }

    #[test]
    fn unblock_job_upstairs_sends_big_deps() {
        let mut work = Work::default();
        let upstairs_connection = UpstairsConnection {
            upstairs_id: Uuid::new_v4(),
            session_id: Uuid::new_v4(),
            gen: 0,
        };

        // Add three jobs all blocked on each other
        add_work(&mut work, upstairs_connection, 1000, vec![], false);
        add_work(&mut work, upstairs_connection, 1001, vec![1000], false);
        add_work(&mut work, upstairs_connection, 1002, vec![1000, 1001], true);

        // Downstairs is really fast!
        let next_jobs = test_push_next_jobs(&mut work, upstairs_connection);
        assert_eq!(next_jobs, vec![1000]);
        test_do_work(&mut work, next_jobs);

        let next_jobs = test_push_next_jobs(&mut work, upstairs_connection);
        assert_eq!(next_jobs, vec![1001]);
        test_do_work(&mut work, next_jobs);

        let next_jobs = test_push_next_jobs(&mut work, upstairs_connection);
        assert_eq!(next_jobs, vec![1002]);
        test_do_work(&mut work, next_jobs);

        assert_eq!(work.last_flush, 1002);
        assert!(work.completed.is_empty());

        // Upstairs sends a job with these three in deps, not knowing Downstairs
        // has done the jobs already
        add_work(
            &mut work,
            upstairs_connection,
            1003,
            vec![1000, 1001, 1002],
            false,
        );
        add_work(
            &mut work,
            upstairs_connection,
            1004,
            vec![1000, 1001, 1002, 1003],
            false,
        );

        let next_jobs = test_push_next_jobs(&mut work, upstairs_connection);
        assert_eq!(next_jobs, vec![1003]);
        test_do_work(&mut work, next_jobs);

        let next_jobs = test_push_next_jobs(&mut work, upstairs_connection);
        assert_eq!(next_jobs, vec![1004]);
        test_do_work(&mut work, next_jobs);

        assert_eq!(work.last_flush, 1002);
        assert_eq!(work.completed, vec![1003, 1004]);
    }

    #[test]
    fn job_dep_not_satisfied() {
        let mut work = Work::default();
        let upstairs_connection = UpstairsConnection {
            upstairs_id: Uuid::new_v4(),
            session_id: Uuid::new_v4(),
            gen: 0,
        };

        // Add three jobs all blocked on each other
        add_work(&mut work, upstairs_connection, 1000, vec![], false);
        add_work(&mut work, upstairs_connection, 1001, vec![1000], false);
        add_work(&mut work, upstairs_connection, 1002, vec![1000, 1001], true);

        // Add one that can't run yet
        add_work(&mut work, upstairs_connection, 1003, vec![2000], false);

        let next_jobs = test_push_next_jobs(&mut work, upstairs_connection);
        assert_eq!(next_jobs, vec![1000]);
        test_do_work(&mut work, next_jobs);

        let next_jobs = test_push_next_jobs(&mut work, upstairs_connection);
        assert_eq!(next_jobs, vec![1001]);
        test_do_work(&mut work, next_jobs);

        let next_jobs = test_push_next_jobs(&mut work, upstairs_connection);
        assert_eq!(next_jobs, vec![1002]);
        test_do_work(&mut work, next_jobs);

        assert_eq!(work.last_flush, 1002);
        assert!(work.completed.is_empty());

        assert_eq!(work.new_work(upstairs_connection), vec![1003]);
        assert_eq!(work.active.get(&1003).unwrap().state, WorkState::DepWait);
    }

    #[test]
    fn two_job_chains() {
        let mut work = Work::default();
        let upstairs_connection = UpstairsConnection {
            upstairs_id: Uuid::new_v4(),
            session_id: Uuid::new_v4(),
            gen: 0,
        };

        // Add three jobs all blocked on each other
        add_work(&mut work, upstairs_connection, 1000, vec![], false);
        add_work(&mut work, upstairs_connection, 1001, vec![1000], false);
        add_work(
            &mut work,
            upstairs_connection,
            1002,
            vec![1000, 1001],
            false,
        );

        // Add another set of jobs blocked on each other
        add_work(&mut work, upstairs_connection, 2000, vec![], false);
        add_work(&mut work, upstairs_connection, 2001, vec![2000], false);
        add_work(&mut work, upstairs_connection, 2002, vec![2000, 2001], true);

        // should do each chain in sequence
        let next_jobs = test_push_next_jobs(&mut work, upstairs_connection);
        assert_eq!(next_jobs, vec![1000, 2000]);
        test_do_work(&mut work, next_jobs);
        assert_eq!(work.completed, vec![1000, 2000]);

        let next_jobs = test_push_next_jobs(&mut work, upstairs_connection);
        assert_eq!(next_jobs, vec![1001, 2001]);
        test_do_work(&mut work, next_jobs);
        assert_eq!(work.completed, vec![1000, 2000, 1001, 2001]);

        let next_jobs = test_push_next_jobs(&mut work, upstairs_connection);
        assert_eq!(next_jobs, vec![1002, 2002]);
        test_do_work(&mut work, next_jobs);

        assert_eq!(work.last_flush, 2002);
        assert!(work.completed.is_empty());
    }

    #[test]
    fn out_of_order_arrives_after_first_push_next_jobs() {
        /*
         * Test that jobs arriving out of order still complete.
         */
        let mut work = Work::default();
        let upstairs_connection = UpstairsConnection {
            upstairs_id: Uuid::new_v4(),
            session_id: Uuid::new_v4(),
            gen: 0,
        };

        // Add three jobs all blocked on each other (missing 1002)
        add_work(&mut work, upstairs_connection, 1000, vec![], false);
        add_work(&mut work, upstairs_connection, 1001, vec![1000], false);
        add_work(
            &mut work,
            upstairs_connection,
            1003,
            vec![1000, 1001, 1002],
            false,
        );

        let next_jobs = test_push_next_jobs(&mut work, upstairs_connection);
        assert_eq!(next_jobs, vec![1000]);

        add_work(
            &mut work,
            upstairs_connection,
            1002,
            vec![1000, 1001],
            false,
        );

        test_do_work(&mut work, next_jobs);

        assert_eq!(work.completed, vec![1000]);

        let next_jobs = test_push_next_jobs(&mut work, upstairs_connection);
        assert_eq!(next_jobs, vec![1001]);
        test_do_work(&mut work, next_jobs);

        let next_jobs = test_push_next_jobs(&mut work, upstairs_connection);
        assert_eq!(next_jobs, vec![1002]);
        test_do_work(&mut work, next_jobs);

        let next_jobs = test_push_next_jobs(&mut work, upstairs_connection);
        assert_eq!(next_jobs, vec![1003]);
        test_do_work(&mut work, next_jobs);

        assert_eq!(work.completed, vec![1000, 1001, 1002, 1003]);
    }

    #[test]
    fn out_of_order_arrives_after_first_do_work() {
        /*
         * Test that jobs arriving out of order still complete.
         */
        let mut work = Work::default();
        let upstairs_connection = UpstairsConnection {
            upstairs_id: Uuid::new_v4(),
            session_id: Uuid::new_v4(),
            gen: 0,
        };

        // Add three jobs all blocked on each other (missing 1002)
        add_work(&mut work, upstairs_connection, 1000, vec![], false);
        add_work(&mut work, upstairs_connection, 1001, vec![1000], false);
        add_work(
            &mut work,
            upstairs_connection,
            1003,
            vec![1000, 1001, 1002],
            false,
        );

        let next_jobs = test_push_next_jobs(&mut work, upstairs_connection);
        assert_eq!(next_jobs, vec![1000]);

        test_do_work(&mut work, next_jobs);

        add_work(
            &mut work,
            upstairs_connection,
            1002,
            vec![1000, 1001],
            false,
        );

        assert_eq!(work.completed, vec![1000]);

        let next_jobs = test_push_next_jobs(&mut work, upstairs_connection);
        assert_eq!(next_jobs, vec![1001]);
        test_do_work(&mut work, next_jobs);

        let next_jobs = test_push_next_jobs(&mut work, upstairs_connection);
        assert_eq!(next_jobs, vec![1002]);
        test_do_work(&mut work, next_jobs);

        let next_jobs = test_push_next_jobs(&mut work, upstairs_connection);
        assert_eq!(next_jobs, vec![1003]);
        test_do_work(&mut work, next_jobs);

        assert_eq!(work.completed, vec![1000, 1001, 1002, 1003]);
    }

    #[test]
    fn out_of_order_arrives_after_1001_completes() {
        /*
         * Test that jobs arriving out of order still complete.
         */
        let mut work = Work::default();
        let upstairs_connection = UpstairsConnection {
            upstairs_id: Uuid::new_v4(),
            session_id: Uuid::new_v4(),
            gen: 0,
        };

        // Add three jobs all blocked on each other (missing 1002)
        add_work(&mut work, upstairs_connection, 1000, vec![], false);
        add_work(&mut work, upstairs_connection, 1001, vec![1000], false);
        add_work(
            &mut work,
            upstairs_connection,
            1003,
            vec![1000, 1001, 1002],
            false,
        );

        let next_jobs = test_push_next_jobs(&mut work, upstairs_connection);
        assert_eq!(next_jobs, vec![1000]);

        test_do_work(&mut work, next_jobs);

        assert_eq!(work.completed, vec![1000]);

        let next_jobs = test_push_next_jobs(&mut work, upstairs_connection);
        assert_eq!(next_jobs, vec![1001]);
        test_do_work(&mut work, next_jobs);

        // can't run anything, dep not satisfied
        let next_jobs = test_push_next_jobs(&mut work, upstairs_connection);
        assert!(next_jobs.is_empty());
        test_do_work(&mut work, next_jobs);

        add_work(
            &mut work,
            upstairs_connection,
            1002,
            vec![1000, 1001],
            false,
        );

        let next_jobs = test_push_next_jobs(&mut work, upstairs_connection);
        assert_eq!(next_jobs, vec![1002]);
        test_do_work(&mut work, next_jobs);

        let next_jobs = test_push_next_jobs(&mut work, upstairs_connection);
        assert_eq!(next_jobs, vec![1003]);
        test_do_work(&mut work, next_jobs);

        assert_eq!(work.completed, vec![1000, 1001, 1002, 1003]);
    }

    #[test]
    fn import_test_basic() -> Result<()> {
        /*
         * import + export test where data matches region size
         */

        let block_size: u64 = 512;
        let extent_size = 10;

        // create region

        let mut region_options: crucible_common::RegionOptions =
            Default::default();
        region_options.set_block_size(block_size);
        region_options.set_extent_size(Block::new(
            extent_size,
            block_size.trailing_zeros(),
        ));
        region_options.set_uuid(Uuid::new_v4());

        let dir = tempdir()?;
        mkdir_for_file(dir.path())?;

        let mut region = Region::create(&dir, region_options)?;
        region.extend(10)?;

        // create random file

        let total_bytes = region.def().total_size();
        let mut random_data = vec![0; total_bytes as usize];
        random_data.resize(total_bytes as usize, 0);

        let mut rng = ChaCha20Rng::from_entropy();
        rng.fill_bytes(&mut random_data);

        // write random_data to file

        let tempdir = tempdir()?;
        mkdir_for_file(tempdir.path())?;

        let random_file_path = tempdir.path().join("random_data");
        let mut random_file = File::create(&random_file_path)?;
        random_file.write_all(&random_data[..])?;

        // import random_data to the region

        downstairs_import(&mut region, &random_file_path)?;
        region.region_flush(1, 1, &None, 0)?;

        // export region to another file

        let export_path = tempdir.path().join("exported_data");
        downstairs_export(
            &mut region,
            &export_path,
            0,
            total_bytes / block_size,
        )?;

        // compare files

        let expected = std::fs::read(random_file_path)?;
        let actual = std::fs::read(export_path)?;

        assert_eq!(expected, actual);

        Ok(())
    }

    #[test]
    fn import_test_too_small() -> Result<()> {
        /*
         * import + export test where data is smaller than region size
         */
        let block_size: u64 = 512;
        let extent_size = 10;

        // create region

        let mut region_options: crucible_common::RegionOptions =
            Default::default();
        region_options.set_block_size(block_size);
        region_options.set_extent_size(Block::new(
            extent_size,
            block_size.trailing_zeros(),
        ));
        region_options.set_uuid(Uuid::new_v4());

        let dir = tempdir()?;
        mkdir_for_file(dir.path())?;

        let mut region = Region::create(&dir, region_options)?;
        region.extend(10)?;

        // create random file (100 fewer bytes than region size)

        let total_bytes = region.def().total_size() - 100;
        let mut random_data = vec![0; total_bytes as usize];
        random_data.resize(total_bytes as usize, 0);

        let mut rng = ChaCha20Rng::from_entropy();
        rng.fill_bytes(&mut random_data);

        // write random_data to file

        let tempdir = tempdir()?;
        mkdir_for_file(tempdir.path())?;

        let random_file_path = tempdir.path().join("random_data");
        let mut random_file = File::create(&random_file_path)?;
        random_file.write_all(&random_data[..])?;

        // import random_data to the region

        downstairs_import(&mut region, &random_file_path)?;
        region.region_flush(1, 1, &None, 0)?;

        // export region to another file (note: 100 fewer bytes imported than
        // region size still means the whole region is exported)

        let export_path = tempdir.path().join("exported_data");
        let region_size = region.def().total_size();
        downstairs_export(
            &mut region,
            &export_path,
            0,
            region_size / block_size,
        )?;

        // compare files

        let expected = std::fs::read(random_file_path)?;
        let actual = std::fs::read(export_path)?;

        // assert what was imported is correct

        let total_bytes = total_bytes as usize;
        assert_eq!(expected, actual[0..total_bytes]);

        // assert the rest is zero padded

        let padding_size = actual.len() - total_bytes;
        assert_eq!(padding_size, 100);

        let mut padding = vec![0; padding_size];
        padding.resize(padding_size, 0);
        assert_eq!(actual[total_bytes..], padding);

        Ok(())
    }

    #[test]
    fn import_test_too_large() -> Result<()> {
        /*
         * import + export test where data is larger than region size
         */
        let block_size: u64 = 512;
        let extent_size = 10;

        // create region

        let mut region_options: crucible_common::RegionOptions =
            Default::default();
        region_options.set_block_size(block_size);
        region_options.set_extent_size(Block::new(
            extent_size,
            block_size.trailing_zeros(),
        ));
        region_options.set_uuid(Uuid::new_v4());

        let dir = tempdir()?;
        mkdir_for_file(dir.path())?;

        let mut region = Region::create(&dir, region_options)?;
        region.extend(10)?;

        // create random file (100 more bytes than region size)

        let total_bytes = region.def().total_size() + 100;
        let mut random_data = vec![0; total_bytes as usize];
        random_data.resize(total_bytes as usize, 0);

        let mut rng = ChaCha20Rng::from_entropy();
        rng.fill_bytes(&mut random_data);

        // write random_data to file

        let tempdir = tempdir()?;
        mkdir_for_file(tempdir.path())?;

        let random_file_path = tempdir.path().join("random_data");
        let mut random_file = File::create(&random_file_path)?;
        random_file.write_all(&random_data[..])?;

        // import random_data to the region

        downstairs_import(&mut region, &random_file_path)?;
        region.region_flush(1, 1, &None, 0)?;

        // export region to another file (note: 100 more bytes will have caused
        // 10 more extents to be added, but someone running the export command
        // will use the number of blocks copied by the import command)
        assert_eq!(region.def().extent_count(), 11);

        let export_path = tempdir.path().join("exported_data");
        downstairs_export(
            &mut region,
            &export_path,
            0,
            total_bytes / block_size + 1,
        )?;

        // compare files

        let expected = std::fs::read(random_file_path)?;
        let actual = std::fs::read(export_path)?;

        // assert what was imported is correct

        let total_bytes = total_bytes as usize;
        assert_eq!(expected, actual[0..total_bytes]);

        // assert the rest is zero padded
        // the export only exported the extra block, not the extra extent
        let padding_in_extra_block: usize = 512 - 100;

        let mut padding = vec![0; padding_in_extra_block];
        padding.resize(padding_in_extra_block, 0);
        assert_eq!(actual[total_bytes..], padding);

        Ok(())
    }

    #[test]
    fn import_test_basic_read_blocks() -> Result<()> {
        /*
         * import + export test where data matches region size, and read the
         * blocks
         */
        let block_size: u64 = 512;
        let extent_size = 10;

        // create region

        let mut region_options: crucible_common::RegionOptions =
            Default::default();
        region_options.set_block_size(block_size);
        region_options.set_extent_size(Block::new(
            extent_size,
            block_size.trailing_zeros(),
        ));
        region_options.set_uuid(Uuid::new_v4());

        let dir = tempdir()?;
        mkdir_for_file(dir.path())?;

        let mut region = Region::create(&dir, region_options)?;
        region.extend(10)?;

        // create random file

        let total_bytes = region.def().total_size();
        let mut random_data = vec![0u8; total_bytes as usize];
        random_data.resize(total_bytes as usize, 0u8);

        let mut rng = ChaCha20Rng::from_entropy();
        rng.fill_bytes(&mut random_data);

        // write random_data to file

        let tempdir = tempdir()?;
        mkdir_for_file(tempdir.path())?;

        let random_file_path = tempdir.path().join("random_data");
        let mut random_file = File::create(&random_file_path)?;
        random_file.write_all(&random_data[..])?;

        // import random_data to the region

        downstairs_import(&mut region, &random_file_path)?;
        region.region_flush(1, 1, &None, 0)?;

        // read block by block
        let mut read_data = Vec::with_capacity(total_bytes as usize);
        for eid in 0..region.def().extent_count() {
            for offset in 0..region.def().extent_size().value {
                let responses = region.region_read(
                    &[crucible_protocol::ReadRequest {
                        eid: eid.into(),
                        offset: Block::new_512(offset),
                        num_blocks: 1,
                    }],
                    0,
                )?;

                assert_eq!(responses.len(), 1);

                let response = &responses[0];
                assert_eq!(response.hashes.len(), 1);
                assert_eq!(
                    integrity_hash(&[&response.data[..]]),
                    response.hashes[0],
                );

                read_data.extend_from_slice(&response.data[..]);
            }
        }

        assert_eq!(random_data, read_data);

        Ok(())
    }
}<|MERGE_RESOLUTION|>--- conflicted
+++ resolved
@@ -2157,13 +2157,8 @@
         work.add_work(
             ds_id,
             DownstairsWork {
-<<<<<<< HEAD
-                upstairs_uuid: uuid,
+                upstairs_connection,
                 ds_id,
-=======
-                upstairs_connection,
-                ds_id: ds_id,
->>>>>>> d7e17d3a
                 work: if is_flush {
                     IOop::Flush {
                         dependencies: deps,
@@ -2195,13 +2190,8 @@
         work.add_work(
             ds_id,
             DownstairsWork {
-<<<<<<< HEAD
-                upstairs_uuid: uuid,
+                upstairs_connection,
                 ds_id,
-=======
-                upstairs_connection,
-                ds_id: ds_id,
->>>>>>> d7e17d3a
                 work: IOop::WriteUnwritten {
                     dependencies: deps,
                     writes: Vec::with_capacity(1),
