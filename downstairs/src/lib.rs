// Copyright 2023 Oxide Computer Company
#![cfg_attr(usdt_need_asm, feature(asm))]
#![cfg_attr(all(target_os = "macos", usdt_need_asm_sym), feature(asm_sym))]

use futures::executor;
use futures::lock::{Mutex, MutexGuard};
use std::cmp::Ordering;
use std::collections::HashMap;
use std::fmt;
use std::fs::File;
use std::io::{Read, Write};
use std::net::{IpAddr, SocketAddr};
use std::path::{Path, PathBuf};
use std::sync::Arc;
use std::time::Duration;

use crucible::*;
use crucible_common::{build_logger, Block, CrucibleError, MAX_BLOCK_SIZE};

use anyhow::{bail, Result};
use bytes::BytesMut;
use futures::{SinkExt, StreamExt};
use rand::prelude::*;
<<<<<<< HEAD
use slog::{debug, error, info, o, warn, Drain, Logger};
use slog_dtrace::{with_drain, ProbeRegistration};
=======
use slog::{error, info, o, warn, Logger};
>>>>>>> f18392a5
use tokio::net::TcpListener;
use tokio::sync::mpsc;
use tokio::sync::mpsc::{channel, Receiver, Sender};
use tokio::time::{sleep_until, Instant};
use tokio_util::codec::{FramedRead, FramedWrite};
use uuid::Uuid;

pub mod admin;
mod dump;
pub mod region;
pub mod repair;
mod stats;

use region::Region;

pub use admin::run_dropshot;
pub use dump::dump_region;
pub use stats::*;

fn deadline_secs(secs: u64) -> Instant {
    Instant::now()
        .checked_add(Duration::from_secs(secs))
        .unwrap()
}

/*
 * Export the contents or partial contents of a Downstairs Region to
 * the file indicated.
 *
 * We will start from the provided start_block.
 * We will stop after "count" blocks are written to the export_path.
 */
pub async fn downstairs_export<P: AsRef<Path> + std::fmt::Debug>(
    region: &mut Region,
    export_path: P,
    start_block: u64,
    mut count: u64,
) -> Result<()> {
    /*
     * Export an existing downstairs region to a file
     */
    let (block_size, extent_size, extent_count) = region.region_def();
    let space_per_extent = extent_size.byte_value();
    assert!(block_size > 0);
    assert!(space_per_extent > 0);
    assert!(extent_count > 0);
    assert!(space_per_extent > 0);
    let file_size = space_per_extent * extent_count as u64;

    if count == 0 {
        count = extent_size.value * extent_count as u64;
    }

    println!(
        "Export total_size: {}  Extent size:{}  Total Extents:{}",
        file_size, space_per_extent, extent_count
    );
    println!(
        "Exporting from start_block: {}  count:{}",
        start_block, count
    );

    let mut out_file = File::create(export_path)?;
    let mut blocks_copied = 0;

    'eid_loop: for eid in 0..extent_count {
        let extent_offset = space_per_extent * eid as u64;
        for block_offset in 0..extent_size.value {
            if (extent_offset + block_offset) >= start_block {
                blocks_copied += 1;

                let mut responses = region
                    .region_read(
                        &[ReadRequest {
                            eid: eid as u64,
                            offset: Block::new_with_ddef(
                                block_offset,
                                &region.def(),
                            ),
                        }],
                        0,
                    )
                    .await?;
                let response = responses.pop().unwrap();

                out_file.write_all(&response.data).unwrap();

                if blocks_copied >= count {
                    break 'eid_loop;
                }
            }
        }
    }

    println!("Read and wrote out {} blocks", blocks_copied);

    Ok(())
}

/*
 * Import the contents of a file into a new Region.
 * The total size of the region will be rounded up to the next largest
 * extent multiple.
 */
pub async fn downstairs_import<P: AsRef<Path> + std::fmt::Debug>(
    region: &mut Region,
    import_path: P,
) -> Result<()> {
    /*
     * Open the file to import and determine how many extents we will need
     * based on the length.
     */
    let mut f = File::open(&import_path)?;
    let file_size = f.metadata()?.len();
    let (_, extent_size, _) = region.region_def();
    let space_per_extent = extent_size.byte_value();

    let mut extents_needed = file_size / space_per_extent;
    if file_size % space_per_extent != 0 {
        extents_needed += 1;
    }
    println!(
        "Import file_size: {}  Extent size: {}  Needed extents: {}",
        file_size, space_per_extent, extents_needed
    );

    if extents_needed > region.def().extent_count().into() {
        /*
         * The file to import would require more extents than we have.
         * Extend the region to fit the file.
         */
        println!("Extending region to fit image");
        region.extend(extents_needed as u32).await?;
    } else {
        println!("Region already large enough for image");
    }

    println!("Importing {:?} to region", import_path);
    let rm = region.def();

    /*
     * We want to read and write large chunks of data, rather than individual
     * blocks, to improve import performance.  The chunk buffer must be a
     * whole number of the largest block size we are able to support.
     */
    const CHUNK_SIZE: usize = 32 * 1024 * 1024;
    assert_eq!(CHUNK_SIZE % MAX_BLOCK_SIZE, 0);

    let mut offset = Block::new_with_ddef(0, &region.def());
    loop {
        let mut buffer = vec![0; CHUNK_SIZE];

        /*
         * Read data into the buffer until it is full, or we hit EOF.
         */
        let mut total = 0;
        loop {
            assert!(total <= CHUNK_SIZE);
            if total == CHUNK_SIZE {
                break;
            }

            /*
             * Rust's read guarantees that if it returns Ok(n) then
             * `0 <= n <= buffer.len()`. We have to repeatedly read until our
             * buffer is full.
             */
            let n = f.read(&mut buffer[total..])?;

            if n == 0 {
                /*
                 * We have hit EOF.  Extend the read buffer with zeroes until
                 * it is a multiple of the block size.
                 */
                while !Block::is_valid_byte_size(total, &rm) {
                    buffer[total] = 0;
                    total += 1;
                }
                break;
            }

            total += n;
        }

        if total == 0 {
            /*
             * If we read zero bytes without error, then we are done.
             */
            break;
        }

        /*
         * Use the same function upstairs uses to decide where to put the
         * data based on the LBA offset.
         */
        let nblocks = Block::from_bytes(total, &rm);
        let mut pos = Block::from_bytes(0, &rm);
        let mut writes = vec![];
        for (eid, offset) in
            extent_from_offset(&rm, offset, nblocks).blocks(&rm)
        {
            let len = Block::new_with_ddef(1, &region.def());
            let data = &buffer[pos.bytes()..(pos.bytes() + len.bytes())];
            let mut buffer = BytesMut::with_capacity(data.len());
            buffer.resize(data.len(), 0);
            buffer.copy_from_slice(data);

            writes.push(crucible_protocol::Write {
                eid,
                offset,
                data: buffer.freeze(),
                block_context: BlockContext {
                    hash: integrity_hash(&[data]),
                    encryption_context: None,
                },
            });

            pos.advance(len);
        }

        // We have no job ID, so it makes no sense for accounting.
        region.region_write(&writes, 0, false).await?;

        assert_eq!(nblocks, pos);
        assert_eq!(total, pos.bytes());
        offset.advance(nblocks);
    }

    /*
     * As there is no EOF indication in the downstairs, print the
     * number of total blocks we wrote to so the caller can, if they
     * want, use that to extract just this imported file.
     */
    println!(
        "Populated {} extents by copying {} bytes ({} blocks)",
        extents_needed,
        offset.byte_value(),
        offset.value,
    );

    Ok(())
}

/*
 * Debug function to dump the work list.
 */
pub async fn show_work(ds: &mut Downstairs) {
    let active_upstairs_connections = ds.active_upstairs();
    println!(
        "Active Upstairs connections: {:?}",
        active_upstairs_connections
    );

    for upstairs_connection in active_upstairs_connections {
        let work = ds.work_lock(upstairs_connection).await.unwrap();

        let mut kvec: Vec<u64> =
            work.active.keys().cloned().collect::<Vec<u64>>();

        if kvec.is_empty() {
            println!("Crucible Downstairs work queue:  Empty");
        } else {
            println!("Crucible Downstairs work queue:");
            kvec.sort_unstable();
            for id in kvec.iter() {
                let dsw = work.active.get(id).unwrap();
                let dsw_type;
                let dep_list;
                match &dsw.work {
                    IOop::Read {
                        dependencies,
                        requests: _,
                    } => {
                        dsw_type = "Read".to_string();
                        dep_list = dependencies.to_vec();
                    }
                    IOop::Write {
                        dependencies,
                        writes: _,
                    } => {
                        dsw_type = "Write".to_string();
                        dep_list = dependencies.to_vec();
                    }
                    IOop::Flush {
                        dependencies,
                        flush_number: _flush_number,
                        gen_number: _gen_number,
                        snapshot_details: _,
                        extent_limit: _,
                    } => {
                        dsw_type = "Flush".to_string();
                        dep_list = dependencies.to_vec();
                    }
                    IOop::WriteUnwritten {
                        dependencies,
                        writes: _,
                    } => {
                        dsw_type = "WriteU".to_string();
                        dep_list = dependencies.to_vec();
                    }
                    IOop::ExtentClose {
                        dependencies,
                        extent: _,
                    } => {
                        dsw_type = "EClose".to_string();
                        dep_list = dependencies.to_vec();
                    }
                    IOop::ExtentFlushClose {
                        dependencies,
                        extent: _,
                        flush_number: _flush_number,
                        gen_number: _gen_number,
                        source_downstairs: _,
                        repair_downstairs: _,
                    } => {
                        dsw_type = "EFClose".to_string();
                        dep_list = dependencies.to_vec();
                    }
                    IOop::ExtentLiveRepair {
                        dependencies,
                        extent: _,
                        source_downstairs: _,
                        source_repair_address: _,
                        repair_downstairs: _,
                    } => {
                        dsw_type = "Repair".to_string();
                        dep_list = dependencies.to_vec();
                    }
                    IOop::ExtentLiveReopen {
                        dependencies,
                        extent: _,
                    } => {
                        dsw_type = "ReOpen".to_string();
                        dep_list = dependencies.to_vec();
                    }
                    IOop::ExtentLiveNoOp { dependencies } => {
                        dsw_type = "NoOp".to_string();
                        dep_list = dependencies.to_vec();
                    }
                };
                println!(
                    "DSW:[{:04}] {:>07} {:>05} deps:{:?}",
                    id, dsw_type, dsw.state, dep_list,
                );
            }
        }

        println!("Done tasks {:?}", work.completed);
        println!("last_flush: {:?}", work.last_flush);
        println!("--------------------------------------");
    }
}

// DTrace probes for the downstairs
#[usdt::provider(provider = "crucible_downstairs")]
pub mod cdt {
    use crate::Arg;
    fn submit__read__start(_: u64) {}
    fn submit__writeunwritten__start(_: u64) {}
    fn submit__write__start(_: u64) {}
    fn submit__flush__start(_: u64) {}
    fn os__read__start(_: u64) {}
    fn os__writeunwritten__start(_: u64) {}
    fn os__write__start(_: u64) {}
    fn os__flush__start(_: u64) {}
    fn os__read__done(_: u64) {}
    fn os__writeunwritten__done(_: u64) {}
    fn os__write__done(_: u64) {}
    fn os__flush__done(_: u64) {}
    fn submit__read__done(_: u64) {}
    fn submit__writeunwritten__done(_: u64) {}
    fn submit__write__done(_: u64) {}
    fn submit__flush__done(_: u64) {}
    fn extent__flush__start(job_id: u64, extent_id: u32, extent_size: u64) {}
    fn extent__flush__done(job_id: u64, extent_id: u32, extent_size: u64) {}
    fn extent__flush__file__start(
        job_id: u64,
        extent_id: u32,
        extent_size: u64,
    ) {
    }
    fn extent__flush__file__done(
        job_id: u64,
        extent_id: u32,
        extent_size: u64,
    ) {
    }
    fn extent__flush__collect__hashes__start(
        job_id: u64,
        extent_id: u32,
        extent_size: u64,
    ) {
    }
    fn extent__flush__collect__hashes__done(
        job_id: u64,
        extent_id: u32,
        extent_size: u64,
    ) {
    }
    fn extent__flush__sqlite__insert__start(
        job_id: u64,
        extent_id: u32,
        extent_size: u64,
    ) {
    }
    fn extent__flush__sqlite__insert__done(
        _job_id: u64,
        _extent_id: u32,
        extent_size: u64,
    ) {
    }
    fn extent__write__start(job_id: u64, extent_id: u32, n_blocks: u64) {}
    fn extent__write__done(job_id: u64, extent_id: u32, n_blocks: u64) {}
    fn extent__write__get__hashes__start(
        job_id: u64,
        extent_id: u32,
        n_blocks: u64,
    ) {
    }
    fn extent__write__get__hashes__done(
        job_id: u64,
        extent_id: u32,
        n_blocks: u64,
    ) {
    }
    fn extent__write__file__start(job_id: u64, extent_id: u32, n_blocks: u64) {}
    fn extent__write__file__done(job_id: u64, extent_id: u32, n_blocks: u64) {}
    fn extent__write__sqlite__insert__start(
        job_id: u64,
        extent_id: u32,
        n_blocks: u64,
    ) {
    }
    fn extent__write__sqlite__insert__done(
        job_id: u64,
        extent_id: u32,
        n_blocks: u64,
    ) {
    }
    fn extent__read__start(job_id: u64, extent_id: u32, n_blocks: u64) {}
    fn extent__read__done(job_id: u64, extent_id: u32, n_blocks: u64) {}
    fn extent__read__get__contexts__start(
        job_id: u64,
        extent_id: u32,
        n_blocks: u64,
    ) {
    }
    fn extent__read__get__contexts__done(
        job_id: u64,
        extent_id: u32,
        n_blocks: u64,
    ) {
    }
    fn extent__read__file__start(job_id: u64, extent_id: u32, n_blocks: u64) {}
    fn extent__read__file__done(job_id: u64, extent_id: u32, n_blocks: u64) {}

    fn extent__context__truncate__start(n_deletions: u64) {}
    fn extent__context__truncate__done() {}
}

// Check if a Message is valid on this downstairs or not.
// If not, then send the correct error on the provided channel, return false.
// If correct, then return true.
async fn is_message_valid<WT>(
    upstairs_connection: UpstairsConnection,
    upstairs_id: Uuid,
    session_id: Uuid,
    fw: &mut Arc<Mutex<FramedWrite<WT, CrucibleEncoder>>>,
) -> Result<bool>
where
    WT: tokio::io::AsyncWrite + std::marker::Unpin + std::marker::Send,
{
    if upstairs_connection.upstairs_id != upstairs_id {
        let mut fw = fw.lock().await;
        fw.send(Message::UuidMismatch {
            expected_id: upstairs_connection.upstairs_id,
        })
        .await?;
        Ok(false)
    } else if upstairs_connection.session_id != session_id {
        let mut fw = fw.lock().await;
        fw.send(Message::UuidMismatch {
            expected_id: upstairs_connection.session_id,
        })
        .await?;
        Ok(false)
    } else {
        Ok(true)
    }
}

/*
 * A new IO request has been received.
 * If the message is a ping or negotiation message, send the correct
 * response. If the message is an IO, then put the new IO the work hashmap.
 * If the message is a repair message, then we handle it right here.
 */
async fn proc_frame<WT>(
    upstairs_connection: UpstairsConnection,
    ad: &mut Arc<Mutex<Downstairs>>,
    m: &Message,
    fw: &mut Arc<Mutex<FramedWrite<WT, CrucibleEncoder>>>,
    job_channel_tx: &Arc<Mutex<Sender<u64>>>,
) -> Result<()>
where
    WT: tokio::io::AsyncWrite + std::marker::Unpin + std::marker::Send,
{
    let new_ds_id = match m {
        Message::Write {
            upstairs_id,
            session_id,
            job_id,
            dependencies,
            writes,
        } => {
            if !is_message_valid(
                upstairs_connection,
                *upstairs_id,
                *session_id,
                fw,
            )
            .await?
            {
                return Ok(());
            }
            cdt::submit__write__start!(|| *job_id);

            let new_write = IOop::Write {
                dependencies: dependencies.to_vec(),
                writes: writes.to_vec(),
            };

            let mut d = ad.lock().await;
            d.add_work(upstairs_connection, *job_id, new_write).await?;
            Some(*job_id)
        }
        Message::Flush {
            upstairs_id,
            session_id,
            job_id,
            dependencies,
            flush_number,
            gen_number,
            snapshot_details,
            extent_limit,
        } => {
            if !is_message_valid(
                upstairs_connection,
                *upstairs_id,
                *session_id,
                fw,
            )
            .await?
            {
                return Ok(());
            }
            cdt::submit__flush__start!(|| *job_id);

            let new_flush = IOop::Flush {
                dependencies: dependencies.to_vec(),
                flush_number: *flush_number,
                gen_number: *gen_number,
                snapshot_details: snapshot_details.clone(),
                extent_limit: *extent_limit,
            };

            let mut d = ad.lock().await;
            d.add_work(upstairs_connection, *job_id, new_flush).await?;
            Some(*job_id)
        }
        Message::WriteUnwritten {
            upstairs_id,
            session_id,
            job_id,
            dependencies,
            writes,
        } => {
            if !is_message_valid(
                upstairs_connection,
                *upstairs_id,
                *session_id,
                fw,
            )
            .await?
            {
                return Ok(());
            }
            cdt::submit__writeunwritten__start!(|| *job_id);

            let new_write = IOop::WriteUnwritten {
                dependencies: dependencies.to_vec(),
                writes: writes.to_vec(),
            };

            let mut d = ad.lock().await;
            d.add_work(upstairs_connection, *job_id, new_write).await?;
            Some(*job_id)
        }
        Message::ReadRequest {
            upstairs_id,
            session_id,
            job_id,
            dependencies,
            requests,
        } => {
            if !is_message_valid(
                upstairs_connection,
                *upstairs_id,
                *session_id,
                fw,
            )
            .await?
            {
                return Ok(());
            }
            cdt::submit__read__start!(|| *job_id);

            let new_read = IOop::Read {
                dependencies: dependencies.to_vec(),
                requests: requests.to_vec(),
            };

            let mut d = ad.lock().await;
            d.add_work(upstairs_connection, *job_id, new_read).await?;
            Some(*job_id)
        }
        // These are for repair while taking live IO
        Message::ExtentLiveClose {
            upstairs_id,
            session_id,
            job_id,
            dependencies,
            extent_id,
        } => {
            if !is_message_valid(
                upstairs_connection,
                *upstairs_id,
                *session_id,
                fw,
            )
            .await?
            {
                return Ok(());
            }

            // TODO: Add dtrace probes
            let ext_close = IOop::ExtentClose {
                dependencies: dependencies.to_vec(),
                extent: *extent_id,
            };

            let mut d = ad.lock().await;
            d.add_work(upstairs_connection, *job_id, ext_close).await?;
            Some(*job_id)
        }
        Message::ExtentLiveFlushClose {
            upstairs_id,
            session_id,
            job_id,
            dependencies,
            extent_id,
            flush_number,
            gen_number,
        } => {
            if !is_message_valid(
                upstairs_connection,
                *upstairs_id,
                *session_id,
                fw,
            )
            .await?
            {
                return Ok(());
            }

            // TODO: Add dtrace probes
            // Do both the flush, and then the close
            let new_flush = IOop::ExtentFlushClose {
                dependencies: dependencies.to_vec(),
                extent: *extent_id,
                flush_number: *flush_number,
                gen_number: *gen_number,
                source_downstairs: 0, // Unused in the downstairs
                repair_downstairs: vec![], // Unused in the downstairs
            };

            let mut d = ad.lock().await;
            d.add_work(upstairs_connection, *job_id, new_flush).await?;
            Some(*job_id)
        }
        Message::ExtentLiveRepair {
            upstairs_id,
            session_id,
            job_id,
            dependencies,
            extent_id,
            source_client_id,
            source_repair_address,
        } => {
            if !is_message_valid(
                upstairs_connection,
                *upstairs_id,
                *session_id,
                fw,
            )
            .await?
            {
                return Ok(());
            }

            // TODO: Add dtrace probes
            // Do both the flush, and then the close
            let new_repair = IOop::ExtentLiveRepair {
                dependencies: dependencies.to_vec(),
                extent: *extent_id,
                source_downstairs: *source_client_id,
                source_repair_address: *source_repair_address,
                repair_downstairs: vec![],
            };

            let mut d = ad.lock().await;
            debug!(d.log, "Received ExtentLiveRepair {}", job_id);
            d.add_work(upstairs_connection, *job_id, new_repair).await?;
            Some(*job_id)
        }
        Message::ExtentLiveReopen {
            upstairs_id,
            session_id,
            job_id,
            dependencies,
            extent_id,
        } => {
            if !is_message_valid(
                upstairs_connection,
                *upstairs_id,
                *session_id,
                fw,
            )
            .await?
            {
                return Ok(());
            }
            // TODO: add dtrace stat

            let new_open = IOop::ExtentLiveReopen {
                dependencies: dependencies.to_vec(),
                extent: *extent_id,
            };

            let mut d = ad.lock().await;
            d.add_work(upstairs_connection, *job_id, new_open).await?;
            Some(*job_id)
        }
        Message::ExtentLiveNoOp {
            upstairs_id,
            session_id,
            job_id,
            dependencies,
        } => {
            if !is_message_valid(
                upstairs_connection,
                *upstairs_id,
                *session_id,
                fw,
            )
            .await?
            {
                return Ok(());
            }
            // TODO: Create new dtrace stat
            let new_open = IOop::ExtentLiveNoOp {
                dependencies: dependencies.to_vec(),
            };

            let mut d = ad.lock().await;
            debug!(d.log, "Received NoOP {}", job_id);
            d.add_work(upstairs_connection, *job_id, new_open).await?;
            Some(*job_id)
        }

        // These messages arrive during initial reconciliation.
        Message::ExtentFlush {
            repair_id,
            extent_id,
            client_id: _,
            flush_number,
            gen_number,
        } => {
            let msg = {
                let d = ad.lock().await;
                debug!(
                    d.log,
                    "{} Flush extent {} with f:{} g:{}",
                    repair_id,
                    extent_id,
                    flush_number,
                    gen_number
                );

                match d
                    .region
                    .region_flush_extent(
                        *extent_id,
                        *gen_number,
                        *flush_number,
                        *repair_id,
                    )
                    .await
                {
                    Ok(()) => Message::RepairAckId {
                        repair_id: *repair_id,
                    },
                    Err(e) => Message::ExtentError {
                        repair_id: *repair_id,
                        extent_id: *extent_id,
                        error: e,
                    },
                }
            };
            let mut fw = fw.lock().await;
            fw.send(msg).await?;
            return Ok(());
        }
        Message::ExtentClose {
            repair_id,
            extent_id,
        } => {
            let msg = {
                let mut d = ad.lock().await;
                debug!(d.log, "{} Close extent {}", repair_id, extent_id);
                match d.region.extents.get_mut(*extent_id) {
                    Some(ext) => {
                        let (_, _, _) = ext.close().await?;
                        Message::RepairAckId {
                            repair_id: *repair_id,
                        }
                    }
                    None => Message::ExtentError {
                        repair_id: *repair_id,
                        extent_id: *extent_id,
                        error: CrucibleError::InvalidExtent,
                    },
                }
            };
            let mut fw = fw.lock().await;
            fw.send(msg).await?;
            return Ok(());
        }
        Message::ExtentRepair {
            repair_id,
            extent_id,
            source_client_id,
            source_repair_address,
            dest_clients,
        } => {
            let msg = {
                let mut d = ad.lock().await;
                debug!(
                    d.log,
                    "{} Repair extent {} source:[{}] {:?} dest:{:?}",
                    repair_id,
                    extent_id,
                    source_client_id,
                    source_repair_address,
                    dest_clients
                );
                match d
                    .region
                    .repair_extent(*extent_id, *source_repair_address)
                    .await
                {
                    Ok(()) => Message::RepairAckId {
                        repair_id: *repair_id,
                    },
                    Err(e) => Message::ExtentError {
                        repair_id: *repair_id,
                        extent_id: *extent_id,
                        error: e,
                    },
                }
            };
            let mut fw = fw.lock().await;
            fw.send(msg).await?;
            return Ok(());
        }
        Message::ExtentReopen {
            repair_id,
            extent_id,
        } => {
            let msg = {
                let mut d = ad.lock().await;
                debug!(d.log, "{} Reopen extent {}", repair_id, extent_id);
                match d.region.reopen_extent(*extent_id).await {
                    Ok(()) => Message::RepairAckId {
                        repair_id: *repair_id,
                    },
                    Err(e) => Message::ExtentError {
                        repair_id: *repair_id,
                        extent_id: *extent_id,
                        error: e,
                    },
                }
            };
            let mut fw = fw.lock().await;
            fw.send(msg).await?;
            return Ok(());
        }
        x => bail!("unexpected frame {:?}", x),
    };

    /*
     * If we added work, tell the work task to get busy.
     */
    if let Some(new_ds_id) = new_ds_id {
        job_channel_tx.lock().await.send(new_ds_id).await?;
    }

    Ok(())
}

async fn do_work_task<T>(
    ads: &mut Arc<Mutex<Downstairs>>,
    upstairs_connection: UpstairsConnection,
    mut job_channel_rx: Receiver<u64>,
    fw: &mut Arc<Mutex<FramedWrite<T, CrucibleEncoder>>>,
) -> Result<()>
where
    T: tokio::io::AsyncWrite + std::marker::Unpin,
{
    /*
     * job_channel_rx is a notification that we should look for new work.
     */
    while job_channel_rx.recv().await.is_some() {
        // Add a little time to completion for this operation.
        if ads.lock().await.lossy && random() && random() {
            tokio::time::sleep(Duration::from_secs(1)).await;
        }

        if !ads.lock().await.is_active(upstairs_connection) {
            // We are not an active downstairs, wait until we are
            continue;
        }

        /*
         * Build ourselves a list of all the jobs on the work hashmap that
         * are New or DepWait.
         */
        let mut new_work = {
            if let Ok(new_work) =
                ads.lock().await.new_work(upstairs_connection).await
            {
                new_work
            } else {
                // This means we couldn't unblock jobs for this UUID
                continue;
            }
        };

        /*
         * We don't have to do jobs in order, but the dependencies are, at
         * least for now, always going to be in order of job id.  So,
         * to best move things forward it is going to be fewer laps
         * through the list if we take the lowest job id first.
         */
        new_work.sort_unstable();

        for new_id in new_work.iter() {
            if ads.lock().await.lossy && random() && random() {
                // Skip a job that needs to be done. Sometimes
                continue;
            }

            /*
             * If this job is still new, take it and go to work. The
             * in_progress method will only return a job if all
             * dependencies are met.
             */
            let job_id = ads
                .lock()
                .await
                .in_progress(upstairs_connection, *new_id)
                .await?;

            if let Some(job_id) = job_id {
                let m = ads
                    .lock()
                    .await
                    .do_work(upstairs_connection, job_id)
                    .await?;

                // If this is a repair job, and that repair failed, we
                // can do no more work on this downstairs and should
                // force everything to come down before more work arrives.
                //
                // However, we can respond to the upstairs with the failed
                // result, and let the upstairs take action that will
                // allow it to abort the repair and continue working in
                // some degraded state.
                let mut abort_needed = false;
                if let Some(m) = m {
                    abort_needed = check_message_for_abort(&m);
                    ads.lock()
                        .await
                        .complete_work_stat(upstairs_connection, &m, job_id)
                        .await?;
                    // Notify the upstairs before completing work
                    let mut fw = fw.lock().await;
                    fw.send(&m).await?;
                    drop(fw);

                    ads.lock()
                        .await
                        .complete_work(upstairs_connection, job_id, m)
                        .await?;
                }

                // Now, if the message requires an abort, we handle
                // that now by exiting this task with error.
                if abort_needed {
                    bail!("Repair has failed, exiting task");
                }
            }
        }
    }

    // None means the channel is closed
    Ok(())
}

// Check and see if this message is A LiveRepair, and if it has failed
fn check_message_for_abort(m: &Message) -> bool {
    match m {
        Message::ExtentLiveRepairAckId {
            upstairs_id: _,
            session_id: _,
            job_id: _,
            result,
        } => {
            if result.is_err() {
                return true;
            }
        }
        _ => {}
    }
    false
}

async fn proc_stream(
    ads: &mut Arc<Mutex<Downstairs>>,
    stream: WrappedStream,
) -> Result<()> {
    match stream {
        WrappedStream::Http(sock) => {
            let (read, write) = sock.into_split();

            let fr = FramedRead::new(read, CrucibleDecoder::new());
            let fw = Arc::new(Mutex::new(FramedWrite::new(
                write,
                CrucibleEncoder::new(),
            )));

            proc(ads, fr, fw).await
        }
        WrappedStream::Https(stream) => {
            let (read, write) = tokio::io::split(stream);

            let fr = FramedRead::new(read, CrucibleDecoder::new());
            let fw = Arc::new(Mutex::new(FramedWrite::new(
                write,
                CrucibleEncoder::new(),
            )));

            proc(ads, fr, fw).await
        }
    }
}

#[allow(clippy::derive_partial_eq_without_eq)]
#[derive(Debug, Clone, Copy, PartialEq)]
pub struct UpstairsConnection {
    upstairs_id: Uuid,
    session_id: Uuid,
    gen: u64,
}

/*
 * This function handles the initial negotiation steps between the
 * upstairs and the downstairs.  Either we return error, or we call
 * the next function if everything was successful and we can start
 * taking IOs from the upstairs.
 */
async fn proc<RT, WT>(
    ads: &mut Arc<Mutex<Downstairs>>,
    mut fr: FramedRead<RT, CrucibleDecoder>,
    fw: Arc<Mutex<FramedWrite<WT, CrucibleEncoder>>>,
) -> Result<()>
where
    RT: tokio::io::AsyncRead + std::marker::Unpin + std::marker::Send,
    WT: tokio::io::AsyncWrite
        + std::marker::Unpin
        + std::marker::Send
        + 'static,
{
    // In this function, repair address should exist, and shouldn't change. Grab
    // it here.
    let repair_addr = ads.lock().await.repair_address.unwrap();

    let mut negotiated = 0;
    let mut upstairs_connection: Option<UpstairsConnection> = None;

    let (_another_upstairs_active_tx, mut another_upstairs_active_rx) =
        channel::<UpstairsConnection>(1);
    let another_upstairs_active_tx = Arc::new(_another_upstairs_active_tx);

    let log = ads.lock().await.log.new(o!("task" => "proc".to_string()));
    /*
     * See the comment in the proc() function on the upstairs side that
     * describes how this negotiation takes place.
     *
     * The final step in negotiation (as dictated by the upstairs) is
     * either LastFlush, or ExtentVersionsPlease.  Once we respond to
     * that message, we can move forward and start receiving IO from
     * the upstairs.
     */
    while negotiated < 4 {
        tokio::select! {
            /*
             * Don't wait more than 50 seconds to hear from the other side.
             * XXX Timeouts, timeouts: always wrong!  Some too short and
             * some too long.
             */
            _ = sleep_until(deadline_secs(50)) => {
                bail!("did not negotiate a protocol");
            }

            /*
             * This Upstairs' thread will receive this signal when another
             * Upstairs promotes itself to active. The only way this path is
             * reached is if this Upstairs promoted itself to active, storing
             * another_upstairs_active_tx in the Downstairs active_upstairs
             * tuple.
             *
             * The two unwraps here should be safe: this thread negotiated and
             * activated, and then another did (in order to send this thread
             * this signal).
             */
            new_upstairs_connection = another_upstairs_active_rx.recv() => {
                match new_upstairs_connection {
                    None => {
                        // There shouldn't be a path through the code where we
                        // close the channel before sending a message through it
                        // (see [`promote_to_active`]), though [`clear_active`]
                        // simply drops the active_upstairs tuple - but the only
                        // place that calls `clear_active` is below when the
                        // Upstairs disconnects.
                        //
                        // We have to bail here though - the Downstairs can't be
                        // running without the ability for another Upstairs to
                        // kick out the previous one during activation.
                        bail!("another_upstairs_active_rx closed during \
                            negotiation");
                    }

                    Some(new_upstairs_connection) => {
                        // another upstairs negotiated and went active after
                        // this one did (and before this one completed
                        // negotiation)
                        let upstairs_connection = upstairs_connection.unwrap();
                        warn!(
                            log,
                            "Another upstairs {:?} promoted to active, \
                            shutting down connection for {:?}",
                            new_upstairs_connection, upstairs_connection);

                        let mut fw = fw.lock().await;
                        if let Err(e) = fw.send(Message::YouAreNoLongerActive {
                            new_upstairs_id:
                                new_upstairs_connection.upstairs_id,
                            new_session_id:
                                new_upstairs_connection.session_id,
                            new_gen: new_upstairs_connection.gen,
                        }).await {
                            warn!(
                                log,
                                "Notify upstairs:{} session:{} not active failed:{}",
                                upstairs_connection.upstairs_id,
                                upstairs_connection.session_id,
                                e,
                            );
                        }
                        return Ok(());
                    }
                }
            }

            new_read = fr.next() => {
                /*
                 * Negotiate protocol before we take any IO requests.
                 */
                match new_read.transpose()? {
                    None => {
                        // Upstairs disconnected
                        let mut ds = ads.lock().await;

                        if let Some(upstairs_connection) = upstairs_connection {

                            // If our upstairs never completed activation,
                            // or some other upstairs activated, we won't
                            // be able to report how many jobs.
                            match ds.jobs(upstairs_connection).await {
                                Ok(jobs) => {
                                    info!(
                                        log,
                                        "upstairs {:?} disconnected, {} jobs left",
                                        upstairs_connection,
                                        jobs,
                                    );
                                }
                                Err(e) => {
                                    info!(
                                        log,
                                        "upstairs {:?} disconnected, {}",
                                        upstairs_connection, e
                                    );
                                }
                            }

                            if ds.is_active(upstairs_connection) {
                                info!(
                                    log,
                                    "upstairs {:?} was previously \
                                    active, clearing", upstairs_connection);
                                ds.clear_active(upstairs_connection).await?;
                            }
                        } else {
                            info!(log, "unknown upstairs disconnected");
                        }

                        return Ok(());
                    }
                    Some(Message::Ruok) => {
                        let mut fw = fw.lock().await;
                        if let Err(e) = fw.send(Message::Imok).await {
                            bail!("Failed to answer ping: {}", e);
                        }
                    }
                    Some(Message::HereIAm {
                        version,
                        upstairs_id,
                        session_id,
                        gen,
                        read_only,
                        encrypted,
                        alternate_versions,
                    }) => {
                        if negotiated != 0 {
                            bail!("Received connect out of order {}",
                                negotiated);
                        }
                        info!(log, "Connection request from {} with version {}",
                            upstairs_id, version);

                        // Verify we can communicate with the upstairs.  First
                        // check our message version.  If that fails,  check
                        // to see if our version is one of the supported
                        // versions the upstairs has told us it can support.
                        if version != CRUCIBLE_MESSAGE_VERSION {
                            if alternate_versions
                                .contains(&CRUCIBLE_MESSAGE_VERSION)
                            {
                                warn!(
                                    log,
                                    "downstairs and upstairs using different \
                                     but compatible versions, Upstairs is {}, \
                                     but supports {:?}, downstairs is {}",
                                    version,
                                    alternate_versions,
                                    CRUCIBLE_MESSAGE_VERSION,
                                );
                            } else {
                                let m = Message::VersionMismatch {
                                    version: CRUCIBLE_MESSAGE_VERSION,
                                };
                                let mut fw = fw.lock().await;
                                if let Err(e) = fw.send(m).await {
                                    warn!(
                                        log,
                                        "Failed to send VersionMismatch: {}",
                                        e
                                    );
                                }
                                bail!(
                                    "Required version {}, Or {:?} got {}",
                                    CRUCIBLE_MESSAGE_VERSION,
                                    alternate_versions,
                                    version,
                                );
                            }
                        }

                        // Reject an Upstairs negotiation if there is a mismatch
                        // of expectation, and terminate the connection - the
                        // Upstairs will not be able to successfully negotiate.
                        {
                            let ds = ads.lock().await;
                            if ds.read_only != read_only {
                                let mut fw = fw.lock().await;

                                if let Err(e) = fw.send(Message::ReadOnlyMismatch {
                                    expected: ds.read_only,
                                }).await {
                                    warn!(log, "Failed to send ReadOnlyMismatch: {}", e);
                                }

                                bail!("closing connection due to read-only \
                                    mismatch");
                            }

                            if ds.encrypted != encrypted {
                                let mut fw = fw.lock().await;

                                if let Err(e) = fw.send(Message::EncryptedMismatch {
                                    expected: ds.encrypted,
                                }).await {
                                    warn!(log, "Failed to send EncryptedMismatch: {}", e);
                                }

                                bail!("closing connection due to encryption \
                                    mismatch");
                            }
                        }

                        negotiated = 1;
                        upstairs_connection = Some(UpstairsConnection {
                            upstairs_id,
                            session_id,
                            gen,
                        });
                        info!(
                            log, "upstairs {:?} connected, version {}",
                            upstairs_connection.unwrap(),
                            CRUCIBLE_MESSAGE_VERSION);

                        let mut fw = fw.lock().await;
                        if let Err(e) = fw.send(
                            Message::YesItsMe {
                                version: CRUCIBLE_MESSAGE_VERSION,
                                repair_addr
                            }
                        ).await {
                            bail!("Failed sending YesItsMe: {}", e);
                        }
                    }
                    Some(Message::PromoteToActive {
                        upstairs_id,
                        session_id,
                        gen,
                    }) => {
                        if negotiated != 1 {
                            bail!("Received activate out of order {}",
                                negotiated);
                        }

                        // Only allowed to promote or demote self
                        let mut upstairs_connection =
                            upstairs_connection.as_mut().unwrap();
                        let matches_self =
                            upstairs_connection.upstairs_id == upstairs_id &&
                            upstairs_connection.session_id == session_id;

                        if !matches_self {
                            let mut fw = fw.lock().await;
                            if let Err(e) = fw.send(
                                Message::UuidMismatch {
                                    expected_id:
                                        upstairs_connection.upstairs_id,
                                }
                            ).await {
                                warn!(log, "Failed sending UuidMismatch: {}", e);
                            }
                            bail!(
                                "Upstairs connection expected \
                                upstairs_id:{} session_id:{}  received \
                                upstairs_id:{} session_id:{}",
                                upstairs_connection.upstairs_id,
                                upstairs_connection.session_id,
                                upstairs_id,
                                session_id
                            );

                        } else {
                            if upstairs_connection.gen != gen {
                                warn!(
                                    log,
                                    "warning: generation number at \
                                    negotiation was {} and {} at \
                                    activation, updating",
                                    upstairs_connection.gen,
                                    gen,
                                );

                                upstairs_connection.gen = gen;
                            }

                            {
                                let mut ds = ads.lock().await;

                                ds.promote_to_active(
                                    *upstairs_connection,
                                    another_upstairs_active_tx.clone()
                                ).await?;
                            }
                            negotiated = 2;

                            let mut fw = fw.lock().await;
                            if let Err(e) = fw.send(Message::YouAreNowActive {
                                upstairs_id,
                                session_id,
                                gen,
                            }).await {
                                bail!("Failed sending YouAreNewActive: {}", e);
                            }
                        }
                    }
                    Some(Message::RegionInfoPlease) => {
                        if negotiated != 2 {
                            bail!("Received RegionInfo out of order {}",
                                negotiated);
                        }
                        negotiated = 3;
                        let region_def = {
                            let ds = ads.lock().await;
                            ds.region.def()
                        };

                        let mut fw = fw.lock().await;
                        if let Err(e) = fw.send(Message::RegionInfo { region_def }).await {
                            bail!("Failed sending RegionInfo: {}", e);
                        }
                    }
                    Some(Message::LastFlush { last_flush_number }) => {
                        if negotiated != 3 {
                            bail!("Received LastFlush out of order {}",
                                negotiated);
                        }

                        negotiated = 4;

                        {
                            let mut ds = ads.lock().await;
                            let mut work = ds.work_lock(
                                upstairs_connection.unwrap(),
                            ).await?;
                            work.last_flush = last_flush_number;
                            info!(
                                log,
                                "Set last flush {}", last_flush_number);
                        }

                        let mut fw = fw.lock().await;
                        if let Err(e) = fw.send(Message::LastFlushAck {
                            last_flush_number
                        }).await {
                            bail!("Failed sending LastFlushAck: {}", e);
                        }

                        /*
                         * Once this command is sent, we are ready to exit
                         * the loop and move forward with receiving IOs
                         */
                    }
                    Some(Message::ExtentVersionsPlease) => {
                        if negotiated != 3 {
                            bail!("Received ExtentVersions out of order {}",
                                negotiated);
                        }
                        negotiated = 4;
                        let ds = ads.lock().await;
                        let flush_numbers = ds.region.flush_numbers().await?;
                        let gen_numbers = ds.region.gen_numbers().await?;
                        let dirty_bits = ds.region.dirty().await?;
                        drop(ds);

                        let mut fw = fw.lock().await;
                        if let Err(e) = fw.send(Message::ExtentVersions {
                            gen_numbers,
                            flush_numbers,
                            dirty_bits,
                        })
                        .await {
                            bail!("Failed sending ExtentVersions: {}", e);
                        }

                        /*
                         * Once this command is sent, we are ready to exit
                         * the loop and move forward with receiving IOs
                         */
                    }
                    Some(_msg) => {
                        warn!(
                            log,
                            "Ignored message received during negotiation"
                        );
                    }
                }
            }
        }
    }

    info!(log, "Downstairs has completed Negotiation");
    assert!(upstairs_connection.is_some());
    let upstairs_connection = upstairs_connection.unwrap();

    resp_loop(ads, fr, fw, another_upstairs_active_rx, upstairs_connection)
        .await
}

/*
 * This function listens for and answers requests from the upstairs.
 * We assume here that correct negotiation has taken place and this
 * downstairs is ready to receive IO.
 */
async fn resp_loop<RT, WT>(
    ads: &mut Arc<Mutex<Downstairs>>,
    mut fr: FramedRead<RT, CrucibleDecoder>,
    fw: Arc<Mutex<FramedWrite<WT, CrucibleEncoder>>>,
    mut another_upstairs_active_rx: mpsc::Receiver<UpstairsConnection>,
    upstairs_connection: UpstairsConnection,
) -> Result<()>
where
    RT: tokio::io::AsyncRead + std::marker::Unpin + std::marker::Send,
    WT: tokio::io::AsyncWrite
        + std::marker::Unpin
        + std::marker::Send
        + 'static,
{
    let mut lossy_interval = deadline_secs(5);
    // Create the log for this task to use.
    let log = ads.lock().await.log.new(o!("task" => "main".to_string()));

    // XXX flow control size to double what Upstairs has for upper limit?
    let (_job_channel_tx, job_channel_rx) = channel(200);
    let job_channel_tx = Arc::new(Mutex::new(_job_channel_tx));

    /*
     * Create tasks for:
     *  Doing the work then sending the ACK
     *  Pulling work off the socket and putting on the work queue.
     *
     * These tasks and this function must be able to handle the
     * Upstairs connection going away at any time, as well as a forced
     * migration where a new Upstairs connects and the old (current from
     * this threads point of view) work is discarded.
     * As migration or upstairs failure can happen at any time, this
     * function must watch for tasks going away and handle that
     * gracefully.  By exiting the loop here, we allow the calling
     * function to take over and handle a reconnect or a new upstairs
     * takeover.
     */
    let dw_task = {
        let mut adc = ads.clone();
        let mut fwc = fw.clone();
        tokio::spawn(async move {
            do_work_task(
                &mut adc,
                upstairs_connection,
                job_channel_rx,
                &mut fwc,
            )
            .await
        })
    };

    let (message_channel_tx, mut message_channel_rx) = channel(200);
    let pf_task = {
        let mut adc = ads.clone();
        let tx = job_channel_tx.clone();
        let mut fwc = fw.clone();
        tokio::spawn(async move {
            while let Some(m) = message_channel_rx.recv().await {
                if let Err(e) =
                    proc_frame(upstairs_connection, &mut adc, &m, &mut fwc, &tx)
                        .await
                {
                    bail!("Proc frame returns error: {}", e);
                }
            }
            Ok(())
        })
    };
    let lossy = ads.lock().await.lossy;

    tokio::pin!(dw_task);
    tokio::pin!(pf_task);
    loop {
        tokio::select! {
            e = &mut dw_task => {
                bail!("do_work_task task has ended: {:?}", e);
            }
            e = &mut pf_task => {
                bail!("pf task ended: {:?}", e);
            }
            /*
             * If we have set "lossy", then we need to check every now and
             * then that there were not skipped jobs that we need to go back
             * and finish up. If lossy is not set, then this should only
             * trigger once then never again.
             */
            _ = sleep_until(lossy_interval), if lossy => {
                //let ds = ads.lock().await;
                //show_work(&ds).await;
                job_channel_tx.lock().await.send(0).await?;
                lossy_interval = deadline_secs(5);
            }
            /*
             * Don't wait more than 50 seconds to hear from the other side.
             * XXX Timeouts, timeouts: always wrong!  Some too short and
             * some too long.
             */
            _ = sleep_until(deadline_secs(50)) => {
                bail!("inactivity timeout");
            }

            /*
             * This Upstairs' thread will receive this signal when another
             * Upstairs promotes itself to active. The only way this path is
             * reached is if this Upstairs promoted itself to active, storing
             * another_upstairs_active_tx in the Downstairs active_upstairs
             * tuple.
             *
             * The two unwraps here should be safe: this thread negotiated and
             * activated, and then another did (in order to send this thread
             * this signal).
             */
            new_upstairs_connection = another_upstairs_active_rx.recv() => {
                match new_upstairs_connection {
                    None => {
                        // There shouldn't be a path through the code where we
                        // close the channel before sending a message through it
                        // (see [`promote_to_active`]), though [`clear_active`]
                        // simply drops the active_upstairs tuple - but the only
                        // place that calls `clear_active` is below when the
                        // Upstairs disconnects.
                        //
                        // We have to bail here though - the Downstairs can't be
                        // running without the ability for another Upstairs to
                        // kick out the previous one during activation.
                        bail!("another_upstairs_active_rx closed during \
                            resp_loop");
                    }

                    Some(new_upstairs_connection) => {
                        // another upstairs negotiated and went active after
                        // this one did
                        warn!(
                            log,
                            "Another upstairs {:?} promoted to active, \
                            shutting down connection for {:?}",
                            new_upstairs_connection, upstairs_connection);

                        let mut fw = fw.lock().await;
                        if let Err(e) = fw.send(Message::YouAreNoLongerActive {
                            new_upstairs_id:
                                new_upstairs_connection.upstairs_id,
                            new_session_id:
                                new_upstairs_connection.session_id,
                            new_gen: new_upstairs_connection.gen,
                        }).await {
                            warn!(log, "Failed sending YouAreNoLongerActive: {}", e);
                        }

                        return Ok(());
                    }
                }
            }
            new_read = fr.next() => {
                match new_read {
                    None => {
                        // Upstairs disconnected
                        let mut ds = ads.lock().await;

                        warn!(
                            log,
                            "upstairs {:?} disconnected, {} jobs left",
                            upstairs_connection,
                            ds.jobs(upstairs_connection).await?,
                        );

                        if ds.is_active(upstairs_connection) {
                            warn!(log, "upstairs {:?} was previously \
                                active, clearing", upstairs_connection);
                            ds.clear_active(upstairs_connection).await?;
                        }

                        return Ok(());
                    }
                    Some(Ok(msg)) => {
                        if matches!(msg, Message::Ruok) {
                            // Respond instantly to pings, don't wait.
                            let mut fw = fw.lock().await;
                            if let Err(e) = fw.send(Message::Imok).await {
                                bail!("Failed sending Imok: {}", e);
                            }
                            let mut ds = ads.lock().await;
                            show_work(&mut ds).await;
                        } else if let Err(e) = message_channel_tx.send(msg).await {
                            bail!("Failed sending message to proc_frame: {}", e);
                        }
                    }
                    Some(Err(e)) => {
                        // XXX "unexpected end of file" can occur if upstairs
                        // terminates, we don't yet have a HangUp message
                        bail!("Error reading from Upstairs: {}", e);
                    }
                }
            }
        }
    }
}

#[derive(Debug)]
pub struct ActiveUpstairs {
    pub upstairs_connection: UpstairsConnection,
    pub work: Mutex<Work>,
    pub terminate_sender: Arc<Sender<UpstairsConnection>>,
}

/*
 * Overall structure for things the downstairs is tracking.
 * This includes the extents and their status as well as the
 * downstairs work queue.
 */
#[derive(Debug)]
pub struct Downstairs {
    pub region: Region,
    lossy: bool,        // Test flag, enables pauses and skipped jobs
    read_errors: bool,  // Test flag
    write_errors: bool, // Test flag
    flush_errors: bool, // Test flag
    active_upstairs: HashMap<Uuid, ActiveUpstairs>,
    dss: DsStatOuter,
    read_only: bool,
    encrypted: bool,
    pub address: Option<SocketAddr>,
    pub repair_address: Option<SocketAddr>,
    log: Logger,
}

#[allow(clippy::too_many_arguments)]
impl Downstairs {
    fn new(
        region: Region,
        lossy: bool,
        read_errors: bool,
        write_errors: bool,
        flush_errors: bool,
        read_only: bool,
        encrypted: bool,
        log: Logger,
    ) -> Self {
        let dss = DsStatOuter {
            ds_stat_wrap: Arc::new(Mutex::new(DsCountStat::new(
                region.def().uuid(),
            ))),
        };
        Downstairs {
            region,
            lossy,
            read_errors,
            write_errors,
            flush_errors,
            active_upstairs: HashMap::new(),
            dss,
            read_only,
            encrypted,
            address: None,
            repair_address: None,
            log,
        }
    }

    /*
     * Only grab the lock if the UpstairsConnection matches.
     *
     * Multiple Upstairs connecting to this Downstairs will spawn multiple
     * threads that all can potentially add work to the same `active` hash
     * map. Only one Upstairs can be "active" at any one time though.
     * When promote_to_active takes the work lock, it will clear out the
     * `active` hash map and (if applicable) will signal to the currently
     * active Upstairs to terminate the connection.
     *
     * `new_work` and `add_work` both grab their work lock through this
     * function. Let's say `promote_to_active` and `add_work` are racing for
     * the work lock. If `add_work` wins the race it will put work into
     * `active`, then `promote_to_active` will clear it out. If
     * `promote_to_active` wins the race, it will change the Downstairs'
     * active UpstairsConnection, and send the terminate signal to the
     * tasks that are communicating to the previously active Upstairs
     * (along with terminating the Downstairs tasks). If `add_work` for
     * the previous Upstairs then does fire, it will fail to
     * grab the lock because the UpstairsConnection is no longer active, and
     * that `add_work` thread should close.
     *
     * Let's say `new_work` and `promote_to_active` are racing. If `new_work`
     * wins, then it will return and run those jobs in `do_work_task`.
     * However, `promote_to_active` will grab the lock and change the
     * active UpstairsConnection, causing `do_work` to return
     * UpstairsInactive for the jobs that were just returned. If
     * `promote_to_active` wins, it will clear out the jobs of the old
     * Upstairs.
     *
     * Grabbing the lock in this way should properly clear out the previously
     * active Upstairs without causing jobs to be incorrectly sent to the
     * newly active Upstairs.
     */
    async fn work_lock(
        &mut self,
        upstairs_connection: UpstairsConnection,
    ) -> Result<MutexGuard<'_, Work>> {
        let upstairs_uuid = upstairs_connection.upstairs_id;
        if !self.active_upstairs.contains_key(&upstairs_uuid) {
            warn!(
                self.log,
                "{:?} cannot grab work lock, {} is not active!",
                upstairs_connection,
                upstairs_uuid,
            );

            bail!(CrucibleError::UpstairsInactive);
        }

        let active_upstairs = self.active_upstairs.get(&upstairs_uuid).unwrap();

        if active_upstairs.upstairs_connection != upstairs_connection {
            warn!(
                self.log,
                "{:?} cannot grab lock, does not match {:?}!",
                upstairs_connection,
                active_upstairs.upstairs_connection,
            );

            bail!(CrucibleError::UpstairsInactive)
        }

        Ok(active_upstairs.work.lock().await)
    }

    async fn jobs(
        &mut self,
        upstairs_connection: UpstairsConnection,
    ) -> Result<usize> {
        let work = self.work_lock(upstairs_connection).await?;
        Ok(work.jobs())
    }

    async fn new_work(
        &mut self,
        upstairs_connection: UpstairsConnection,
    ) -> Result<Vec<u64>> {
        let work = self.work_lock(upstairs_connection).await?;
        Ok(work.new_work(upstairs_connection))
    }

    // Add work to the Downstairs
    async fn add_work(
        &mut self,
        upstairs_connection: UpstairsConnection,
        ds_id: u64,
        work: IOop,
    ) -> Result<()> {
        // The Upstairs will send Flushes periodically, even in read only mode
        // we have to accept them. But read-only should never accept writes!
        if self.read_only {
            let is_write = match work {
                IOop::Write { .. }
                | IOop::WriteUnwritten { .. }
                | IOop::ExtentClose { .. }
                | IOop::ExtentFlushClose { .. }
                | IOop::ExtentLiveRepair { .. }
                | IOop::ExtentLiveReopen { .. }
                | IOop::ExtentLiveNoOp { .. } => true,
                IOop::Read { .. } | IOop::Flush { .. } => false,
            };

            if is_write {
                error!(self.log, "read-only but received write {:?}", work);
                bail!(CrucibleError::ModifyingReadOnlyRegion);
            }
        }

        let dsw = DownstairsWork {
            upstairs_connection,
            ds_id,
            work,
            state: WorkState::New,
        };

        let mut work = self.work_lock(upstairs_connection).await?;
        work.add_work(ds_id, dsw);

        Ok(())
    }

    #[cfg(test)]
    async fn get_job(
        &mut self,
        upstairs_connection: UpstairsConnection,
        ds_id: u64,
    ) -> Result<DownstairsWork> {
        let mut work = self.work_lock(upstairs_connection).await?;
        Ok(work.get_job(ds_id))
    }

    // Downstairs, move a job to in_progress, if we can
    async fn in_progress(
        &mut self,
        upstairs_connection: UpstairsConnection,
        ds_id: u64,
    ) -> Result<Option<u64>> {
        let job = {
            let log = self.log.new(o!("role" => "work".to_string()));
            let mut work = self.work_lock(upstairs_connection).await?;
            work.in_progress(ds_id, log)
        };

        if let Some((job_id, upstairs_connection)) = job {
            if !self.is_active(upstairs_connection) {
                // Don't return a job with the wrong uuid! `promote_to_active`
                // should have removed any active jobs, and
                // `work.new_work` should have filtered on the correct UUID.
                panic!("Don't return a job for a non-active connection!");
            }

            Ok(Some(job_id))
        } else {
            Ok(None)
        }
    }

    // Given a job ID, do the work for that IO.
    //
    // Take a IOop type and (after some error checking), do the work
    // required for that IOop, storing the result.
    // On completion, construct the corresponding Crucible Message
    // containing the response to it.  The caller is responsible for sending
    // that response back to the upstairs.
    async fn do_work(
        &mut self,
        upstairs_connection: UpstairsConnection,
        job_id: u64,
    ) -> Result<Option<Message>> {
        let job = {
            let mut work = self.work_lock(upstairs_connection).await?;
            let job = work.get_ready_job(job_id).await;

            // `promote_to_active` can clear out the Work struct for this
            // UpstairsConnection, but the tasks can still be working on
            // outdated job IDs. If that happens, `get_ready_job` will return a
            // None, so bail early here.
            if job.is_none() {
                return Ok(None);
            }

            job.unwrap()
        };

        assert_eq!(job.ds_id, job_id);
        match &job.work {
            IOop::Read {
                dependencies,
                requests,
            } => {
                /*
                 * Any error from an IO should be intercepted here and passed
                 * back to the upstairs.
                 */
                let responses = if self.read_errors && random() && random() {
                    warn!(self.log, "returning error on read!");
                    Err(CrucibleError::GenericError("test error".to_string()))
                } else if !self.is_active(job.upstairs_connection) {
                    error!(self.log, "Upstairs inactive error");
                    Err(CrucibleError::UpstairsInactive)
                } else {
                    self.region.region_read(requests, job_id).await
                };
                debug!(
                    self.log,
                    "Read      :{} deps:{:?} res:{}",
                    job_id,
                    dependencies,
                    responses.is_ok(),
                );

                Ok(Some(Message::ReadResponse {
                    upstairs_id: job.upstairs_connection.upstairs_id,
                    session_id: job.upstairs_connection.session_id,
                    job_id,
                    responses,
                }))
            }
            IOop::WriteUnwritten {
                dependencies: _dependencies,
                writes,
            } => {
                /*
                 * Any error from an IO should be intercepted here and passed
                 * back to the upstairs.
                 */
                let result = if self.write_errors && random() && random() {
                    warn!(self.log, "returning error on writeunwritten!");
                    Err(CrucibleError::GenericError("test error".to_string()))
                } else if !self.is_active(job.upstairs_connection) {
                    error!(self.log, "Upstairs inactive error");
                    Err(CrucibleError::UpstairsInactive)
                } else {
                    // The region_write will handle what happens to each block
                    // based on if they have data or not.
                    self.region.region_write(writes, job_id, true).await
                };

                Ok(Some(Message::WriteUnwrittenAck {
                    upstairs_id: job.upstairs_connection.upstairs_id,
                    session_id: job.upstairs_connection.session_id,
                    job_id,
                    result,
                }))
            }
            IOop::Write {
                dependencies,
                writes,
            } => {
                let result = if self.write_errors && random() && random() {
                    warn!(self.log, "returning error on write!");
                    Err(CrucibleError::GenericError("test error".to_string()))
                } else if !self.is_active(job.upstairs_connection) {
                    error!(self.log, "Upstairs inactive error");
                    Err(CrucibleError::UpstairsInactive)
                } else {
                    self.region.region_write(writes, job_id, false).await
                };
                debug!(
                    self.log,
                    "Write     :{} deps:{:?} res:{}",
                    job_id,
                    dependencies,
                    result.is_ok(),
                );

                Ok(Some(Message::WriteAck {
                    upstairs_id: job.upstairs_connection.upstairs_id,
                    session_id: job.upstairs_connection.session_id,
                    job_id,
                    result,
                }))
            }
            IOop::Flush {
                dependencies,
                flush_number,
                gen_number,
                snapshot_details,
                extent_limit,
            } => {
                let result = if self.flush_errors && random() && random() {
                    warn!(self.log, "returning error on flush!");
                    Err(CrucibleError::GenericError("test error".to_string()))
                } else if !self.is_active(job.upstairs_connection) {
                    error!(self.log, "Upstairs inactive error");
                    Err(CrucibleError::UpstairsInactive)
                } else {
                    self.region
                        .region_flush(
                            *flush_number,
                            *gen_number,
                            snapshot_details,
                            job_id,
                            *extent_limit,
                        )
                        .await
                };
                debug!(
                    self.log,
                    "Flush     :{} extent_limit {:?} deps:{:?} res:{} f:{} g:{}",
                    job_id, extent_limit, dependencies, result.is_ok(),
                    flush_number, gen_number,
                );

                Ok(Some(Message::FlushAck {
                    upstairs_id: job.upstairs_connection.upstairs_id,
                    session_id: job.upstairs_connection.session_id,
                    job_id,
                    result,
                }))
            }
            IOop::ExtentClose {
                dependencies,
                extent,
            } => {
                let result = if !self.is_active(job.upstairs_connection) {
                    error!(self.log, "Upstairs inactive error");
                    Err(CrucibleError::UpstairsInactive)
                } else if let Some(ext) = self.region.extents.get_mut(*extent) {
                    ext.close().await
                } else {
                    Err(CrucibleError::InvalidExtent)
                };
                debug!(
                    self.log,
                    "JustClose :{} extent {} deps:{:?} res:{}",
                    job_id,
                    extent,
                    dependencies,
                    result.is_ok(),
                );

                Ok(Some(Message::ExtentLiveCloseAck {
                    upstairs_id: job.upstairs_connection.upstairs_id,
                    session_id: job.upstairs_connection.session_id,
                    job_id: job.ds_id,
                    result,
                }))
            }
            IOop::ExtentFlushClose {
                dependencies,
                extent,
                flush_number,
                gen_number,
                source_downstairs: _,
                repair_downstairs: _,
            } => {
                let result = if !self.is_active(job.upstairs_connection) {
                    error!(self.log, "Upstairs inactive error");
                    Err(CrucibleError::UpstairsInactive)
                } else {
                    // If flush fails, return that result.
                    // Else, if close fails, return that result.
                    // Else, return the f/g/d from the close.
                    match self
                        .region
                        .region_flush_extent(
                            *extent,
                            *gen_number,
                            *flush_number,
                            job_id,
                        )
                        .await
                    {
                        Err(f_res) => Err(f_res),
                        Ok(_) => {
                            if let Some(ext) =
                                self.region.extents.get_mut(*extent)
                            {
                                ext.close().await
                            } else {
                                Err(CrucibleError::InvalidExtent)
                            }
                        }
                    }
                };
                debug!(
                    self.log,
                    "FlushClose:{} extent {} deps:{:?} res:{} f:{} g:{}",
                    job_id,
                    extent,
                    dependencies,
                    result.is_ok(),
                    flush_number,
                    gen_number,
                );

                Ok(Some(Message::ExtentLiveCloseAck {
                    upstairs_id: job.upstairs_connection.upstairs_id,
                    session_id: job.upstairs_connection.session_id,
                    job_id: job.ds_id,
                    result,
                }))
            }
            IOop::ExtentLiveRepair {
                dependencies,
                extent,
                source_downstairs: _,
                source_repair_address,
                repair_downstairs: _,
            } => {
                debug!(
                    self.log,
                    "ExtentLiveRepair: extent {} sra:{:?}",
                    extent,
                    source_repair_address
                );
                let result = if !self.is_active(job.upstairs_connection) {
                    error!(self.log, "Upstairs inactive error");
                    Err(CrucibleError::UpstairsInactive)
                } else {
                    self.region
                        .repair_extent(*extent, *source_repair_address)
                        .await
                };
                debug!(
                    self.log,
                    "LiveRepair:{} extent {} deps:{:?} res:{}",
                    job_id,
                    extent,
                    dependencies,
                    result.is_ok(),
                );

                Ok(Some(Message::ExtentLiveRepairAckId {
                    upstairs_id: job.upstairs_connection.upstairs_id,
                    session_id: job.upstairs_connection.session_id,
                    job_id,
                    result,
                }))
            }
            IOop::ExtentLiveReopen {
                dependencies,
                extent,
            } => {
                let result = if !self.is_active(job.upstairs_connection) {
                    error!(self.log, "Upstairs inactive error");
                    Err(CrucibleError::UpstairsInactive)
                } else {
                    self.region.reopen_extent(*extent).await
                };
                debug!(
                    self.log,
                    "LiveReopen:{} extent {} deps:{:?} res:{}",
                    job_id,
                    extent,
                    dependencies,
                    result.is_ok(),
                );
                Ok(Some(Message::ExtentLiveAckId {
                    upstairs_id: job.upstairs_connection.upstairs_id,
                    session_id: job.upstairs_connection.session_id,
                    job_id,
                    result,
                }))
            }
            IOop::ExtentLiveNoOp { dependencies } => {
                debug!(self.log, "Work of: LiveNoOp {}", job_id);
                let result = if !self.is_active(job.upstairs_connection) {
                    error!(self.log, "Upstairs inactive error");
                    Err(CrucibleError::UpstairsInactive)
                } else {
                    Ok(())
                };
                debug!(
                    self.log,
                    "LiveNoOp  :{} deps:{:?} res:{}",
                    job_id,
                    dependencies,
                    result.is_ok(),
                );
                Ok(Some(Message::ExtentLiveAckId {
                    upstairs_id: job.upstairs_connection.upstairs_id,
                    session_id: job.upstairs_connection.session_id,
                    job_id,
                    result,
                }))
            }
        }
    }

    /*
     * Complete work by:
     *
     * - notifying the upstairs with the response
     * - removing the job from active
     * - removing the response
     * - putting the id on the completed list.
     */
    async fn complete_work(
        &mut self,
        upstairs_connection: UpstairsConnection,
        ds_id: u64,
        m: Message,
    ) -> Result<()> {
        let mut work = self.work_lock(upstairs_connection).await?;

        // Complete the job
        let is_flush = matches!(m, Message::FlushAck { .. });

        // If upstairs_connection grabs the work lock, it is the active
        // connection for this Upstairs UUID. The job should exist in the Work
        // struct. If it does not, then we're in the case where the same
        // Upstairs has reconnected and been promoted to active, meaning
        // `work.clear()` was run. If that's the case, then do not alter the
        // Work struct, because there's now two tasks running for the same
        // UpstairsConnection, and we're the one that should be on the way out
        // due to a message on the terminate_sender channel.
        if work.active.remove(&ds_id).is_some() {
            if is_flush {
                work.last_flush = ds_id;
                work.completed = Vec::with_capacity(32);
            } else {
                work.completed.push(ds_id);
            }
        }

        Ok(())
    }

    /*
     * After we complete a read/write/flush on a region, update the
     * Oximeter counter for the operation.
     */
    async fn complete_work_stat(
        &mut self,
        _upstairs_connection: UpstairsConnection,
        m: &Message,
        ds_id: u64,
    ) -> Result<()> {
        // XXX dss per upstairs connection?
        match m {
            Message::FlushAck { .. } => {
                cdt::submit__flush__done!(|| ds_id);
                self.dss.add_flush().await;
            }
            Message::WriteAck { .. } => {
                cdt::submit__write__done!(|| ds_id);
                self.dss.add_write().await;
            }
            Message::WriteUnwrittenAck { .. } => {
                cdt::submit__writeunwritten__done!(|| ds_id);
                self.dss.add_write().await;
            }
            Message::ReadResponse { .. } => {
                cdt::submit__read__done!(|| ds_id);
                self.dss.add_read().await;
            }
            // TODO: Add the dtrace and metrics for ExtentLive.
            _ => (),
        }

        Ok(())
    }

    async fn promote_to_active(
        &mut self,
        upstairs_connection: UpstairsConnection,
        tx: Arc<Sender<UpstairsConnection>>,
    ) -> Result<()> {
        if self.read_only {
            // Multiple active read-only sessions are allowed, but multiple
            // sessions for the same Upstairs UUID are not. Kick out a
            // previously active session for this UUID if one exists. Do this
            // while holding the work lock so the previously active Upstairs
            // isn't adding more work.
            if let Some(active_upstairs) =
                self.active_upstairs.get(&upstairs_connection.upstairs_id)
            {
                let mut work = active_upstairs.work.lock().await;

                info!(
                    self.log,
                    "Signaling to {:?} thread that {:?} is being \
                    promoted (read-only)",
                    active_upstairs.upstairs_connection,
                    upstairs_connection,
                );

                match active_upstairs
                    .terminate_sender
                    .send(upstairs_connection)
                    .await
                {
                    Ok(_) => {}
                    Err(e) => {
                        /*
                         * It's possible the old thread died due to some
                         * connection error. In that case the
                         * receiver will have closed and
                         * the above send will fail.
                         */
                        error!(
                            self.log,
                            "Error while signaling to {:?} thread: {:?}",
                            active_upstairs.upstairs_connection,
                            e,
                        );
                    }
                }

                // Note: in the future, differentiate between new upstairs
                // connecting vs same upstairs reconnecting here.
                //
                // Clear out active jobs, the last flush, and completed
                // information, as that will not be valid any longer.
                //
                // TODO: Really work through this error case
                if work.active.keys().len() > 0 {
                    warn!(
                        self.log,
                        "Crucible Downstairs promoting {:?} to active, \
                        discarding {} jobs",
                        upstairs_connection,
                        work.active.keys().len()
                    );
                }

                // In the future, we may decide there is some way to continue
                // working on outstanding jobs, or a way to merge. But for now,
                // we just throw out what we have and let the upstairs resend
                // anything to us that it did not get an ACK for.
                work.clear();
            } else {
                // There is no current session for this Upstairs UUID.
            }

            // Insert a new session, overwritting the previous entry if the
            // Upstairs UUID has an entry already.
            self.active_upstairs.insert(
                upstairs_connection.upstairs_id,
                ActiveUpstairs {
                    upstairs_connection,
                    work: Mutex::new(Work::new()),
                    terminate_sender: tx,
                },
            );

            Ok(())
        } else {
            // Only one active read-write session is allowed. Kick out the
            // currently active Upstairs session if one exists.
            let currently_active_upstairs_uuids: Vec<Uuid> =
                self.active_upstairs.keys().copied().collect();

            match currently_active_upstairs_uuids.len() {
                0 => {
                    // No currently active Upstairs sessions
                    self.active_upstairs.insert(
                        upstairs_connection.upstairs_id,
                        ActiveUpstairs {
                            upstairs_connection,
                            work: Mutex::new(Work::new()),
                            terminate_sender: tx,
                        },
                    );

                    assert_eq!(self.active_upstairs.len(), 1);

                    // Re-open any closed extents
                    self.region.reopen_all_extents().await?;

                    info!(
                        self.log,
                        "{:?} is now active (read-write)", upstairs_connection,
                    );

                    Ok(())
                }

                1 => {
                    // There is an existing session.  Determine if this new
                    // request to promote to active should move forward or
                    // be blocked.
                    let active_upstairs = self
                        .active_upstairs
                        .get(&currently_active_upstairs_uuids[0])
                        .unwrap();

                    warn!(
                        self.log,
                        "Attempting RW takeover from {:?} to {:?}",
                        active_upstairs.upstairs_connection,
                        upstairs_connection,
                    );

                    // Compare the new generaion number to what the existing
                    // connection is and take action based on that.
                    match upstairs_connection
                        .gen
                        .cmp(&active_upstairs.upstairs_connection.gen)
                    {
                        Ordering::Less => {
                            // If the new connection has a lower generation
                            // number than the current connection, we don't
                            // allow it to take over.
                            bail!(
                                "Current gen {} is > requested gen of {}",
                                active_upstairs.upstairs_connection.gen,
                                upstairs_connection.gen,
                            );
                        }
                        Ordering::Equal => {
                            // The generation numbers match, the only way we
                            // allow this new connection to take over is if the
                            // upstairs_id and the session_id are the same,
                            // which means the whole structures need to be
                            // identical.
                            if active_upstairs.upstairs_connection
                                != upstairs_connection
                            {
                                bail!(
                                    "Same gen, but UUIDs {:?} don't match {:?}",
                                    active_upstairs.upstairs_connection,
                                    upstairs_connection,
                                );
                            }
                        }
                        // The only remaining case is the new generation
                        // number is higher than the existing.
                        Ordering::Greater => {}
                    }

                    // Now that we know we can remove/replace it, go ahead
                    // and take it off the list.
                    let active_upstairs = self
                        .active_upstairs
                        .remove(&currently_active_upstairs_uuids[0])
                        .unwrap();

                    let mut work = active_upstairs.work.lock().await;

                    warn!(
                        self.log,
                        "Signaling to {:?} thread that {:?} is being \
                        promoted (read-write)",
                        active_upstairs.upstairs_connection,
                        upstairs_connection,
                    );

                    match active_upstairs
                        .terminate_sender
                        .send(upstairs_connection)
                        .await
                    {
                        Ok(_) => {}
                        Err(e) => {
                            /*
                             * It's possible the old thread died due to some
                             * connection error. In that case the
                             * receiver will have closed and
                             * the above send will fail.
                             */
                            error!(
                                self.log,
                                "Error while signaling to {:?} thread: {:?}",
                                active_upstairs.upstairs_connection,
                                e,
                            );
                        }
                    }

                    // Note: in the future, differentiate between new upstairs
                    // connecting vs same upstairs reconnecting here.
                    //
                    // Clear out active jobs, the last flush, and completed
                    // information, as that will not be valid any longer.
                    //
                    // TODO: Really work through this error case
                    if work.active.keys().len() > 0 {
                        warn!(
                            self.log,
                            "Crucible Downstairs promoting {:?} to active, \
                            discarding {} jobs",
                            upstairs_connection,
                            work.active.keys().len()
                        );
                    }

                    // In the future, we may decide there is some way to
                    // continue working on outstanding jobs, or a way to merge.
                    // But for now, we just throw out what we have and let the
                    // upstairs resend anything to us that it did not get an ACK
                    // for.
                    work.clear();

                    // Insert or replace the session

                    self.active_upstairs.insert(
                        upstairs_connection.upstairs_id,
                        ActiveUpstairs {
                            upstairs_connection,
                            work: Mutex::new(Work::new()),
                            terminate_sender: tx,
                        },
                    );

                    assert_eq!(self.active_upstairs.len(), 1);

                    // Re-open any closed extents
                    self.region.reopen_all_extents().await?;

                    info!(
                        self.log,
                        "{:?} is now active (read-write)", upstairs_connection,
                    );

                    Ok(())
                }

                _ => {
                    // Panic - we shouldn't be running with more than one
                    // active read-write Upstairs
                    panic!(
                        "More than one currently active upstairs! {:?}",
                        currently_active_upstairs_uuids,
                    );
                }
            }
        }
    }

    fn is_active(&mut self, connection: UpstairsConnection) -> bool {
        let uuid = connection.upstairs_id;
        if let Some(active_upstairs) = self.active_upstairs.get(&uuid) {
            active_upstairs.upstairs_connection == connection
        } else {
            false
        }
    }

    fn active_upstairs(&mut self) -> Vec<UpstairsConnection> {
        self.active_upstairs
            .values()
            .map(|x| x.upstairs_connection)
            .collect()
    }

    async fn clear_active(
        &mut self,
        upstairs_connection: UpstairsConnection,
    ) -> Result<()> {
        let mut work = self.work_lock(upstairs_connection).await?;
        work.clear();
        drop(work);

        self.active_upstairs
            .remove(&upstairs_connection.upstairs_id);

        Ok(())
    }
}

/*
 * The structure that tracks downstairs work in progress
 */
#[derive(Debug, Default)]
pub struct Work {
    active: HashMap<u64, DownstairsWork>,
    outstanding_deps: HashMap<u64, usize>,

    /*
     * We have to keep track of all IOs that have been issued since
     * our last flush, as that is how we make sure dependencies are
     * respected. The last_flush is the downstairs job ID number (ds_id
     * typically) for the most recent flush.
     */
    last_flush: u64,
    completed: Vec<u64>,
}

#[derive(Debug, Clone)]
struct DownstairsWork {
    upstairs_connection: UpstairsConnection,
    ds_id: u64,
    work: IOop,
    state: WorkState,
}

impl Work {
    fn new() -> Self {
        Work {
            active: HashMap::new(),
            outstanding_deps: HashMap::new(),
            last_flush: 0,
            completed: Vec::with_capacity(32),
        }
    }

    fn clear(&mut self) {
        self.active = HashMap::new();
        self.outstanding_deps = HashMap::new();
        self.last_flush = 0;
        self.completed = Vec::with_capacity(32);
    }

    fn jobs(&self) -> usize {
        self.active.len()
    }

    /**
     * Return a list of downstairs request IDs that are new or have
     * been waiting for other dependencies to finish.
     */
    fn new_work(&self, upstairs_connection: UpstairsConnection) -> Vec<u64> {
        let mut result = Vec::with_capacity(self.active.len());

        for job in self.active.values() {
            if job.upstairs_connection != upstairs_connection {
                panic!("Old Upstairs Job in new_work!");
            }

            if job.state == WorkState::New || job.state == WorkState::DepWait {
                result.push(job.ds_id);
            }
        }

        result.sort_unstable();

        result
    }

    fn add_work(&mut self, ds_id: u64, dsw: DownstairsWork) {
        self.active.insert(ds_id, dsw);
    }

    #[cfg(test)]
    fn get_job(&mut self, ds_id: u64) -> DownstairsWork {
        self.active.get(&ds_id).unwrap().clone()
    }

    /**
     * If the requested job is still new, and the dependencies are all met,
     * return the job ID and the upstairs UUID, moving the state of the
     * job as InProgress.
     *
     * If this job is not new, then just return none.  This can be okay as
     * we build or work list with the new_work fn above, but we drop and
     * re-aquire the Work mutex and things can change.
     */
    fn in_progress(
        &mut self,
        ds_id: u64,
        log: Logger,
    ) -> Option<(u64, UpstairsConnection)> {
        /*
         * Once we support multiple threads, we can obtain a ds_id that
         * looked valid when we made a list of jobs, but something
         * else moved that job along and now it no longer exists.  We
         * need to handle that case correctly.
         */
        if let Some(job) = self.active.get_mut(&ds_id) {
            if job.state == WorkState::New || job.state == WorkState::DepWait {
                /*
                 * Before we can make this in_progress, we have to, while
                 * holding this locked, check the dep list if there is one
                 * and make sure all dependencies are completed.
                 */
                let dep_list = job.work.deps();

                /*
                 * See which of our dependencies are met.
                 * XXX Make this better/faster by removing the ones that
                 * are met, so next lap we don't have to check again?  There
                 * may be some debug value to knowing what the dep list was,
                 * so consider that before making this faster.
                 */
                let mut deps_outstanding: Vec<u64> =
                    Vec::with_capacity(dep_list.len());

                for dep in dep_list.iter() {
                    // The Downstairs currently assumes that all jobs previous
                    // to the last flush have completed, hence this early out.
                    //
                    // Currently `work.completed` is cleared out when
                    // `Downstairs::complete_work` (or `complete` in mod test)
                    // is called with a FlushAck so this early out cannot be
                    // removed unless that is changed too.
                    if dep <= &self.last_flush {
                        continue;
                    }

                    if !self.completed.contains(dep) {
                        deps_outstanding.push(*dep);
                    }
                }

                if !deps_outstanding.is_empty() {
                    let print = if let Some(existing_outstanding_deps) =
                        self.outstanding_deps.get(&ds_id)
                    {
                        *existing_outstanding_deps != deps_outstanding.len()
                    } else {
                        false
                    };

                    if print {
                        warn!(
                            log,
                            "{} job {} for connection {:?} waiting on {} deps",
                            ds_id,
                            match &job.work {
                                IOop::Write {
                                    dependencies: _,
                                    writes: _,
                                } => "Write",
                                IOop::WriteUnwritten {
                                    dependencies: _,
                                    writes: _,
                                } => "WriteUnwritten",
                                IOop::Flush {
                                    dependencies: _,
                                    flush_number: _flush_number,
                                    gen_number: _gen_number,
                                    snapshot_details: _,
                                    extent_limit: _,
                                } => "Flush",
                                IOop::Read {
                                    dependencies: _,
                                    requests: _,
                                } => "Read",
                                IOop::ExtentClose {
                                    dependencies: _,
                                    extent: _,
                                } => "ECLose",
                                IOop::ExtentFlushClose {
                                    dependencies: _,
                                    extent: _,
                                    flush_number: _flush_number,
                                    gen_number: _gen_number,
                                    source_downstairs: _,
                                    repair_downstairs: _,
                                } => "EFlushCLose",
                                IOop::ExtentLiveRepair {
                                    dependencies: _,
                                    extent: _,
                                    source_downstairs: _,
                                    source_repair_address: _,
                                    repair_downstairs: _,
                                } => "ELiveRepair",
                                IOop::ExtentLiveReopen {
                                    dependencies: _,
                                    extent: _,
                                } => "ELiveReopen",
                                IOop::ExtentLiveNoOp { dependencies: _ } =>
                                    "NoOp",
                            },
                            job.upstairs_connection,
                            deps_outstanding.len(),
                        );
                    }

                    let _ = self
                        .outstanding_deps
                        .insert(ds_id, deps_outstanding.len());

                    /*
                     * If we got here, then the dep is not met.
                     * Set DepWait if not already set.
                     */
                    if job.state == WorkState::New {
                        job.state = WorkState::DepWait;
                    }

                    return None;
                }

                /*
                 * We had no dependencies, or they are all completed, we
                 * can go ahead and work on this job.
                 */
                job.state = WorkState::InProgress;

                Some((job.ds_id, job.upstairs_connection))
            } else {
                /*
                 * job id is not new, we can't run it.
                 */
                None
            }
        } else {
            /*
             * XXX If another upstairs took over, a job ID could be
             * invalid.  Check here to verify that this set of
             * downstairs tasks is no longer active.
             */
            warn!(log, "This ID is no longer a valid job id");
            None
        }
    }

    // Return a job that's ready to have the work done
    async fn get_ready_job(&mut self, job_id: u64) -> Option<DownstairsWork> {
        match self.active.get(&job_id) {
            Some(job) => {
                assert_eq!(job.state, WorkState::InProgress);
                assert_eq!(job_id, job.ds_id);

                // validate that deps are done
                let dep_list = job.work.deps();
                for dep in dep_list {
                    let last_flush_satisfied = dep <= &self.last_flush;
                    let complete_satisfied = self.completed.contains(dep);

                    assert!(last_flush_satisfied || complete_satisfied);
                }

                Some(job.clone())
            }

            None => {
                /*
                 * This branch occurs when another Upstairs has promoted
                 * itself to active, causing active work to
                 * be cleared (in promote_to_active).
                 *
                 * If this has happened, work.completed and work.last_flush
                 * have also been reset. Do nothing here,
                 * especially since the Upstairs has already
                 * been notified.
                 */
                None
            }
        }
    }
}

/*
 * We may not need Done or Error.  At the moment all we actually look
 * at is New or InProgress.
 */
#[allow(clippy::derive_partial_eq_without_eq)]
#[derive(Debug, Clone, PartialEq)]
pub enum WorkState {
    New,
    DepWait,
    InProgress,
    Done,
    Error,
}

impl fmt::Display for WorkState {
    fn fmt(&self, f: &mut fmt::Formatter<'_>) -> fmt::Result {
        match self {
            WorkState::New => {
                write!(f, " New")
            }
            WorkState::DepWait => {
                write!(f, "DepW")
            }
            WorkState::InProgress => {
                write!(f, "In P")
            }
            WorkState::Done => {
                write!(f, "Done")
            }
            WorkState::Error => {
                write!(f, " Err")
            }
        }
    }
}

#[allow(clippy::large_enum_variant)]
enum WrappedStream {
    Http(tokio::net::TcpStream),
    Https(tokio_rustls::server::TlsStream<tokio::net::TcpStream>),
}

pub async fn create_region(
    block_size: u64,
    data: PathBuf,
    extent_size: u64,
    extent_count: u64,
    uuid: Uuid,
    encrypted: bool,
    log: Logger,
) -> Result<Region> {
    /*
     * Create the region options, then the region.
     */
    let mut region_options: crucible_common::RegionOptions = Default::default();
    region_options.set_block_size(block_size);
    region_options
        .set_extent_size(Block::new(extent_size, block_size.trailing_zeros()));
    region_options.set_uuid(uuid);
    region_options.set_encrypted(encrypted);

    let mut region = Region::create(data, region_options, log).await?;
    region.extend(extent_count as u32).await?;

    Ok(region)
}

// Build the downstairs struct given a region directory and some additional
// needed information.  If a logger is passed in, we will use that, otherwise
// a logger will be created.
pub async fn build_downstairs_for_region(
    data: &Path,
    lossy: bool,
    read_errors: bool,
    write_errors: bool,
    flush_errors: bool,
    read_only: bool,
    log_request: Option<Logger>,
) -> Result<Arc<Mutex<Downstairs>>> {
    let log = match log_request {
        Some(log) => log,
        None => build_logger(),
    };
    let region =
        Region::open(data, Default::default(), true, read_only, &log).await?;

    info!(log, "UUID: {:?}", region.def().uuid());
    info!(
        log,
        "Blocks per extent:{} Total Extents: {}",
        region.def().extent_size().value,
        region.def().extent_count(),
    );

    let encrypted = region.encrypted();

    Ok(Arc::new(Mutex::new(Downstairs::new(
        region,
        lossy,
        read_errors,
        write_errors,
        flush_errors,
        read_only,
        encrypted,
        log,
    ))))
}

/// Returns Ok if everything spawned ok, Err otherwise
///
/// Return Ok(main task join handle) if all the necessary tasks spawned
/// successfully, and Err otherwise.
#[allow(clippy::too_many_arguments)]
pub async fn start_downstairs(
    d: Arc<Mutex<Downstairs>>,
    address: IpAddr,
    oximeter: Option<SocketAddr>,
    port: u16,
    rport: u16,
    cert_pem: Option<String>,
    key_pem: Option<String>,
    root_cert_pem: Option<String>,
) -> Result<tokio::task::JoinHandle<Result<()>>> {
    if let Some(oximeter) = oximeter {
        let dssw = d.lock().await;
        let dss = dssw.dss.clone();
        let log = dssw.log.new(o!("task" => "oximeter".to_string()));

        tokio::spawn(async move {
            let new_address = match address {
                IpAddr::V4(ipv4) => {
                    SocketAddr::new(std::net::IpAddr::V4(ipv4), 0)
                }
                IpAddr::V6(ipv6) => {
                    SocketAddr::new(std::net::IpAddr::V6(ipv6), 0)
                }
            };

            if let Err(e) =
                stats::ox_stats(dss, oximeter, new_address, &log).await
            {
                error!(log, "ERROR: oximeter failed: {:?}", e);
            } else {
                warn!(log, "OK: oximeter all done");
            }
        });
    }

    // Setup a log for this task
    let log = d.lock().await.log.new(o!("task" => "main".to_string()));

    let listen_on = match address {
        IpAddr::V4(ipv4) => SocketAddr::new(std::net::IpAddr::V4(ipv4), port),
        IpAddr::V6(ipv6) => SocketAddr::new(std::net::IpAddr::V6(ipv6), port),
    };

    // Establish a listen server on the port.
    let listener = TcpListener::bind(&listen_on).await?;
    let local_addr = listener.local_addr()?;
    {
        let mut ds = d.lock().await;
        ds.address = Some(local_addr);
    }
    let info = crucible_common::BuildInfo::default();
    info!(log, "Crucible Version: {}", info);
    info!(
        log,
        "Upstairs <-> Downstairs Message Version: {}", CRUCIBLE_MESSAGE_VERSION
    );

    info!(log, "Using address: {:?}", local_addr);

    let repair_address = match address {
        IpAddr::V4(ipv4) => SocketAddr::new(std::net::IpAddr::V4(ipv4), rport),
        IpAddr::V6(ipv6) => SocketAddr::new(std::net::IpAddr::V6(ipv6), rport),
    };

    let dss = d.clone();
    let repair_log = d.lock().await.log.new(o!("task" => "repair".to_string()));

    let repair_listener =
        match repair::repair_main(&dss, repair_address, &repair_log).await {
            Err(e) => {
                // TODO tear down other things if repair server can't be
                // started?
                bail!("got {:?} from repair main", e);
            }

            Ok(socket_addr) => socket_addr,
        };

    {
        let mut ds = d.lock().await;
        ds.repair_address = Some(repair_listener);
    }
    info!(log, "Using repair address: {:?}", repair_listener);

    // Optionally require SSL connections
    let ssl_acceptor = if let Some(cert_pem_path) = cert_pem {
        let key_pem_path = key_pem.unwrap();
        let root_cert_pem_path = root_cert_pem.unwrap();

        let context = crucible_common::x509::TLSContext::from_paths(
            &cert_pem_path,
            &key_pem_path,
            &root_cert_pem_path,
        )?;

        let config = context.get_server_config()?;

        info!(log, "Configured SSL acceptor");

        Some(tokio_rustls::TlsAcceptor::from(Arc::new(config)))
    } else {
        // unencrypted
        info!(log, "No SSL acceptor configured");
        None
    };

    let join_handle = tokio::spawn(async move {
        /*
         * We now loop listening for a connection from the Upstairs.
         * When we get one, we then spawn the proc() function to handle
         * it and wait for another connection. Downstairs can handle
         * multiple Upstairs connecting but only one active one.
         */
        info!(log, "listening on {}", listen_on);
        loop {
            let (sock, raddr) = listener.accept().await?;

            let stream: WrappedStream = if let Some(ssl_acceptor) =
                &ssl_acceptor
            {
                let ssl_acceptor = ssl_acceptor.clone();
                WrappedStream::Https(match ssl_acceptor.accept(sock).await {
                    Ok(v) => v,
                    Err(e) => {
                        warn!(
                            log,
                            "rejecting connection from {:?}: {:?}", raddr, e,
                        );
                        continue;
                    }
                })
            } else {
                WrappedStream::Http(sock)
            };

            info!(log, "accepted connection from {:?}", raddr);
            {
                /*
                 * Add one to the counter every time we have a connection
                 * from an upstairs
                 */
                let mut ds = d.lock().await;
                ds.dss.add_connection().await;
            }

            let mut dd = d.clone();

            tokio::spawn(async move {
                if let Err(e) = proc_stream(&mut dd, stream).await {
                    error!(
                        dd.lock().await.log,
                        "connection ({}) Exits with error: {:?}", raddr, e
                    );
                } else {
                    info!(
                        dd.lock().await.log,
                        "connection ({}): all done", raddr
                    );
                }
            });
        }
    });

    Ok(join_handle)
}

#[cfg(test)]
mod test {
    use super::*;
    use rand_chacha::ChaCha20Rng;
    use std::net::Ipv4Addr;
    use tempfile::{tempdir, TempDir};
    use tokio::net::TcpSocket;
    use tokio::sync::mpsc::error::TryRecvError;

    // Create a simple logger
    fn csl() -> Logger {
        build_logger()
    }

    fn add_work(
        work: &mut Work,
        upstairs_connection: UpstairsConnection,
        ds_id: u64,
        deps: Vec<u64>,
        is_flush: bool,
    ) {
        work.add_work(
            ds_id,
            DownstairsWork {
                upstairs_connection,
                ds_id,
                work: if is_flush {
                    IOop::Flush {
                        dependencies: deps,
                        flush_number: 10,
                        gen_number: 0,
                        snapshot_details: None,
                        extent_limit: None,
                    }
                } else {
                    IOop::Read {
                        dependencies: deps,
                        requests: vec![ReadRequest {
                            eid: 1,
                            offset: Block::new_512(1),
                        }],
                    }
                },
                state: WorkState::New,
            },
        );
    }

    fn add_work_rf(
        work: &mut Work,
        upstairs_connection: UpstairsConnection,
        ds_id: u64,
        deps: Vec<u64>,
    ) {
        work.add_work(
            ds_id,
            DownstairsWork {
                upstairs_connection,
                ds_id,
                work: IOop::WriteUnwritten {
                    dependencies: deps,
                    writes: Vec::with_capacity(1),
                },
                state: WorkState::New,
            },
        );
    }

    fn complete(work: &mut Work, ds_id: u64) {
        let is_flush = {
            let job = work.active.get(&ds_id).unwrap();

            // validate that deps are done
            let dep_list = job.work.deps();
            for dep in dep_list {
                let last_flush_satisfied = dep <= &work.last_flush;
                let complete_satisfied = work.completed.contains(dep);

                assert!(last_flush_satisfied || complete_satisfied);
            }

            matches!(
                job.work,
                IOop::Flush {
                    dependencies: _,
                    flush_number: _,
                    gen_number: _,
                    snapshot_details: _,
                    extent_limit: _,
                }
            )
        };

        let _ = work.active.remove(&ds_id);

        if is_flush {
            work.last_flush = ds_id;
            work.completed = Vec::with_capacity(32);
        } else {
            work.completed.push(ds_id);
        }
    }

    fn test_push_next_jobs(
        work: &mut Work,
        upstairs_connection: UpstairsConnection,
    ) -> Vec<u64> {
        let mut jobs = vec![];
        let mut new_work = work.new_work(upstairs_connection);

        new_work.sort_unstable();

        for new_id in new_work.iter() {
            let job = work.in_progress(*new_id, csl());
            match job {
                Some(job) => {
                    jobs.push(job.0);
                }
                None => {
                    continue;
                }
            }
        }

        for job in &jobs {
            assert_eq!(
                work.active.get(job).unwrap().state,
                WorkState::InProgress
            );
        }

        jobs
    }

    fn test_do_work(work: &mut Work, jobs: Vec<u64>) {
        for job_id in jobs {
            complete(work, job_id);
        }
    }

    #[test]
    fn you_had_one_job() {
        let mut work = Work::default();
        let upstairs_connection = UpstairsConnection {
            upstairs_id: Uuid::new_v4(),
            session_id: Uuid::new_v4(),
            gen: 0,
        };

        add_work(&mut work, upstairs_connection, 1000, vec![], false);

        assert_eq!(work.new_work(upstairs_connection), vec![1000]);

        let next_jobs = test_push_next_jobs(&mut work, upstairs_connection);
        assert_eq!(next_jobs, vec![1000]);

        test_do_work(&mut work, next_jobs);

        assert_eq!(work.completed, vec![1000]);

        assert!(test_push_next_jobs(&mut work, upstairs_connection).is_empty());
    }

    #[tokio::test]
    async fn test_simple_read() -> Result<()> {
        // Test region create and a read of one block.
        let block_size: u64 = 512;
        let extent_size = 4;

        // create region
        let mut region_options: crucible_common::RegionOptions =
            Default::default();
        region_options.set_block_size(block_size);
        region_options.set_extent_size(Block::new(
            extent_size,
            block_size.trailing_zeros(),
        ));
        region_options.set_uuid(Uuid::new_v4());

        let dir = tempdir()?;
        mkdir_for_file(dir.path())?;

        let mut region = Region::create(&dir, region_options, csl()).await?;
        region.extend(2).await?;

        let path_dir = dir.as_ref().to_path_buf();
        let ads = build_downstairs_for_region(
            &path_dir,
            false,
            false,
            false,
            false,
            false,
            Some(csl()),
        )
        .await?;

        // This happens in proc() function.
        let upstairs_connection = UpstairsConnection {
            upstairs_id: Uuid::new_v4(),
            session_id: Uuid::new_v4(),
            gen: 10,
        };

        // For the other_active_upstairs, unused.
        let (_tx, mut _rx) = channel(1);
        let tx = Arc::new(_tx);

        let mut ds = ads.lock().await;
        ds.promote_to_active(upstairs_connection, tx.clone())
            .await?;

        let rio = IOop::Read {
            dependencies: Vec::new(),
            requests: vec![ReadRequest {
                eid: 0,
                offset: Block::new_512(1),
            }],
        };
        ds.add_work(upstairs_connection, 1000, rio).await?;

        let deps = vec![1000];
        let rio = IOop::Read {
            dependencies: deps,
            requests: vec![ReadRequest {
                eid: 1,
                offset: Block::new_512(1),
            }],
        };
        ds.add_work(upstairs_connection, 1001, rio).await?;

        show_work(&mut ds).await;

        // Now we mimic what happens in the do_work_task()
        let new_work = ds.new_work(upstairs_connection).await.unwrap();
        println!("Got new work: {:?}", new_work);
        assert_eq!(new_work.len(), 2);

        for id in new_work.iter() {
            let ip_id =
                ds.in_progress(upstairs_connection, *id).await?.unwrap();
            assert_eq!(ip_id, *id);
            println!("Do IOop {}", *id);
            let m = ds.do_work(upstairs_connection, *id).await?.unwrap();
            println!("Got m: {:?}", m);
            ds.complete_work(upstairs_connection, *id, m).await?;
        }
        show_work(&mut ds).await;
        Ok(())
    }

    // Test function to create a simple downstairs with the given block
    // and extent values.  Returns the Downstairs.
    async fn create_test_downstairs(
        block_size: u64,
        extent_size: u64,
        extent_count: u32,
        dir: &TempDir,
    ) -> Result<Arc<Mutex<Downstairs>>> {
        // create region
        let mut region_options: crucible_common::RegionOptions =
            Default::default();
        region_options.set_block_size(block_size);
        region_options.set_extent_size(Block::new(
            extent_size,
            block_size.trailing_zeros(),
        ));
        region_options.set_uuid(Uuid::new_v4());

        mkdir_for_file(dir.path())?;
        let mut region = Region::create(dir, region_options, csl()).await?;
        region.extend(extent_count).await?;

        let path_dir = dir.as_ref().to_path_buf();
        let ads = build_downstairs_for_region(
            &path_dir,
            false,
            false,
            false,
            false,
            false,
            Some(csl()),
        )
        .await?;

        Ok(ads)
    }

    #[tokio::test]
    async fn test_extent_simple_close_flush_close() -> Result<()> {
        // Test creating these IOops:
        // IOop::ExtentClose
        // IOop::ExtentFlushClose
        // IOop::Read
        // IOop::ExtentLiveNoOp
        // IOop::ExtentLiveReopen
        // Put them on the work queue and verify they flow through the
        // queue as expected, No actual work results are checked.
        let block_size: u64 = 512;
        let extent_size = 4;
        let dir = tempdir()?;

        let ads =
            create_test_downstairs(block_size, extent_size, 5, &dir).await?;

        // This happens in proc() function.
        let upstairs_connection = UpstairsConnection {
            upstairs_id: Uuid::new_v4(),
            session_id: Uuid::new_v4(),
            gen: 10,
        };

        // For the other_active_upstairs, unused.
        let (_tx, mut _rx) = channel(1);
        let tx = Arc::new(_tx);

        let mut ds = ads.lock().await;
        ds.promote_to_active(upstairs_connection, tx.clone())
            .await?;

        let rio = IOop::ExtentClose {
            dependencies: Vec::new(),
            extent: 0,
        };
        ds.add_work(upstairs_connection, 1000, rio).await?;

        let rio = IOop::ExtentFlushClose {
            dependencies: vec![],
            extent: 1,
            flush_number: 1,
            gen_number: 2,
            source_downstairs: 0,
            repair_downstairs: vec![1],
        };
        ds.add_work(upstairs_connection, 1001, rio).await?;

        let deps = vec![1000, 1001];
        let rio = IOop::Read {
            dependencies: deps,
            requests: vec![ReadRequest {
                eid: 2,
                offset: Block::new_512(1),
            }],
        };
        ds.add_work(upstairs_connection, 1002, rio).await?;

        let deps = vec![1000, 1001, 1002];
        let rio = IOop::ExtentLiveNoOp { dependencies: deps };
        ds.add_work(upstairs_connection, 1003, rio).await?;

        let deps = vec![1000, 1001, 1002, 1003];
        let rio = IOop::ExtentLiveReopen {
            dependencies: deps,
            extent: 0,
        };
        ds.add_work(upstairs_connection, 1004, rio).await?;

        println!("Before doing work we have:");
        show_work(&mut ds).await;

        // Now we mimic what happens in the do_work_task()
        let new_work = ds.new_work(upstairs_connection).await.unwrap();
        println!("Got new work: {:?}", new_work);
        assert_eq!(new_work.len(), 5);

        for id in new_work.iter() {
            let ip_id =
                ds.in_progress(upstairs_connection, *id).await?.unwrap();
            assert_eq!(ip_id, *id);
            println!("Do IOop {}", *id);
            let m = ds.do_work(upstairs_connection, *id).await?.unwrap();
            println!("Got m: {:?}", m);
            ds.complete_work(upstairs_connection, *id, m).await?;
        }

        let new_work = ds.new_work(upstairs_connection).await.unwrap();
        assert_eq!(new_work.len(), 0);
        Ok(())
    }

    #[tokio::test]
    async fn test_extent_new_close_flush_close() -> Result<()> {
        // Test sending IOops for ExtentClose and ExtentFlushClose when we
        // have an unwritten block.  We are verifying here that only the
        // dirty bit is set, as the other values (gen/flush) should remain
        // as if the extent is unwritten.
        // After closing, reopen both extents and verify no issues.
        let block_size: u64 = 512;
        let extent_size = 4;
        let dir = tempdir()?;
        let gen = 10;

        let ads =
            create_test_downstairs(block_size, extent_size, 5, &dir).await?;

        // This happens in proc() function.
        let upstairs_connection = UpstairsConnection {
            upstairs_id: Uuid::new_v4(),
            session_id: Uuid::new_v4(),
            gen,
        };

        // For the other_active_upstairs, unused.
        let (_tx, mut _rx) = channel(1);
        let tx = Arc::new(_tx);

        let mut ds = ads.lock().await;
        ds.promote_to_active(upstairs_connection, tx.clone())
            .await?;

        let rio = IOop::ExtentClose {
            dependencies: Vec::new(),
            extent: 0,
        };
        ds.add_work(upstairs_connection, 1000, rio).await?;

        let rio = IOop::ExtentFlushClose {
            dependencies: vec![],
            extent: 1,
            flush_number: 1,
            gen_number: gen,
            source_downstairs: 0,
            repair_downstairs: vec![1],
        };
        ds.add_work(upstairs_connection, 1001, rio).await?;

        // Add the two reopen commands for the two extents we closed.
        let rio = IOop::ExtentLiveReopen {
            dependencies: vec![1000],
            extent: 0,
        };
        ds.add_work(upstairs_connection, 1002, rio).await?;
        let rio = IOop::ExtentLiveReopen {
            dependencies: vec![1001],
            extent: 1,
        };
        ds.add_work(upstairs_connection, 1003, rio).await?;
        show_work(&mut ds).await;

        let new_work = ds.new_work(upstairs_connection).await.unwrap();
        println!("Got new work: {:?}", new_work);
        assert_eq!(new_work.len(), 4);

        // Process the ExtentClose
        ds.in_progress(upstairs_connection, 1000).await?.unwrap();
        let m = ds.do_work(upstairs_connection, 1000).await?.unwrap();
        // Verify that we not only have composed the correct ACK, but the
        // result inside that ACK is also what we expect.  In this case
        // because the extent was unwritten, the close would not have
        // changed the generation number nor flush number, and dirty bit
        // should be false.
        match m {
            Message::ExtentLiveCloseAck {
                upstairs_id,
                session_id,
                job_id,
                ref result,
            } => {
                assert_eq!(upstairs_id, upstairs_connection.upstairs_id);
                assert_eq!(session_id, upstairs_connection.session_id);
                assert_eq!(job_id, 1000);
                let (g, f, d) = result.as_ref().unwrap();
                assert_eq!(*g, 0);
                assert_eq!(*f, 0);
                assert!(!*d);
            }
            _ => {
                panic!("Incorrect message: {:?}", m);
            }
        }
        ds.complete_work(upstairs_connection, 1000, m).await?;

        // Process the ExtentFlushClose
        ds.in_progress(upstairs_connection, 1001).await?.unwrap();
        let m = ds.do_work(upstairs_connection, 1001).await?.unwrap();
        // Verify that we not only have composed the correct ACK, but the
        // result inside that ACK is also what we expect.  In this case
        // because the extent was unwritten, the close would not have
        // changed the generation number nor flush number, and dirty bit
        // should be false.
        match m {
            Message::ExtentLiveCloseAck {
                upstairs_id,
                session_id,
                job_id,
                ref result,
            } => {
                assert_eq!(upstairs_id, upstairs_connection.upstairs_id);
                assert_eq!(session_id, upstairs_connection.session_id);
                assert_eq!(job_id, 1001);
                let (g, f, d) = result.as_ref().unwrap();
                assert_eq!(*g, 0);
                assert_eq!(*f, 0);
                assert!(!*d);
            }
            _ => {
                panic!("Incorrect message: {:?}", m);
            }
        }
        ds.complete_work(upstairs_connection, 1001, m).await?;

        // Process the two ExtentReopen commands
        for id in 1002..=1003 {
            ds.in_progress(upstairs_connection, id).await?.unwrap();
            let m = ds.do_work(upstairs_connection, id).await?.unwrap();
            match m {
                Message::ExtentLiveAckId {
                    upstairs_id,
                    session_id,
                    job_id,
                    ref result,
                } => {
                    assert_eq!(upstairs_id, upstairs_connection.upstairs_id);
                    assert_eq!(session_id, upstairs_connection.session_id);
                    assert_eq!(job_id, id);
                    assert!(result.is_ok());
                }
                _ => {
                    panic!("Incorrect message: {:?} for id: {}", m, id);
                }
            }
            ds.complete_work(upstairs_connection, id, m).await?;
        }

        // Nothing should be left on the queue.
        let new_work = ds.new_work(upstairs_connection).await.unwrap();
        assert_eq!(new_work.len(), 0);
        Ok(())
    }

    // A test function that will return a generic crucible write command
    // for use when building the IOop::Write structure.  The data (of 9's)
    // matches the hash.
    fn create_generic_test_write(eid: u64) -> Vec<crucible_protocol::Write> {
        let data = BytesMut::from(&[9u8; 512][..]);
        let offset = Block::new_512(1);

        vec![crucible_protocol::Write {
            eid,
            offset,
            data: data.freeze(),
            block_context: BlockContext {
                encryption_context: Some(
                    crucible_protocol::EncryptionContext {
                        nonce: vec![1, 2, 3],
                        tag: vec![4, 5, 6],
                    },
                ),
                hash: 4798852240582462654, // Hash for all 9s
            },
        }]
    }

    #[tokio::test]
    async fn test_extent_write_flush_write_close() -> Result<()> {
        // Send IOops for write, flush, write, then ExtentClose
        // We are testing here that the flush will make the metadata for
        // the first write (the gen/flush) persistent.  The 2nd write won't
        // change what is returned by the ExtentClose, as that data
        // was specifically not flushed, but the dirty bit should be set.
        let block_size: u64 = 512;
        let extent_size = 4;
        let dir = tempdir()?;
        let gen = 10;

        let ads =
            create_test_downstairs(block_size, extent_size, 5, &dir).await?;

        let upstairs_connection = UpstairsConnection {
            upstairs_id: Uuid::new_v4(),
            session_id: Uuid::new_v4(),
            gen,
        };
        let (_tx, mut _rx) = channel(1);
        let tx = Arc::new(_tx);

        let mut ds = ads.lock().await;
        ds.promote_to_active(upstairs_connection, tx.clone())
            .await?;

        let eid = 3;

        // Create and add the first write
        let writes = create_generic_test_write(eid);
        let rio = IOop::Write {
            dependencies: Vec::new(),
            writes,
        };
        ds.add_work(upstairs_connection, 1000, rio).await?;

        // add work for flush 1001
        let rio = IOop::Flush {
            dependencies: vec![],
            flush_number: 3,
            gen_number: gen,
            snapshot_details: None,
            extent_limit: None,
        };
        ds.add_work(upstairs_connection, 1001, rio).await?;

        // Add work for 2nd write 1002
        let writes = create_generic_test_write(eid);

        let rio = IOop::Write {
            dependencies: vec![1000, 1001],
            writes,
        };
        ds.add_work(upstairs_connection, 1002, rio).await?;

        // Now close the extent
        let rio = IOop::ExtentClose {
            dependencies: vec![1000, 1001, 1002],
            extent: eid as usize,
        };
        ds.add_work(upstairs_connection, 1003, rio).await?;

        show_work(&mut ds).await;

        let new_work = ds.new_work(upstairs_connection).await.unwrap();
        println!("Got new work: {:?}", new_work);
        assert_eq!(new_work.len(), 4);

        // Process the first Write
        ds.in_progress(upstairs_connection, 1000).await?.unwrap();
        let m = ds.do_work(upstairs_connection, 1000).await?.unwrap();
        ds.complete_work(upstairs_connection, 1000, m).await?;

        // Process the flush
        ds.in_progress(upstairs_connection, 1001).await?.unwrap();
        let m = ds.do_work(upstairs_connection, 1001).await?.unwrap();
        ds.complete_work(upstairs_connection, 1001, m).await?;

        // Process write 2
        ds.in_progress(upstairs_connection, 1002).await?.unwrap();
        let m = ds.do_work(upstairs_connection, 1002).await?.unwrap();
        ds.complete_work(upstairs_connection, 1002, m).await?;

        let new_work = ds.new_work(upstairs_connection).await.unwrap();
        assert_eq!(new_work.len(), 1);

        // Process the ExtentClose
        ds.in_progress(upstairs_connection, 1003).await?.unwrap();
        let m = ds.do_work(upstairs_connection, 1003).await?.unwrap();
        // Verify that we not only have composed the correct ACK, but the
        // result inside that ACK is also what we expect.  In this case
        // because the extent was written but not flushed, the close would
        // not have changed the generation number nor flush number But, the
        // dirty bit should be true.
        match m {
            Message::ExtentLiveCloseAck {
                upstairs_id,
                session_id,
                job_id,
                ref result,
            } => {
                assert_eq!(upstairs_id, upstairs_connection.upstairs_id);
                assert_eq!(session_id, upstairs_connection.session_id);
                assert_eq!(job_id, 1003);
                let (g, f, d) = result.as_ref().unwrap();
                assert_eq!(*g, 10); // From the flush
                assert_eq!(*f, 3); // From the flush
                assert!(*d); // Dirty should be true.
            }
            _ => {
                panic!("Incorrect message: {:?}", m);
            }
        }
        ds.complete_work(upstairs_connection, 1003, m).await?;

        // Nothing should be left on the queue.
        let new_work = ds.new_work(upstairs_connection).await.unwrap();
        assert_eq!(new_work.len(), 0);
        Ok(())
    }

    #[tokio::test]
    async fn test_extent_write_close() -> Result<()> {
        // Test sending IOops for Write then ExtentClose.
        // Because we are not sending a flush here, we expect only the
        // dirty bit to be set when we look at the close results.
        // For the write, we do verify that the return contents in the
        // message are as we expect.
        let block_size: u64 = 512;
        let extent_size = 4;
        let dir = tempdir()?;
        let gen = 10;

        let ads =
            create_test_downstairs(block_size, extent_size, 5, &dir).await?;

        let upstairs_connection = UpstairsConnection {
            upstairs_id: Uuid::new_v4(),
            session_id: Uuid::new_v4(),
            gen,
        };
        let (_tx, mut _rx) = channel(1);
        let tx = Arc::new(_tx);

        let mut ds = ads.lock().await;
        ds.promote_to_active(upstairs_connection, tx.clone())
            .await?;

        let eid = 0;

        // Create the write
        let writes = create_generic_test_write(eid);
        let rio = IOop::Write {
            dependencies: Vec::new(),
            writes,
        };
        ds.add_work(upstairs_connection, 1000, rio).await?;

        let rio = IOop::ExtentClose {
            dependencies: vec![1000],
            extent: eid as usize,
        };
        ds.add_work(upstairs_connection, 1001, rio).await?;

        show_work(&mut ds).await;

        let new_work = ds.new_work(upstairs_connection).await.unwrap();
        println!("Got new work: {:?}", new_work);
        assert_eq!(new_work.len(), 2);

        // Process the Write
        ds.in_progress(upstairs_connection, 1000).await?.unwrap();
        let m = ds.do_work(upstairs_connection, 1000).await?.unwrap();
        // Verify that we not only have composed the correct ACK, but the
        // result inside that ACK is also what we expect.
        match m {
            Message::WriteAck {
                upstairs_id,
                session_id,
                job_id,
                ref result,
            } => {
                assert_eq!(upstairs_id, upstairs_connection.upstairs_id);
                assert_eq!(session_id, upstairs_connection.session_id);
                assert_eq!(job_id, 1000);
                assert!(result.is_ok());
            }
            _ => {
                panic!("Incorrect message: {:?}", m);
            }
        }
        ds.complete_work(upstairs_connection, 1000, m).await?;

        let new_work = ds.new_work(upstairs_connection).await.unwrap();
        assert_eq!(new_work.len(), 1);

        // Process the ExtentClose
        ds.in_progress(upstairs_connection, 1001).await?.unwrap();
        let m = ds.do_work(upstairs_connection, 1001).await?.unwrap();
        // Verify that we not only have composed the correct ACK, but the
        // result inside that ACK is also what we expect.  In this case
        // because the extent was written but not flushed, the close would
        // not have changed the generation number nor flush number But, the
        // dirty bit should be true.
        match m {
            Message::ExtentLiveCloseAck {
                upstairs_id,
                session_id,
                job_id,
                ref result,
            } => {
                assert_eq!(upstairs_id, upstairs_connection.upstairs_id);
                assert_eq!(session_id, upstairs_connection.session_id);
                assert_eq!(job_id, 1001);
                let (g, f, d) = result.as_ref().unwrap();
                assert_eq!(*g, 0);
                assert_eq!(*f, 0);
                assert!(*d);
            }
            _ => {
                panic!("Incorrect message: {:?}", m);
            }
        }
        ds.complete_work(upstairs_connection, 1001, m).await?;

        // Nothing should be left on the queue.
        let new_work = ds.new_work(upstairs_connection).await.unwrap();
        assert_eq!(new_work.len(), 0);
        Ok(())
    }

    #[tokio::test]
    async fn test_extent_write_flush_close() -> Result<()> {
        // Test sending IOops for Write then ExtentFlushClose
        // Verify we get the expected results.  Because we will be
        // writing to the extents, we expect to get different results
        // than in the non-writing case.
        let block_size: u64 = 512;
        let extent_size = 4;
        let dir = tempdir()?;
        let gen = 10;

        let ads =
            create_test_downstairs(block_size, extent_size, 5, &dir).await?;

        // This happens in proc() function.
        let upstairs_connection = UpstairsConnection {
            upstairs_id: Uuid::new_v4(),
            session_id: Uuid::new_v4(),
            gen,
        };

        // For the other_active_upstairs, unused.
        let (_tx, mut _rx) = channel(1);
        let tx = Arc::new(_tx);

        let mut ds = ads.lock().await;
        ds.promote_to_active(upstairs_connection, tx.clone())
            .await?;

        let eid = 1;

        // Create the write
        let writes = create_generic_test_write(eid);
        let rio = IOop::Write {
            dependencies: Vec::new(),
            writes,
        };
        ds.add_work(upstairs_connection, 1000, rio).await?;

        let rio = IOop::ExtentFlushClose {
            dependencies: vec![1000],
            extent: eid as usize,
            flush_number: 3,
            gen_number: gen,
            source_downstairs: 0,
            repair_downstairs: vec![1],
        };
        ds.add_work(upstairs_connection, 1001, rio).await?;

        show_work(&mut ds).await;

        let new_work = ds.new_work(upstairs_connection).await.unwrap();
        println!("Got new work: {:?}", new_work);
        assert_eq!(new_work.len(), 2);

        // Process the Write
        ds.in_progress(upstairs_connection, 1000).await?.unwrap();
        let m = ds.do_work(upstairs_connection, 1000).await?.unwrap();
        // Verify that we not only have composed the correct ACK, but the
        // result inside that ACK is also what we expect.
        match m {
            Message::WriteAck {
                upstairs_id,
                session_id,
                job_id,
                ref result,
            } => {
                assert_eq!(upstairs_id, upstairs_connection.upstairs_id);
                assert_eq!(session_id, upstairs_connection.session_id);
                assert_eq!(job_id, 1000);
                assert!(result.is_ok());
            }
            _ => {
                panic!("Incorrect message: {:?}", m);
            }
        }
        ds.complete_work(upstairs_connection, 1000, m).await?;

        let new_work = ds.new_work(upstairs_connection).await.unwrap();
        assert_eq!(new_work.len(), 1);

        // Process the ExtentFlushClose
        ds.in_progress(upstairs_connection, 1001).await?.unwrap();
        let m = ds.do_work(upstairs_connection, 1001).await?.unwrap();
        // Verify that we not only have composed the correct ACK, but the
        // result inside that ACK is also what we expect.  In this case
        // because the extent was written, and we sent a "flush and close"
        // the data that we wrote should be committed and our flush should
        // have persisted that data.
        match m {
            Message::ExtentLiveCloseAck {
                upstairs_id,
                session_id,
                job_id,
                ref result,
            } => {
                assert_eq!(upstairs_id, upstairs_connection.upstairs_id);
                assert_eq!(session_id, upstairs_connection.session_id);
                assert_eq!(job_id, 1001);
                let (g, f, d) = result.as_ref().unwrap();
                assert_eq!(*g, gen);
                assert_eq!(*f, 3);
                assert!(!*d);
            }
            _ => {
                panic!("Incorrect message: {:?}", m);
            }
        }
        ds.complete_work(upstairs_connection, 1001, m).await?;

        // Nothing should be left on the queue.
        let new_work = ds.new_work(upstairs_connection).await.unwrap();
        assert_eq!(new_work.len(), 0);
        Ok(())
    }

    #[tokio::test]
    async fn test_extent_write_write_flush_close() -> Result<()> {
        // Test sending IOops for two different Writes then an
        // ExtentFlushClose on one extent, and then a ExtentClose
        // on the other extent.
        // Verify that the first extent close returns data including
        // a flush, and the second extent remains dirty (no flush pollution
        // from the flush on the first extent).
        let block_size: u64 = 512;
        let extent_size = 4;
        let dir = tempdir()?;
        let gen = 10;

        let ads =
            create_test_downstairs(block_size, extent_size, 5, &dir).await?;
        let upstairs_connection = UpstairsConnection {
            upstairs_id: Uuid::new_v4(),
            session_id: Uuid::new_v4(),
            gen,
        };

        let (_tx, mut _rx) = channel(1);
        let tx = Arc::new(_tx);
        let mut ds = ads.lock().await;
        ds.promote_to_active(upstairs_connection, tx.clone())
            .await?;

        let eid_one = 1;
        let eid_two = 2;

        // Create the write for extent 1
        let writes = create_generic_test_write(eid_one);
        let rio = IOop::Write {
            dependencies: Vec::new(),
            writes,
        };
        ds.add_work(upstairs_connection, 1000, rio).await?;

        // Create the write for extent 2
        let writes = create_generic_test_write(eid_two);
        let rio = IOop::Write {
            dependencies: Vec::new(),
            writes,
        };
        ds.add_work(upstairs_connection, 1001, rio).await?;

        // Flush and close extent 1
        let rio = IOop::ExtentFlushClose {
            dependencies: vec![1000],
            extent: eid_one as usize,
            flush_number: 6,
            gen_number: gen,
            source_downstairs: 0,
            repair_downstairs: vec![1],
        };
        ds.add_work(upstairs_connection, 1002, rio).await?;

        // Just close extent 2
        let rio = IOop::ExtentClose {
            dependencies: vec![1001],
            extent: eid_two as usize,
        };
        ds.add_work(upstairs_connection, 1003, rio).await?;

        show_work(&mut ds).await;

        let new_work = ds.new_work(upstairs_connection).await.unwrap();
        println!("Got new work: {:?}", new_work);
        assert_eq!(new_work.len(), 4);

        // Process the Writes
        for id in 1000..=1001 {
            ds.in_progress(upstairs_connection, id).await?.unwrap();
            let m = ds.do_work(upstairs_connection, id).await?.unwrap();
            ds.complete_work(upstairs_connection, id, m).await?;
        }

        // Process the ExtentFlushClose
        ds.in_progress(upstairs_connection, 1002).await?.unwrap();
        let m = ds.do_work(upstairs_connection, 1002).await?.unwrap();
        // Verify that we not only have composed the correct ACK, but the
        // result inside that ACK is also what we expect.  In this case
        // because the extent was written, and we sent a "flush and close"
        // the data that we wrote should be committed and our flush should
        // have persisted that data.
        match m {
            Message::ExtentLiveCloseAck {
                upstairs_id,
                session_id,
                job_id,
                ref result,
            } => {
                assert_eq!(upstairs_id, upstairs_connection.upstairs_id);
                assert_eq!(session_id, upstairs_connection.session_id);
                assert_eq!(job_id, 1002);
                let (g, f, d) = result.as_ref().unwrap();
                assert_eq!(*g, gen);
                assert_eq!(*f, 6);
                assert!(!*d);
            }
            _ => {
                panic!("Incorrect message: {:?}", m);
            }
        }
        ds.complete_work(upstairs_connection, 1002, m).await?;

        // Process the ExtentClose
        ds.in_progress(upstairs_connection, 1003).await?.unwrap();
        let m = ds.do_work(upstairs_connection, 1003).await?.unwrap();
        // Verify that we not only have composed the correct ACK, but the
        // result inside that ACK is also what we expect.  In this case
        // because the extent was written, and we sent a "flush and close"
        // the data that we wrote should be committed and our flush should
        // have persisted that data.
        match m {
            Message::ExtentLiveCloseAck {
                upstairs_id,
                session_id,
                job_id,
                ref result,
            } => {
                assert_eq!(upstairs_id, upstairs_connection.upstairs_id);
                assert_eq!(session_id, upstairs_connection.session_id);
                assert_eq!(job_id, 1003);
                let (g, f, d) = result.as_ref().unwrap();
                assert_eq!(*g, 0);
                assert_eq!(*f, 0);
                assert!(*d);
            }
            _ => {
                panic!("Incorrect message: {:?}", m);
            }
        }
        ds.complete_work(upstairs_connection, 1003, m).await?;
        // Nothing should be left on the queue.
        let new_work = ds.new_work(upstairs_connection).await.unwrap();
        assert_eq!(new_work.len(), 0);
        Ok(())
    }

    #[test]
    fn jobs_write_unwritten() {
        // Verify WriteUnwritten jobs move through the work queue
        let mut work = Work::default();
        let upstairs_connection = UpstairsConnection {
            upstairs_id: Uuid::new_v4(),
            session_id: Uuid::new_v4(),
            gen: 0,
        };

        add_work_rf(&mut work, upstairs_connection, 1000, vec![]);

        assert_eq!(work.new_work(upstairs_connection), vec![1000]);

        let next_jobs = test_push_next_jobs(&mut work, upstairs_connection);
        assert_eq!(next_jobs, vec![1000]);

        test_do_work(&mut work, next_jobs);

        assert_eq!(work.completed, vec![1000]);

        assert!(test_push_next_jobs(&mut work, upstairs_connection).is_empty());
    }

    fn test_misc_work_through_work_queue(ds_id: u64, ioop: IOop) {
        // Verify that a IOop work request will move through the work queue.
        let mut work = Work::default();
        let upstairs_connection = UpstairsConnection {
            upstairs_id: Uuid::new_v4(),
            session_id: Uuid::new_v4(),
            gen: 0,
        };

        work.add_work(
            ds_id,
            DownstairsWork {
                upstairs_connection,
                ds_id,
                work: ioop,
                state: WorkState::New,
            },
        );

        assert_eq!(work.new_work(upstairs_connection), vec![ds_id]);

        let next_jobs = test_push_next_jobs(&mut work, upstairs_connection);
        assert_eq!(next_jobs, vec![ds_id]);

        test_do_work(&mut work, next_jobs);

        assert_eq!(work.completed, vec![ds_id]);

        assert!(test_push_next_jobs(&mut work, upstairs_connection).is_empty());
    }

    #[test]
    fn jobs_extent_close() {
        // Verify ExtentClose jobs move through the work queue
        let eid = 1;
        let ioop = IOop::ExtentClose {
            dependencies: vec![],
            extent: eid,
        };
        test_misc_work_through_work_queue(1000, ioop);
    }

    #[test]
    fn jobs_extent_flush_close() {
        // Verify ExtentFlushClose jobs move through the work queue

        let eid = 1;
        let ioop = IOop::ExtentFlushClose {
            dependencies: vec![],
            extent: eid,
            flush_number: 1,
            gen_number: 2,
            source_downstairs: 0,
            repair_downstairs: vec![1],
        };
        test_misc_work_through_work_queue(1000, ioop);
    }

    #[test]
    fn jobs_extent_live_repair() {
        // Verify ExtentLiveRepair jobs move through the work queue

        let eid = 1;
        let source_repair_address =
            SocketAddr::new(IpAddr::V4(Ipv4Addr::new(127, 0, 0, 1)), 8080);

        let ioop = IOop::ExtentLiveRepair {
            dependencies: vec![],
            extent: eid,
            source_downstairs: 0,
            source_repair_address,
            repair_downstairs: vec![1],
        };
        test_misc_work_through_work_queue(1000, ioop);
    }

    #[test]
    fn jobs_extent_live_reopen() {
        // Verify ExtentLiveReopen jobs move through the work queue
        let eid = 1;

        let ioop = IOop::ExtentLiveReopen {
            dependencies: vec![],
            extent: eid,
        };
        test_misc_work_through_work_queue(1000, ioop);
    }

    #[test]
    fn jobs_extent_live_noop() {
        // Verify ExtentLiveNoOp jobs move through the work queue

        let ioop = IOop::ExtentLiveNoOp {
            dependencies: vec![],
        };
        test_misc_work_through_work_queue(1000, ioop);
    }

    #[test]
    fn jobs_independent() {
        let mut work = Work::default();
        let upstairs_connection = UpstairsConnection {
            upstairs_id: Uuid::new_v4(),
            session_id: Uuid::new_v4(),
            gen: 0,
        };

        // Add two independent jobs
        add_work(&mut work, upstairs_connection, 1000, vec![], false);
        add_work(&mut work, upstairs_connection, 1001, vec![], false);

        // new_work returns all new jobs
        assert_eq!(work.new_work(upstairs_connection), vec![1000, 1001]);

        // should push both, they're independent
        let next_jobs = test_push_next_jobs(&mut work, upstairs_connection);
        assert_eq!(next_jobs, vec![1000, 1001]);

        // new work returns only jobs in new or dep wait
        assert!(work.new_work(upstairs_connection).is_empty());

        // do work
        test_do_work(&mut work, next_jobs);

        assert_eq!(work.completed, vec![1000, 1001]);

        assert!(test_push_next_jobs(&mut work, upstairs_connection).is_empty());
    }

    #[test]
    fn unblock_job() {
        let mut work = Work::default();
        let upstairs_connection = UpstairsConnection {
            upstairs_id: Uuid::new_v4(),
            session_id: Uuid::new_v4(),
            gen: 0,
        };

        // Add two jobs, one blocked on another
        add_work(&mut work, upstairs_connection, 1000, vec![], false);
        add_work(&mut work, upstairs_connection, 1001, vec![1000], false);

        // new_work returns all new or dep wait jobs
        assert_eq!(work.new_work(upstairs_connection), vec![1000, 1001]);

        // only one is ready to run
        let next_jobs = test_push_next_jobs(&mut work, upstairs_connection);
        assert_eq!(next_jobs, vec![1000]);

        // new_work returns all new or dep wait jobs
        assert_eq!(work.new_work(upstairs_connection), vec![1001]);

        test_do_work(&mut work, next_jobs);

        assert_eq!(work.completed, vec![1000]);

        let next_jobs = test_push_next_jobs(&mut work, upstairs_connection);
        assert_eq!(next_jobs, vec![1001]);
    }

    #[test]
    fn unblock_job_chain() {
        let mut work = Work::default();
        let upstairs_connection = UpstairsConnection {
            upstairs_id: Uuid::new_v4(),
            session_id: Uuid::new_v4(),
            gen: 0,
        };

        // Add three jobs all blocked on each other in a chain
        add_work(&mut work, upstairs_connection, 1000, vec![], false);
        add_work(&mut work, upstairs_connection, 1001, vec![1000], false);
        add_work(
            &mut work,
            upstairs_connection,
            1002,
            vec![1000, 1001],
            false,
        );

        // new_work returns all new or dep wait jobs
        assert_eq!(work.new_work(upstairs_connection), vec![1000, 1001, 1002]);

        // only one is ready to run at a time

        assert!(work.completed.is_empty());
        let next_jobs = test_push_next_jobs(&mut work, upstairs_connection);
        assert_eq!(next_jobs, vec![1000]);
        assert_eq!(work.new_work(upstairs_connection), vec![1001, 1002]);

        test_do_work(&mut work, next_jobs);

        assert_eq!(work.completed, vec![1000]);
        let next_jobs = test_push_next_jobs(&mut work, upstairs_connection);
        assert_eq!(next_jobs, vec![1001]);
        assert_eq!(work.new_work(upstairs_connection), vec![1002]);

        test_do_work(&mut work, next_jobs);

        assert_eq!(work.completed, vec![1000, 1001]);
        let next_jobs = test_push_next_jobs(&mut work, upstairs_connection);
        assert_eq!(next_jobs, vec![1002]);
        assert!(work.new_work(upstairs_connection).is_empty());

        test_do_work(&mut work, next_jobs);

        assert_eq!(work.completed, vec![1000, 1001, 1002]);
    }

    #[test]
    fn unblock_job_chain_first_is_flush() {
        let mut work = Work::default();
        let upstairs_connection = UpstairsConnection {
            upstairs_id: Uuid::new_v4(),
            session_id: Uuid::new_v4(),
            gen: 0,
        };

        // Add three jobs all blocked on each other in a chain, first is flush
        add_work(&mut work, upstairs_connection, 1000, vec![], true);
        add_work(&mut work, upstairs_connection, 1001, vec![1000], false);
        add_work(
            &mut work,
            upstairs_connection,
            1002,
            vec![1000, 1001],
            false,
        );

        // new_work returns all new or dep wait jobs
        assert_eq!(work.new_work(upstairs_connection), vec![1000, 1001, 1002]);

        // only one is ready to run at a time

        assert!(work.completed.is_empty());
        let next_jobs = test_push_next_jobs(&mut work, upstairs_connection);
        assert_eq!(next_jobs, vec![1000]);
        assert_eq!(work.new_work(upstairs_connection), vec![1001, 1002]);

        test_do_work(&mut work, next_jobs);

        assert_eq!(work.last_flush, 1000);
        assert!(work.completed.is_empty());
        let next_jobs = test_push_next_jobs(&mut work, upstairs_connection);
        assert_eq!(next_jobs, vec![1001]);
        assert_eq!(work.new_work(upstairs_connection), vec![1002]);

        test_do_work(&mut work, next_jobs);

        assert_eq!(work.last_flush, 1000);
        assert_eq!(work.completed, vec![1001]);
        let next_jobs = test_push_next_jobs(&mut work, upstairs_connection);
        assert_eq!(next_jobs, vec![1002]);
        assert!(work.new_work(upstairs_connection).is_empty());

        test_do_work(&mut work, next_jobs);

        assert_eq!(work.last_flush, 1000);
        assert_eq!(work.completed, vec![1001, 1002]);
    }

    #[test]
    fn unblock_job_chain_second_is_flush() {
        let mut work = Work::default();
        let upstairs_connection = UpstairsConnection {
            upstairs_id: Uuid::new_v4(),
            session_id: Uuid::new_v4(),
            gen: 0,
        };

        // Add three jobs all blocked on each other in a chain, second is flush
        add_work(&mut work, upstairs_connection, 1000, vec![], false);
        add_work(&mut work, upstairs_connection, 1001, vec![1000], true);
        add_work(
            &mut work,
            upstairs_connection,
            1002,
            vec![1000, 1001],
            false,
        );

        // new_work returns all new or dep wait jobs
        assert_eq!(work.new_work(upstairs_connection), vec![1000, 1001, 1002]);

        // only one is ready to run at a time

        assert!(work.completed.is_empty());
        let next_jobs = test_push_next_jobs(&mut work, upstairs_connection);
        assert_eq!(next_jobs, vec![1000]);
        assert_eq!(work.new_work(upstairs_connection), vec![1001, 1002]);

        test_do_work(&mut work, next_jobs);

        assert_eq!(work.completed, vec![1000]);
        let next_jobs = test_push_next_jobs(&mut work, upstairs_connection);
        assert_eq!(next_jobs, vec![1001]);
        assert_eq!(work.new_work(upstairs_connection), vec![1002]);

        test_do_work(&mut work, next_jobs);

        assert_eq!(work.last_flush, 1001);
        assert!(work.completed.is_empty());
        let next_jobs = test_push_next_jobs(&mut work, upstairs_connection);
        assert_eq!(next_jobs, vec![1002]);
        assert!(work.new_work(upstairs_connection).is_empty());

        test_do_work(&mut work, next_jobs);

        assert_eq!(work.last_flush, 1001);
        assert_eq!(work.completed, vec![1002]);
    }

    #[test]
    fn unblock_job_upstairs_sends_big_deps() {
        let mut work = Work::default();
        let upstairs_connection = UpstairsConnection {
            upstairs_id: Uuid::new_v4(),
            session_id: Uuid::new_v4(),
            gen: 0,
        };

        // Add three jobs all blocked on each other
        add_work(&mut work, upstairs_connection, 1000, vec![], false);
        add_work(&mut work, upstairs_connection, 1001, vec![1000], false);
        add_work(&mut work, upstairs_connection, 1002, vec![1000, 1001], true);

        // Downstairs is really fast!
        let next_jobs = test_push_next_jobs(&mut work, upstairs_connection);
        assert_eq!(next_jobs, vec![1000]);
        test_do_work(&mut work, next_jobs);

        let next_jobs = test_push_next_jobs(&mut work, upstairs_connection);
        assert_eq!(next_jobs, vec![1001]);
        test_do_work(&mut work, next_jobs);

        let next_jobs = test_push_next_jobs(&mut work, upstairs_connection);
        assert_eq!(next_jobs, vec![1002]);
        test_do_work(&mut work, next_jobs);

        assert_eq!(work.last_flush, 1002);
        assert!(work.completed.is_empty());

        // Upstairs sends a job with these three in deps, not knowing Downstairs
        // has done the jobs already
        add_work(
            &mut work,
            upstairs_connection,
            1003,
            vec![1000, 1001, 1002],
            false,
        );
        add_work(
            &mut work,
            upstairs_connection,
            1004,
            vec![1000, 1001, 1002, 1003],
            false,
        );

        let next_jobs = test_push_next_jobs(&mut work, upstairs_connection);
        assert_eq!(next_jobs, vec![1003]);
        test_do_work(&mut work, next_jobs);

        let next_jobs = test_push_next_jobs(&mut work, upstairs_connection);
        assert_eq!(next_jobs, vec![1004]);
        test_do_work(&mut work, next_jobs);

        assert_eq!(work.last_flush, 1002);
        assert_eq!(work.completed, vec![1003, 1004]);
    }

    #[test]
    fn job_dep_not_satisfied() {
        let mut work = Work::default();
        let upstairs_connection = UpstairsConnection {
            upstairs_id: Uuid::new_v4(),
            session_id: Uuid::new_v4(),
            gen: 0,
        };

        // Add three jobs all blocked on each other
        add_work(&mut work, upstairs_connection, 1000, vec![], false);
        add_work(&mut work, upstairs_connection, 1001, vec![1000], false);
        add_work(&mut work, upstairs_connection, 1002, vec![1000, 1001], true);

        // Add one that can't run yet
        add_work(&mut work, upstairs_connection, 1003, vec![2000], false);

        let next_jobs = test_push_next_jobs(&mut work, upstairs_connection);
        assert_eq!(next_jobs, vec![1000]);
        test_do_work(&mut work, next_jobs);

        let next_jobs = test_push_next_jobs(&mut work, upstairs_connection);
        assert_eq!(next_jobs, vec![1001]);
        test_do_work(&mut work, next_jobs);

        let next_jobs = test_push_next_jobs(&mut work, upstairs_connection);
        assert_eq!(next_jobs, vec![1002]);
        test_do_work(&mut work, next_jobs);

        assert_eq!(work.last_flush, 1002);
        assert!(work.completed.is_empty());

        assert_eq!(work.new_work(upstairs_connection), vec![1003]);
        assert_eq!(work.active.get(&1003).unwrap().state, WorkState::DepWait);
    }

    #[test]
    fn two_job_chains() {
        let mut work = Work::default();
        let upstairs_connection = UpstairsConnection {
            upstairs_id: Uuid::new_v4(),
            session_id: Uuid::new_v4(),
            gen: 0,
        };

        // Add three jobs all blocked on each other
        add_work(&mut work, upstairs_connection, 1000, vec![], false);
        add_work(&mut work, upstairs_connection, 1001, vec![1000], false);
        add_work(
            &mut work,
            upstairs_connection,
            1002,
            vec![1000, 1001],
            false,
        );

        // Add another set of jobs blocked on each other
        add_work(&mut work, upstairs_connection, 2000, vec![], false);
        add_work(&mut work, upstairs_connection, 2001, vec![2000], false);
        add_work(&mut work, upstairs_connection, 2002, vec![2000, 2001], true);

        // should do each chain in sequence
        let next_jobs = test_push_next_jobs(&mut work, upstairs_connection);
        assert_eq!(next_jobs, vec![1000, 2000]);
        test_do_work(&mut work, next_jobs);
        assert_eq!(work.completed, vec![1000, 2000]);

        let next_jobs = test_push_next_jobs(&mut work, upstairs_connection);
        assert_eq!(next_jobs, vec![1001, 2001]);
        test_do_work(&mut work, next_jobs);
        assert_eq!(work.completed, vec![1000, 2000, 1001, 2001]);

        let next_jobs = test_push_next_jobs(&mut work, upstairs_connection);
        assert_eq!(next_jobs, vec![1002, 2002]);
        test_do_work(&mut work, next_jobs);

        assert_eq!(work.last_flush, 2002);
        assert!(work.completed.is_empty());
    }

    #[test]
    fn out_of_order_arrives_after_first_push_next_jobs() {
        /*
         * Test that jobs arriving out of order still complete.
         */
        let mut work = Work::default();
        let upstairs_connection = UpstairsConnection {
            upstairs_id: Uuid::new_v4(),
            session_id: Uuid::new_v4(),
            gen: 0,
        };

        // Add three jobs all blocked on each other (missing 1002)
        add_work(&mut work, upstairs_connection, 1000, vec![], false);
        add_work(&mut work, upstairs_connection, 1001, vec![1000], false);
        add_work(
            &mut work,
            upstairs_connection,
            1003,
            vec![1000, 1001, 1002],
            false,
        );

        let next_jobs = test_push_next_jobs(&mut work, upstairs_connection);
        assert_eq!(next_jobs, vec![1000]);

        add_work(
            &mut work,
            upstairs_connection,
            1002,
            vec![1000, 1001],
            false,
        );

        test_do_work(&mut work, next_jobs);

        assert_eq!(work.completed, vec![1000]);

        let next_jobs = test_push_next_jobs(&mut work, upstairs_connection);
        assert_eq!(next_jobs, vec![1001]);
        test_do_work(&mut work, next_jobs);

        let next_jobs = test_push_next_jobs(&mut work, upstairs_connection);
        assert_eq!(next_jobs, vec![1002]);
        test_do_work(&mut work, next_jobs);

        let next_jobs = test_push_next_jobs(&mut work, upstairs_connection);
        assert_eq!(next_jobs, vec![1003]);
        test_do_work(&mut work, next_jobs);

        assert_eq!(work.completed, vec![1000, 1001, 1002, 1003]);
    }

    #[test]
    fn out_of_order_arrives_after_first_do_work() {
        /*
         * Test that jobs arriving out of order still complete.
         */
        let mut work = Work::default();
        let upstairs_connection = UpstairsConnection {
            upstairs_id: Uuid::new_v4(),
            session_id: Uuid::new_v4(),
            gen: 0,
        };

        // Add three jobs all blocked on each other (missing 1002)
        add_work(&mut work, upstairs_connection, 1000, vec![], false);
        add_work(&mut work, upstairs_connection, 1001, vec![1000], false);
        add_work(
            &mut work,
            upstairs_connection,
            1003,
            vec![1000, 1001, 1002],
            false,
        );

        let next_jobs = test_push_next_jobs(&mut work, upstairs_connection);
        assert_eq!(next_jobs, vec![1000]);

        test_do_work(&mut work, next_jobs);

        add_work(
            &mut work,
            upstairs_connection,
            1002,
            vec![1000, 1001],
            false,
        );

        assert_eq!(work.completed, vec![1000]);

        let next_jobs = test_push_next_jobs(&mut work, upstairs_connection);
        assert_eq!(next_jobs, vec![1001]);
        test_do_work(&mut work, next_jobs);

        let next_jobs = test_push_next_jobs(&mut work, upstairs_connection);
        assert_eq!(next_jobs, vec![1002]);
        test_do_work(&mut work, next_jobs);

        let next_jobs = test_push_next_jobs(&mut work, upstairs_connection);
        assert_eq!(next_jobs, vec![1003]);
        test_do_work(&mut work, next_jobs);

        assert_eq!(work.completed, vec![1000, 1001, 1002, 1003]);
    }

    #[test]
    fn out_of_order_arrives_after_1001_completes() {
        /*
         * Test that jobs arriving out of order still complete.
         */
        let mut work = Work::default();
        let upstairs_connection = UpstairsConnection {
            upstairs_id: Uuid::new_v4(),
            session_id: Uuid::new_v4(),
            gen: 0,
        };

        // Add three jobs all blocked on each other (missing 1002)
        add_work(&mut work, upstairs_connection, 1000, vec![], false);
        add_work(&mut work, upstairs_connection, 1001, vec![1000], false);
        add_work(
            &mut work,
            upstairs_connection,
            1003,
            vec![1000, 1001, 1002],
            false,
        );

        let next_jobs = test_push_next_jobs(&mut work, upstairs_connection);
        assert_eq!(next_jobs, vec![1000]);

        test_do_work(&mut work, next_jobs);

        assert_eq!(work.completed, vec![1000]);

        let next_jobs = test_push_next_jobs(&mut work, upstairs_connection);
        assert_eq!(next_jobs, vec![1001]);
        test_do_work(&mut work, next_jobs);

        // can't run anything, dep not satisfied
        let next_jobs = test_push_next_jobs(&mut work, upstairs_connection);
        assert!(next_jobs.is_empty());
        test_do_work(&mut work, next_jobs);

        add_work(
            &mut work,
            upstairs_connection,
            1002,
            vec![1000, 1001],
            false,
        );

        let next_jobs = test_push_next_jobs(&mut work, upstairs_connection);
        assert_eq!(next_jobs, vec![1002]);
        test_do_work(&mut work, next_jobs);

        let next_jobs = test_push_next_jobs(&mut work, upstairs_connection);
        assert_eq!(next_jobs, vec![1003]);
        test_do_work(&mut work, next_jobs);

        assert_eq!(work.completed, vec![1000, 1001, 1002, 1003]);
    }

    #[tokio::test]
    async fn import_test_basic() -> Result<()> {
        /*
         * import + export test where data matches region size
         */

        let block_size: u64 = 512;
        let extent_size = 10;

        // create region

        let mut region_options: crucible_common::RegionOptions =
            Default::default();
        region_options.set_block_size(block_size);
        region_options.set_extent_size(Block::new(
            extent_size,
            block_size.trailing_zeros(),
        ));
        region_options.set_uuid(Uuid::new_v4());

        let dir = tempdir()?;
        mkdir_for_file(dir.path())?;

        let mut region = Region::create(&dir, region_options, csl()).await?;
        region.extend(10).await?;

        // create random file

        let total_bytes = region.def().total_size();
        let mut random_data = vec![0; total_bytes as usize];
        random_data.resize(total_bytes as usize, 0);

        let mut rng = ChaCha20Rng::from_entropy();
        rng.fill_bytes(&mut random_data);

        // write random_data to file

        let tempdir = tempdir()?;
        mkdir_for_file(tempdir.path())?;

        let random_file_path = tempdir.path().join("random_data");
        let mut random_file = File::create(&random_file_path)?;
        random_file.write_all(&random_data[..])?;

        // import random_data to the region

        downstairs_import(&mut region, &random_file_path).await?;
        region.region_flush(1, 1, &None, 0, None).await?;

        // export region to another file

        let export_path = tempdir.path().join("exported_data");
        downstairs_export(
            &mut region,
            &export_path,
            0,
            total_bytes / block_size,
        )
        .await?;

        // compare files

        let expected = std::fs::read(random_file_path)?;
        let actual = std::fs::read(export_path)?;

        assert_eq!(expected, actual);

        Ok(())
    }

    #[tokio::test]
    async fn import_test_too_small() -> Result<()> {
        /*
         * import + export test where data is smaller than region size
         */
        let block_size: u64 = 512;
        let extent_size = 10;

        // create region

        let mut region_options: crucible_common::RegionOptions =
            Default::default();
        region_options.set_block_size(block_size);
        region_options.set_extent_size(Block::new(
            extent_size,
            block_size.trailing_zeros(),
        ));
        region_options.set_uuid(Uuid::new_v4());

        let dir = tempdir()?;
        mkdir_for_file(dir.path())?;

        let mut region = Region::create(&dir, region_options, csl()).await?;
        region.extend(10).await?;

        // create random file (100 fewer bytes than region size)

        let total_bytes = region.def().total_size() - 100;
        let mut random_data = vec![0; total_bytes as usize];
        random_data.resize(total_bytes as usize, 0);

        let mut rng = ChaCha20Rng::from_entropy();
        rng.fill_bytes(&mut random_data);

        // write random_data to file

        let tempdir = tempdir()?;
        mkdir_for_file(tempdir.path())?;

        let random_file_path = tempdir.path().join("random_data");
        let mut random_file = File::create(&random_file_path)?;
        random_file.write_all(&random_data[..])?;

        // import random_data to the region

        downstairs_import(&mut region, &random_file_path).await?;
        region.region_flush(1, 1, &None, 0, None).await?;

        // export region to another file (note: 100 fewer bytes imported than
        // region size still means the whole region is exported)

        let export_path = tempdir.path().join("exported_data");
        let region_size = region.def().total_size();
        downstairs_export(
            &mut region,
            &export_path,
            0,
            region_size / block_size,
        )
        .await?;

        // compare files

        let expected = std::fs::read(random_file_path)?;
        let actual = std::fs::read(export_path)?;

        // assert what was imported is correct

        let total_bytes = total_bytes as usize;
        assert_eq!(expected, actual[0..total_bytes]);

        // assert the rest is zero padded

        let padding_size = actual.len() - total_bytes;
        assert_eq!(padding_size, 100);

        let mut padding = vec![0; padding_size];
        padding.resize(padding_size, 0);
        assert_eq!(actual[total_bytes..], padding);

        Ok(())
    }

    #[tokio::test]
    async fn import_test_too_large() -> Result<()> {
        /*
         * import + export test where data is larger than region size
         */
        let block_size: u64 = 512;
        let extent_size = 10;

        // create region

        let mut region_options: crucible_common::RegionOptions =
            Default::default();
        region_options.set_block_size(block_size);
        region_options.set_extent_size(Block::new(
            extent_size,
            block_size.trailing_zeros(),
        ));
        region_options.set_uuid(Uuid::new_v4());

        let dir = tempdir()?;
        mkdir_for_file(dir.path())?;

        let mut region = Region::create(&dir, region_options, csl()).await?;
        region.extend(10).await?;

        // create random file (100 more bytes than region size)

        let total_bytes = region.def().total_size() + 100;
        let mut random_data = vec![0; total_bytes as usize];
        random_data.resize(total_bytes as usize, 0);

        let mut rng = ChaCha20Rng::from_entropy();
        rng.fill_bytes(&mut random_data);

        // write random_data to file

        let tempdir = tempdir()?;
        mkdir_for_file(tempdir.path())?;

        let random_file_path = tempdir.path().join("random_data");
        let mut random_file = File::create(&random_file_path)?;
        random_file.write_all(&random_data[..])?;

        // import random_data to the region

        downstairs_import(&mut region, &random_file_path).await?;
        region.region_flush(1, 1, &None, 0, None).await?;

        // export region to another file (note: 100 more bytes will have caused
        // 10 more extents to be added, but someone running the export command
        // will use the number of blocks copied by the import command)
        assert_eq!(region.def().extent_count(), 11);

        let export_path = tempdir.path().join("exported_data");
        downstairs_export(
            &mut region,
            &export_path,
            0,
            total_bytes / block_size + 1,
        )
        .await?;

        // compare files

        let expected = std::fs::read(random_file_path)?;
        let actual = std::fs::read(export_path)?;

        // assert what was imported is correct

        let total_bytes = total_bytes as usize;
        assert_eq!(expected, actual[0..total_bytes]);

        // assert the rest is zero padded
        // the export only exported the extra block, not the extra extent
        let padding_in_extra_block: usize = 512 - 100;

        let mut padding = vec![0; padding_in_extra_block];
        padding.resize(padding_in_extra_block, 0);
        assert_eq!(actual[total_bytes..], padding);

        Ok(())
    }

    #[tokio::test]
    async fn import_test_basic_read_blocks() -> Result<()> {
        /*
         * import + export test where data matches region size, and read the
         * blocks
         */
        let block_size: u64 = 512;
        let extent_size = 10;

        // create region

        let mut region_options: crucible_common::RegionOptions =
            Default::default();
        region_options.set_block_size(block_size);
        region_options.set_extent_size(Block::new(
            extent_size,
            block_size.trailing_zeros(),
        ));
        region_options.set_uuid(Uuid::new_v4());

        let dir = tempdir()?;
        mkdir_for_file(dir.path())?;

        let mut region = Region::create(&dir, region_options, csl()).await?;
        region.extend(10).await?;

        // create random file

        let total_bytes = region.def().total_size();
        let mut random_data = vec![0u8; total_bytes as usize];
        random_data.resize(total_bytes as usize, 0u8);

        let mut rng = ChaCha20Rng::from_entropy();
        rng.fill_bytes(&mut random_data);

        // write random_data to file

        let tempdir = tempdir()?;
        mkdir_for_file(tempdir.path())?;

        let random_file_path = tempdir.path().join("random_data");
        let mut random_file = File::create(&random_file_path)?;
        random_file.write_all(&random_data[..])?;

        // import random_data to the region

        downstairs_import(&mut region, &random_file_path).await?;
        region.region_flush(1, 1, &None, 0, None).await?;

        // read block by block
        let mut read_data = Vec::with_capacity(total_bytes as usize);
        for eid in 0..region.def().extent_count() {
            for offset in 0..region.def().extent_size().value {
                let responses = region
                    .region_read(
                        &[crucible_protocol::ReadRequest {
                            eid: eid.into(),
                            offset: Block::new_512(offset),
                        }],
                        0,
                    )
                    .await?;

                assert_eq!(responses.len(), 1);

                let response = &responses[0];
                assert_eq!(response.hashes().len(), 1);
                assert_eq!(
                    integrity_hash(&[&response.data[..]]),
                    response.hashes()[0],
                );

                read_data.extend_from_slice(&response.data[..]);
            }
        }

        assert_eq!(random_data, read_data);

        Ok(())
    }

    async fn build_test_downstairs(
        read_only: bool,
    ) -> Result<Arc<Mutex<Downstairs>>> {
        let block_size: u64 = 512;
        let extent_size = 4;

        let mut region_options: crucible_common::RegionOptions =
            Default::default();
        region_options.set_block_size(block_size);
        region_options.set_extent_size(Block::new(
            extent_size,
            block_size.trailing_zeros(),
        ));
        region_options.set_uuid(Uuid::new_v4());

        let dir = tempdir()?;
        mkdir_for_file(dir.path())?;

        let mut region = Region::create(&dir, region_options, csl()).await?;
        region.extend(2).await?;

        let path_dir = dir.as_ref().to_path_buf();

        build_downstairs_for_region(
            &path_dir,
            false, // lossy
            false, // read errors
            false, // write errors
            false, // flush errors
            read_only,
            Some(csl()),
        )
        .await
    }

    #[tokio::test]
    async fn test_promote_to_active_one_read_write() -> Result<()> {
        let ads = build_test_downstairs(false).await?;

        let upstairs_connection = UpstairsConnection {
            upstairs_id: Uuid::new_v4(),
            session_id: Uuid::new_v4(),
            gen: 1,
        };

        let (_tx, mut _rx) = channel(1);
        let tx = Arc::new(_tx);

        let mut ds = ads.lock().await;
        ds.promote_to_active(upstairs_connection, tx).await?;

        assert_eq!(ds.active_upstairs().len(), 1);

        Ok(())
    }

    #[tokio::test]
    async fn test_promote_to_active_one_read_only() -> Result<()> {
        let ads = build_test_downstairs(true).await?;

        let upstairs_connection = UpstairsConnection {
            upstairs_id: Uuid::new_v4(),
            session_id: Uuid::new_v4(),
            gen: 1,
        };

        let (_tx, mut _rx) = channel(1);
        let tx = Arc::new(_tx);

        let mut ds = ads.lock().await;
        ds.promote_to_active(upstairs_connection, tx).await?;

        assert_eq!(ds.active_upstairs().len(), 1);

        Ok(())
    }

    #[tokio::test]
    async fn test_promote_to_active_multi_read_write_different_uuid_same_gen(
    ) -> Result<()> {
        // Attempting to activate multiple read-write (where it's different
        // Upstairs) but with the same gen should be blocked
        let ads = build_test_downstairs(false).await?;

        let upstairs_connection_1 = UpstairsConnection {
            upstairs_id: Uuid::new_v4(),
            session_id: Uuid::new_v4(),
            gen: 1,
        };

        let upstairs_connection_2 = UpstairsConnection {
            upstairs_id: Uuid::new_v4(),
            session_id: Uuid::new_v4(),
            gen: 1,
        };

        let (tx1, mut rx1) = channel(1);
        let tx1 = Arc::new(tx1);

        let (tx2, mut rx2) = channel(1);
        let tx2 = Arc::new(tx2);

        let mut ds = ads.lock().await;
        ds.promote_to_active(upstairs_connection_1, tx1).await?;

        assert_eq!(ds.active_upstairs().len(), 1);
        assert!(matches!(rx1.try_recv().err().unwrap(), TryRecvError::Empty));
        assert!(matches!(rx2.try_recv().err().unwrap(), TryRecvError::Empty));

        let res = ds.promote_to_active(upstairs_connection_2, tx2).await;
        assert!(res.is_err());

        assert!(matches!(rx1.try_recv().unwrap_err(), TryRecvError::Empty));
        assert!(matches!(
            rx2.try_recv().unwrap_err(),
            TryRecvError::Disconnected
        ));

        assert_eq!(ds.active_upstairs().len(), 1);

        // Original connection is still active.
        assert!(ds.is_active(upstairs_connection_1));
        // New connection was blocked.
        assert!(!ds.is_active(upstairs_connection_2));

        Ok(())
    }

    #[tokio::test]
    async fn test_promote_to_active_multi_read_write_different_uuid_lower_gen(
    ) -> Result<()> {
        // Attempting to activate multiple read-write (where it's different
        // Upstairs) but with a lower gen should be blocked.
        let ads = build_test_downstairs(false).await?;

        let upstairs_connection_1 = UpstairsConnection {
            upstairs_id: Uuid::new_v4(),
            session_id: Uuid::new_v4(),
            gen: 2,
        };

        let upstairs_connection_2 = UpstairsConnection {
            upstairs_id: Uuid::new_v4(),
            session_id: Uuid::new_v4(),
            gen: 1,
        };

        let (tx1, mut rx1) = channel(1);
        let tx1 = Arc::new(tx1);

        let (tx2, mut rx2) = channel(1);
        let tx2 = Arc::new(tx2);

        let mut ds = ads.lock().await;
        println!("ds1: {:?}", ds);
        ds.promote_to_active(upstairs_connection_1, tx1).await?;
        println!("\nds2: {:?}\n", ds);

        assert_eq!(ds.active_upstairs().len(), 1);
        assert!(matches!(rx1.try_recv().err().unwrap(), TryRecvError::Empty));
        assert!(matches!(rx2.try_recv().err().unwrap(), TryRecvError::Empty));

        let res = ds.promote_to_active(upstairs_connection_2, tx2).await;
        assert!(res.is_err());

        assert!(matches!(rx1.try_recv().unwrap_err(), TryRecvError::Empty));
        assert!(matches!(
            rx2.try_recv().unwrap_err(),
            TryRecvError::Disconnected
        ));

        assert_eq!(ds.active_upstairs().len(), 1);

        // Original connection is still active.
        assert!(ds.is_active(upstairs_connection_1));
        // New connection was blocked.
        assert!(!ds.is_active(upstairs_connection_2));

        Ok(())
    }

    #[tokio::test]
    async fn test_promote_to_active_multi_read_write_same_uuid_same_gen(
    ) -> Result<()> {
        // Attempting to activate multiple read-write (where it's the same
        // Upstairs but a different session) will block the "new" connection
        // if it has the same generation number.
        let ads = build_test_downstairs(false).await?;

        let upstairs_connection_1 = UpstairsConnection {
            upstairs_id: Uuid::new_v4(),
            session_id: Uuid::new_v4(),
            gen: 1,
        };

        let upstairs_connection_2 = UpstairsConnection {
            upstairs_id: upstairs_connection_1.upstairs_id,
            session_id: Uuid::new_v4(),
            gen: 1,
        };

        let (tx1, mut rx1) = channel(1);
        let tx1 = Arc::new(tx1);

        let (tx2, mut rx2) = channel(1);
        let tx2 = Arc::new(tx2);

        let mut ds = ads.lock().await;
        ds.promote_to_active(upstairs_connection_1, tx1).await?;

        assert_eq!(ds.active_upstairs().len(), 1);
        assert!(matches!(rx1.try_recv().err().unwrap(), TryRecvError::Empty));
        assert!(matches!(rx2.try_recv().err().unwrap(), TryRecvError::Empty));

        let res = ds.promote_to_active(upstairs_connection_2, tx2).await;
        assert!(res.is_err());

        assert!(matches!(rx1.try_recv().unwrap_err(), TryRecvError::Empty));
        assert!(matches!(
            rx2.try_recv().unwrap_err(),
            TryRecvError::Disconnected
        ));

        assert_eq!(ds.active_upstairs().len(), 1);

        assert!(ds.is_active(upstairs_connection_1));
        assert!(!ds.is_active(upstairs_connection_2));

        Ok(())
    }

    #[tokio::test]
    async fn test_promote_to_active_multi_read_write_same_uuid_larger_gen(
    ) -> Result<()> {
        // Attempting to activate multiple read-write where it's the same
        // Upstairs, but a different session, and with a larger generation
        // should allow the new connection to take over.
        let ads = build_test_downstairs(false).await?;

        let upstairs_connection_1 = UpstairsConnection {
            upstairs_id: Uuid::new_v4(),
            session_id: Uuid::new_v4(),
            gen: 1,
        };

        let upstairs_connection_2 = UpstairsConnection {
            upstairs_id: upstairs_connection_1.upstairs_id,
            session_id: Uuid::new_v4(),
            gen: 2,
        };

        let (tx1, mut rx1) = channel(1);
        let tx1 = Arc::new(tx1);

        let (tx2, mut rx2) = channel(1);
        let tx2 = Arc::new(tx2);

        let mut ds = ads.lock().await;
        ds.promote_to_active(upstairs_connection_1, tx1).await?;

        assert_eq!(ds.active_upstairs().len(), 1);
        assert!(matches!(rx1.try_recv().err().unwrap(), TryRecvError::Empty));
        assert!(matches!(rx2.try_recv().err().unwrap(), TryRecvError::Empty));

        ds.promote_to_active(upstairs_connection_2, tx2).await?;
        assert_eq!(rx1.try_recv().unwrap(), upstairs_connection_2);
        assert!(matches!(rx2.try_recv().unwrap_err(), TryRecvError::Empty));

        assert_eq!(ds.active_upstairs().len(), 1);

        assert!(!ds.is_active(upstairs_connection_1));
        assert!(ds.is_active(upstairs_connection_2));

        Ok(())
    }

    #[tokio::test]
    async fn test_promote_to_active_multi_read_only_different_uuid(
    ) -> Result<()> {
        // Activating multiple read-only with different Upstairs UUIDs should
        // work.
        let ads = build_test_downstairs(true).await?;

        let upstairs_connection_1 = UpstairsConnection {
            upstairs_id: Uuid::new_v4(),
            session_id: Uuid::new_v4(),
            gen: 1,
        };

        let upstairs_connection_2 = UpstairsConnection {
            upstairs_id: Uuid::new_v4(),
            session_id: Uuid::new_v4(),
            gen: 1,
        };

        let (tx1, mut rx1) = channel(1);
        let tx1 = Arc::new(tx1);

        let (tx2, mut rx2) = channel(1);
        let tx2 = Arc::new(tx2);

        let mut ds = ads.lock().await;
        ds.promote_to_active(upstairs_connection_1, tx1).await?;

        assert_eq!(ds.active_upstairs().len(), 1);
        assert!(matches!(rx1.try_recv().err().unwrap(), TryRecvError::Empty));
        assert!(matches!(rx2.try_recv().err().unwrap(), TryRecvError::Empty));

        ds.promote_to_active(upstairs_connection_2, tx2).await?;
        assert!(matches!(rx1.try_recv().err().unwrap(), TryRecvError::Empty));
        assert!(matches!(rx2.try_recv().err().unwrap(), TryRecvError::Empty));

        assert_eq!(ds.active_upstairs().len(), 2);

        assert!(ds.is_active(upstairs_connection_1));
        assert!(ds.is_active(upstairs_connection_2));

        Ok(())
    }

    #[tokio::test]
    async fn test_promote_to_active_multi_read_only_same_uuid() -> Result<()> {
        // Activating multiple read-only with the same Upstairs UUID should
        // kick out the other active one.
        let ads = build_test_downstairs(true).await?;

        let upstairs_connection_1 = UpstairsConnection {
            upstairs_id: Uuid::new_v4(),
            session_id: Uuid::new_v4(),
            gen: 1,
        };

        let upstairs_connection_2 = UpstairsConnection {
            upstairs_id: upstairs_connection_1.upstairs_id,
            session_id: Uuid::new_v4(),
            gen: 1,
        };

        let (tx1, mut rx1) = channel(1);
        let tx1 = Arc::new(tx1);

        let (tx2, mut rx2) = channel(1);
        let tx2 = Arc::new(tx2);

        let mut ds = ads.lock().await;
        ds.promote_to_active(upstairs_connection_1, tx1).await?;

        assert_eq!(ds.active_upstairs().len(), 1);
        assert!(matches!(rx1.try_recv().err().unwrap(), TryRecvError::Empty));
        assert!(matches!(rx2.try_recv().err().unwrap(), TryRecvError::Empty));

        ds.promote_to_active(upstairs_connection_2, tx2).await?;
        assert_eq!(rx1.try_recv().unwrap(), upstairs_connection_2);
        assert!(matches!(rx2.try_recv().unwrap_err(), TryRecvError::Empty));

        assert_eq!(ds.active_upstairs().len(), 1);

        assert!(!ds.is_active(upstairs_connection_1));
        assert!(ds.is_active(upstairs_connection_2));

        Ok(())
    }

    #[tokio::test]
    async fn test_multiple_read_only_no_job_id_collision() -> Result<()> {
        // Two read-only Upstairs shouldn't see each other's jobs
        let ads = build_test_downstairs(true).await?;

        let upstairs_connection_1 = UpstairsConnection {
            upstairs_id: Uuid::new_v4(),
            session_id: Uuid::new_v4(),
            gen: 1,
        };

        let upstairs_connection_2 = UpstairsConnection {
            upstairs_id: Uuid::new_v4(),
            session_id: Uuid::new_v4(),
            gen: 1,
        };

        let (tx1, mut rx1) = channel(1);
        let tx1 = Arc::new(tx1);

        let (tx2, mut rx2) = channel(1);
        let tx2 = Arc::new(tx2);

        let mut ds = ads.lock().await;
        ds.promote_to_active(upstairs_connection_1, tx1).await?;

        assert_eq!(ds.active_upstairs().len(), 1);
        assert!(matches!(rx1.try_recv().err().unwrap(), TryRecvError::Empty));
        assert!(matches!(rx2.try_recv().err().unwrap(), TryRecvError::Empty));

        ds.promote_to_active(upstairs_connection_2, tx2).await?;
        assert!(matches!(rx1.try_recv().err().unwrap(), TryRecvError::Empty));
        assert!(matches!(rx2.try_recv().unwrap_err(), TryRecvError::Empty));

        assert_eq!(ds.active_upstairs().len(), 2);

        let read_1 = IOop::Read {
            dependencies: Vec::new(),
            requests: vec![ReadRequest {
                eid: 0,
                offset: Block::new_512(1),
            }],
        };
        ds.add_work(upstairs_connection_1, 1000, read_1.clone())
            .await?;

        let read_2 = IOop::Read {
            dependencies: Vec::new(),
            requests: vec![ReadRequest {
                eid: 1,
                offset: Block::new_512(2),
            }],
        };
        ds.add_work(upstairs_connection_2, 1000, read_2.clone())
            .await?;

        let work_1 = ds.new_work(upstairs_connection_1).await?;
        let work_2 = ds.new_work(upstairs_connection_2).await?;

        assert_eq!(work_1, work_2);

        let job_1 = ds.get_job(upstairs_connection_1, 1000).await?;
        let job_2 = ds.get_job(upstairs_connection_2, 1000).await?;

        assert_eq!(job_1.upstairs_connection, upstairs_connection_1);
        assert_eq!(job_1.ds_id, 1000);
        assert_eq!(job_1.work, read_1);
        assert_eq!(job_1.state, WorkState::New);

        assert_eq!(job_2.upstairs_connection, upstairs_connection_2);
        assert_eq!(job_2.ds_id, 1000);
        assert_eq!(job_2.work, read_2);
        assert_eq!(job_2.state, WorkState::New);

        Ok(())
    }

    // Validate that `complete_work` cannot see None if the same Upstairs ID
    // (but a different session) goes active.
    #[tokio::test]
    async fn test_complete_work_cannot_see_none_same_upstairs_id() -> Result<()>
    {
        // Test region create and a read of one block.
        let block_size: u64 = 512;
        let extent_size = 4;

        // create region
        let mut region_options: crucible_common::RegionOptions =
            Default::default();
        region_options.set_block_size(block_size);
        region_options.set_extent_size(Block::new(
            extent_size,
            block_size.trailing_zeros(),
        ));
        region_options.set_uuid(Uuid::new_v4());

        let dir = tempdir()?;
        mkdir_for_file(dir.path())?;

        let mut region = Region::create(&dir, region_options, csl()).await?;
        region.extend(2).await?;

        let path_dir = dir.as_ref().to_path_buf();
        let ads = build_downstairs_for_region(
            &path_dir,
            false,
            false,
            false,
            false,
            false,
            Some(csl()),
        )
        .await?;

        // This happens in proc() function.
        let upstairs_connection_1 = UpstairsConnection {
            upstairs_id: Uuid::new_v4(),
            session_id: Uuid::new_v4(),
            gen: 10,
        };

        // For the other_active_upstairs, unused.
        let (tx1, mut rx1) = channel(1);
        let tx1 = Arc::new(tx1);

        let mut ds = ads.lock().await;
        ds.promote_to_active(upstairs_connection_1, tx1).await?;

        // Add one job, id 1000
        let rio = IOop::Read {
            dependencies: Vec::new(),
            requests: vec![ReadRequest {
                eid: 0,
                offset: Block::new_512(1),
            }],
        };
        ds.add_work(upstairs_connection_1, 1000, rio).await?;

        // Now we mimic what happens in the do_work_task()
        let new_work = ds.new_work(upstairs_connection_1).await.unwrap();
        assert_eq!(new_work.len(), 1);

        let ip_id = ds.in_progress(upstairs_connection_1, 1000).await?.unwrap();
        assert_eq!(ip_id, 1000);
        let m = ds.do_work(upstairs_connection_1, 1000).await?.unwrap();

        // Before complete_work, say promote_to_active runs again for another
        // connection - same UUID, different session
        let upstairs_connection_2 = UpstairsConnection {
            upstairs_id: upstairs_connection_1.upstairs_id,
            session_id: Uuid::new_v4(),
            gen: 11,
        };

        let (_tx2, mut _rx2) = channel(1);
        let tx2 = Arc::new(_tx2);

        ds.promote_to_active(upstairs_connection_2, tx2).await?;

        assert_eq!(rx1.try_recv().unwrap(), upstairs_connection_2);

        // This should error with UpstairsInactive - upstairs_connection_1 isn't
        // active anymore and can't grab the work lock.
        let result = ds.complete_work(upstairs_connection_1, 1000, m).await;
        assert!(matches!(
            result.unwrap_err().downcast::<CrucibleError>().unwrap(),
            CrucibleError::UpstairsInactive,
        ));

        Ok(())
    }

    // Validate that `complete_work` cannot see None if a different Upstairs ID
    // goes active.
    #[tokio::test]
    async fn test_complete_work_cannot_see_none_different_upstairs_id(
    ) -> Result<()> {
        // Test region create and a read of one block.
        let block_size: u64 = 512;
        let extent_size = 4;

        // create region
        let mut region_options: crucible_common::RegionOptions =
            Default::default();
        region_options.set_block_size(block_size);
        region_options.set_extent_size(Block::new(
            extent_size,
            block_size.trailing_zeros(),
        ));
        region_options.set_uuid(Uuid::new_v4());

        let dir = tempdir()?;
        mkdir_for_file(dir.path())?;

        let mut region = Region::create(&dir, region_options, csl()).await?;
        region.extend(2).await?;

        let path_dir = dir.as_ref().to_path_buf();
        let ads = build_downstairs_for_region(
            &path_dir,
            false,
            false,
            false,
            false,
            false,
            Some(csl()),
        )
        .await?;

        // This happens in proc() function.
        let upstairs_connection_1 = UpstairsConnection {
            upstairs_id: Uuid::new_v4(),
            session_id: Uuid::new_v4(),
            gen: 10,
        };

        // For the other_active_upstairs, unused.
        let (tx1, mut rx1) = channel(1);
        let tx1 = Arc::new(tx1);

        let mut ds = ads.lock().await;
        ds.promote_to_active(upstairs_connection_1, tx1).await?;

        // Add one job, id 1000
        let rio = IOop::Read {
            dependencies: Vec::new(),
            requests: vec![ReadRequest {
                eid: 0,
                offset: Block::new_512(1),
            }],
        };
        ds.add_work(upstairs_connection_1, 1000, rio).await?;

        // Now we mimic what happens in the do_work_task()
        let new_work = ds.new_work(upstairs_connection_1).await.unwrap();
        assert_eq!(new_work.len(), 1);

        let ip_id = ds.in_progress(upstairs_connection_1, 1000).await?.unwrap();
        assert_eq!(ip_id, 1000);
        let m = ds.do_work(upstairs_connection_1, 1000).await?.unwrap();

        // Before complete_work, say promote_to_active runs again for another
        // connection
        let upstairs_connection_2 = UpstairsConnection {
            upstairs_id: Uuid::new_v4(),
            session_id: Uuid::new_v4(),
            gen: 11,
        };

        let (_tx2, mut _rx2) = channel(1);
        let tx2 = Arc::new(_tx2);

        ds.promote_to_active(upstairs_connection_2, tx2).await?;

        assert_eq!(rx1.try_recv().unwrap(), upstairs_connection_2);

        // This should error with UpstairsInactive - upstairs_connection_1 isn't
        // active anymore and can't grab the work lock.
        let result = ds.complete_work(upstairs_connection_1, 1000, m).await;
        assert!(matches!(
            result.unwrap_err().downcast::<CrucibleError>().unwrap(),
            CrucibleError::UpstairsInactive,
        ));

        Ok(())
    }

    // Validate that `complete_work` can see None if the same Upstairs
    // reconnects.  We know it's the same Upstairs because the session and
    // upstairs ids will match.
    #[tokio::test]
    async fn test_complete_work_can_see_none() -> Result<()> {
        // Test region create and a read of one block.
        let block_size: u64 = 512;
        let extent_size = 4;

        // create region
        let mut region_options: crucible_common::RegionOptions =
            Default::default();
        region_options.set_block_size(block_size);
        region_options.set_extent_size(Block::new(
            extent_size,
            block_size.trailing_zeros(),
        ));
        region_options.set_uuid(Uuid::new_v4());

        let dir = tempdir()?;
        mkdir_for_file(dir.path())?;

        let mut region = Region::create(&dir, region_options, csl()).await?;
        region.extend(2).await?;

        let path_dir = dir.as_ref().to_path_buf();
        let ads = build_downstairs_for_region(
            &path_dir,
            false,
            false,
            false,
            false,
            false,
            Some(csl()),
        )
        .await?;

        // This happens in proc() function.
        let upstairs_connection_1 = UpstairsConnection {
            upstairs_id: Uuid::new_v4(),
            session_id: Uuid::new_v4(),
            gen: 10,
        };

        // For the other_active_upstairs, unused.
        let (tx1, mut rx1) = channel(1);
        let tx1 = Arc::new(tx1);

        let mut ds = ads.lock().await;
        ds.promote_to_active(upstairs_connection_1, tx1).await?;

        // Add one job, id 1000
        let rio = IOop::Read {
            dependencies: Vec::new(),
            requests: vec![ReadRequest {
                eid: 0,
                offset: Block::new_512(1),
            }],
        };
        ds.add_work(upstairs_connection_1, 1000, rio).await?;

        // Now we mimic what happens in the do_work_task()
        let new_work = ds.new_work(upstairs_connection_1).await.unwrap();
        assert_eq!(new_work.len(), 1);

        let ip_id = ds.in_progress(upstairs_connection_1, 1000).await?.unwrap();
        assert_eq!(ip_id, 1000);
        let m = ds.do_work(upstairs_connection_1, 1000).await?.unwrap();

        // Before complete_work, the same Upstairs reconnects and goes active
        let (_tx2, mut _rx2) = channel(1);
        let tx2 = Arc::new(_tx2);

        ds.promote_to_active(upstairs_connection_1, tx2).await?;

        // In the real downstairs, there would be two tasks now that both
        // correspond to upstairs_connection_1.

        // Validate that the original set of tasks were sent the termination
        // signal.

        assert_eq!(rx1.try_recv().unwrap(), upstairs_connection_1);

        // If the original set of tasks don't end right away, they'll try to run
        // complete_work:

        let result = ds.complete_work(upstairs_connection_1, 1000, m).await;

        // `complete_work` will return Ok(()) despite not doing anything to the
        // Work struct.
        assert!(result.is_ok());

        Ok(())
    }

    /*
     * Test function that will start up a downstairs (at the provided port)
     * then create a tcp connection to that downstairs, returning the tcp
     * connection to the caller.
     */
    async fn start_ds_and_connect(
        listen_port: u16,
        repair_port: u16,
    ) -> Result<tokio::net::TcpStream> {
        /*
         * Pick some small enough values for what we need.
         */
        let bs = 512;
        let es = 4;
        let ec = 5;
        let dir = tempdir()?;

        let ads = create_test_downstairs(bs, es, ec, &dir).await?;

        let _ = start_downstairs(
            ads,
            "127.0.0.1".parse().unwrap(),
            None,
            listen_port,
            repair_port,
            None,
            None,
            None,
        )
        .await
        .unwrap();

        let sock = TcpSocket::new_v4().unwrap();

        let addr = SocketAddr::new(
            IpAddr::V4(Ipv4Addr::new(127, 0, 0, 1)),
            listen_port,
        );
        Ok(sock.connect(addr).await.unwrap())
    }

    #[tokio::test]
    async fn test_version_match() -> Result<()> {
        // A simple test to verify that sending the current crucible
        // message version to the downstairs will trigger a response
        // indicating the version is supported.
        let tcp = start_ds_and_connect(5555, 5556).await.unwrap();
        let (read, write) = tcp.into_split();
        let mut fr = FramedRead::new(read, CrucibleDecoder::new());
        let mut fw = FramedWrite::new(write, CrucibleEncoder::new());

        // Our downstairs version is CRUCIBLE_MESSAGE_VERSION
        let m = Message::HereIAm {
            version: CRUCIBLE_MESSAGE_VERSION,
            upstairs_id: Uuid::new_v4(),
            session_id: Uuid::new_v4(),
            gen: 1,
            read_only: false,
            encrypted: false,
            alternate_versions: Vec::new(),
        };
        fw.send(m).await?;

        let f = fr.next().await.unwrap();

        match f {
            Ok(Message::YesItsMe {
                version,
                repair_addr,
            }) => {
                assert_eq!(version, CRUCIBLE_MESSAGE_VERSION);
                assert_eq!(repair_addr, "127.0.0.1:5556".parse().unwrap());
            }
            x => {
                panic!("Invalid answer from downstairs: {:?}", x);
            }
        }
        Ok(())
    }

    #[tokio::test]
    async fn test_version_downrev() -> Result<()> {
        // Test that a newer crucible version will result in a message
        // indicating there is a version mismatch.
        let tcp = start_ds_and_connect(5557, 5558).await.unwrap();
        let (read, write) = tcp.into_split();
        let mut fr = FramedRead::new(read, CrucibleDecoder::new());
        let mut fw = FramedWrite::new(write, CrucibleEncoder::new());

        // Our downstairs version is CRUCIBLE_MESSAGE_VERSION
        let m = Message::HereIAm {
            version: CRUCIBLE_MESSAGE_VERSION - 1,
            upstairs_id: Uuid::new_v4(),
            session_id: Uuid::new_v4(),
            gen: 1,
            read_only: false,
            encrypted: false,
            alternate_versions: vec![CRUCIBLE_MESSAGE_VERSION - 1],
        };
        fw.send(m).await?;

        let f = fr.next().await.unwrap();

        match f {
            Ok(Message::VersionMismatch { version }) => {
                assert_eq!(version, CRUCIBLE_MESSAGE_VERSION);
            }
            x => {
                panic!("Invalid answer from downstairs: {:?}", x);
            }
        }
        Ok(())
    }

    #[tokio::test]
    async fn test_version_uprev_only() -> Result<()> {
        // Test sending only the +1 version to the DS, verify it rejects
        // this version as unsupported.
        let tcp = start_ds_and_connect(5579, 5560).await.unwrap();
        let (read, write) = tcp.into_split();
        let mut fr = FramedRead::new(read, CrucibleDecoder::new());
        let mut fw = FramedWrite::new(write, CrucibleEncoder::new());

        // Our downstairs version is CRUCIBLE_MESSAGE_VERSION
        let m = Message::HereIAm {
            version: CRUCIBLE_MESSAGE_VERSION + 1,
            upstairs_id: Uuid::new_v4(),
            session_id: Uuid::new_v4(),
            gen: 1,
            read_only: false,
            encrypted: false,
            alternate_versions: vec![CRUCIBLE_MESSAGE_VERSION + 1],
        };
        fw.send(m).await?;

        let f = fr.next().await.unwrap();

        match f {
            Ok(Message::VersionMismatch { version }) => {
                assert_eq!(version, CRUCIBLE_MESSAGE_VERSION);
            }
            x => {
                panic!("Invalid answer from downstairs: {:?}", x);
            }
        }
        Ok(())
    }
    #[tokio::test]
    async fn test_version_uprev_compatable() -> Result<()> {
        // Test sending the +1 version to the DS, but also include the
        // current version on the supported list.  The downstairs should
        // see that and respond with the version it does support.
        let tcp = start_ds_and_connect(5561, 5562).await.unwrap();
        let (read, write) = tcp.into_split();
        let mut fr = FramedRead::new(read, CrucibleDecoder::new());
        let mut fw = FramedWrite::new(write, CrucibleEncoder::new());

        // Our downstairs version is CRUCIBLE_MESSAGE_VERSION
        let m = Message::HereIAm {
            version: CRUCIBLE_MESSAGE_VERSION + 1,
            upstairs_id: Uuid::new_v4(),
            session_id: Uuid::new_v4(),
            gen: 1,
            read_only: false,
            encrypted: false,
            alternate_versions: vec![
                CRUCIBLE_MESSAGE_VERSION,
                CRUCIBLE_MESSAGE_VERSION + 1,
            ],
        };
        fw.send(m).await?;

        let f = fr.next().await.unwrap();

        match f {
            Ok(Message::YesItsMe {
                version,
                repair_addr,
            }) => {
                assert_eq!(version, CRUCIBLE_MESSAGE_VERSION);
                assert_eq!(repair_addr, "127.0.0.1:5562".parse().unwrap());
            }
            x => {
                panic!("Invalid answer from downstairs: {:?}", x);
            }
        }
        Ok(())
    }
    #[tokio::test]
    async fn test_version_uprev_list() -> Result<()> {
        // Test sending an invalid version to the DS, but also include the
        // current version on the supported list, but with several
        // choices.
        let tcp = start_ds_and_connect(5563, 5564).await.unwrap();
        let (read, write) = tcp.into_split();
        let mut fr = FramedRead::new(read, CrucibleDecoder::new());
        let mut fw = FramedWrite::new(write, CrucibleEncoder::new());

        // Our downstairs version is CRUCIBLE_MESSAGE_VERSION
        let m = Message::HereIAm {
            version: CRUCIBLE_MESSAGE_VERSION + 4,
            upstairs_id: Uuid::new_v4(),
            session_id: Uuid::new_v4(),
            gen: 1,
            read_only: false,
            encrypted: false,
            alternate_versions: vec![
                CRUCIBLE_MESSAGE_VERSION - 1,
                CRUCIBLE_MESSAGE_VERSION,
                CRUCIBLE_MESSAGE_VERSION + 1,
            ],
        };
        fw.send(m).await?;

        let f = fr.next().await.unwrap();

        match f {
            Ok(Message::YesItsMe {
                version,
                repair_addr,
            }) => {
                assert_eq!(version, CRUCIBLE_MESSAGE_VERSION);
                assert_eq!(repair_addr, "127.0.0.1:5564".parse().unwrap());
            }
            x => {
                panic!("Invalid answer from downstairs: {:?}", x);
            }
        }
        Ok(())
    }
}<|MERGE_RESOLUTION|>--- conflicted
+++ resolved
@@ -21,12 +21,7 @@
 use bytes::BytesMut;
 use futures::{SinkExt, StreamExt};
 use rand::prelude::*;
-<<<<<<< HEAD
-use slog::{debug, error, info, o, warn, Drain, Logger};
-use slog_dtrace::{with_drain, ProbeRegistration};
-=======
-use slog::{error, info, o, warn, Logger};
->>>>>>> f18392a5
+use slog::{error, info, debug, o, warn, Logger};
 use tokio::net::TcpListener;
 use tokio::sync::mpsc;
 use tokio::sync::mpsc::{channel, Receiver, Sender};
