--- conflicted
+++ resolved
@@ -3131,23 +3131,13 @@
             tokio::spawn(async move {
                 if let Err(e) = proc_stream(&mut dd, stream).await {
                     error!(
-<<<<<<< HEAD
                         dd.read().await.log,
-                        "connection({}): {:?}", raddr, e
+                        "connection ({}) Exits with error: {:?}", raddr, e
                     );
                 } else {
                     info!(
                         dd.read().await.log,
-                        "connection({}): all done", raddr
-=======
-                        dd.lock().await.log,
-                        "connection ({}) Exits with error: {:?}", raddr, e
-                    );
-                } else {
-                    info!(
-                        dd.lock().await.log,
                         "connection ({}): all done", raddr
->>>>>>> f709f66d
                     );
                 }
             });
