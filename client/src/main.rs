--- conflicted
+++ resolved
@@ -104,22 +104,13 @@
     #[structopt(short, global = true, long, default_value = "0")]
     gen: u64,
 
-<<<<<<< HEAD
+    /// For the verify test, if this option is included we will allow
+    /// the write log range of data to pass the verify_volume check.
+    #[structopt(long, global = true)]
+    range: bool,
+
     /// Retry for activate, as long as it takes.  If we pass this arg, the
     /// test will retry the initial activate command as long as it takes.
-=======
-    /**
-     * For the verify test, if this option is included we will allow
-     * the write log range of data to pass the verify_volume check.
-     */
-    #[structopt(long, global = true)]
-    range: bool,
-
-    /*
-     * Retry for activate, as long as it takes.  If we pass this arg, the
-     * test will retry the initial activate command as long as it takes.
-     */
->>>>>>> dc6f870f
     #[structopt(long, global = true)]
     retry_activate: bool,
 
