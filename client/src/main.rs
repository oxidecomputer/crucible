// Copyright 2022 Oxide Computer Company
use std::fs::File;
use std::net::{IpAddr, SocketAddr};
use std::path::{Path, PathBuf};
use std::sync::Arc;

use anyhow::{bail, Result};
use bytes::Bytes;
use clap::Parser;
use csv::WriterBuilder;
use indicatif::{ProgressBar, ProgressStyle};
use rand::prelude::*;
use rand_chacha::rand_core::SeedableRng;
use serde::{Deserialize, Serialize};
use tokio::runtime::Builder;
use tokio::time::{Duration, Instant};
use uuid::Uuid;

mod cli;
mod protocol;
mod stats;
pub use stats::*;

use crucible::*;

/*
 * The various tests this program supports.
 */
/// Client: A Crucible Upstairs test program
#[derive(Debug, Parser, PartialEq)]
#[clap(name = "workload", term_width = 80)]
#[clap(about = "Workload the program will execute.", long_about = None)]
enum Workload {
    Balloon,
    Big,
    Biggest,
    Burst,
    /// Starts a CLI client
    Cli {
        /// Address to connect to
        #[clap(long, short, default_value = "0.0.0.0:5050", action)]
        attach: SocketAddr,
    },
    /// Start a server and listen on the given address and port
    CliServer {
        /// Address to listen on
        #[clap(long, short, default_value = "0.0.0.0", action)]
        listen: IpAddr,
        /// Port to listen on
        #[clap(long, short, default_value = "5050", action)]
        port: u16,
    },
    Deactivate,
    Demo,
    Dep,
    Dirty,
    Fill,
    Generic,
    Nothing,
    One,
    /// Run the perf test, random writes, then random reads
    Perf {
        /// Size in blocks of each IO
        #[clap(long, default_value = "1", action)]
        io_size: usize,
        /// Number of outstanding IOs at the same time.
        #[clap(long, default_value = "1", action)]
        io_depth: usize,
        /// Output file for IO times
        #[clap(long, global = true, name = "PERF", action)]
        perf_out: Option<PathBuf>,
        /// Number of read test loops to do.
        #[clap(long, default_value = "2", action)]
        read_loops: usize,
        /// Number of write test loops to do.
        #[clap(long, default_value = "2", action)]
        write_loops: usize,
    },
    Rand,
    Repair,
    Span,
    Verify,
}

#[derive(Debug, Parser)]
#[clap(name = "client", term_width = 80)]
#[clap(about = "A Crucible upstairs test client", long_about = None)]
pub struct Opt {
    ///  For tests that support it, pass this count value for the number
    ///  of loops the test should do.
    #[clap(short, long, global = true, default_value = "0", action)]
    count: usize,

    #[clap(
        short,
        long,
        global = true,
        default_value = "127.0.0.1:9000",
        action
    )]
    target: Vec<SocketAddr>,

    #[clap(subcommand)]
    workload: Workload,

    ///  This allows the Upstairs to run in a mode where it will not
    ///  always submit new work to downstairs when it first receives
    ///  it.  This is for testing dependencies and should not be
    ///  used in production.  Passing args like this to the upstairs
    ///  may not be the best way to test, but until we have something
    ///  better... XXX
    #[clap(long, global = true, action)]
    lossy: bool,

    ///  quit after all crucible work queues are empty.
    #[clap(short, global = true, long, action)]
    quit: bool,

    #[clap(short, global = true, long, action)]
    key: Option<String>,

    #[clap(short, global = true, long, default_value = "0", action)]
    gen: u64,

    /// For the verify test, if this option is included we will allow
    /// the write log range of data to pass the verify_volume check.
    #[clap(long, global = true, action)]
    range: bool,

    /// Retry for activate, as long as it takes.  If we pass this arg, the
    /// test will retry the initial activate command as long as it takes.
    #[clap(long, global = true, action)]
    retry_activate: bool,

    /// In addition to any tests, verify the volume on startup.
    /// This only has value if verify_in is also set.
    #[clap(long, global = true, action)]
    verify: bool,

    /// For tests that support it, load the expected write count from
    /// the provided file.  The addition of a --verify option will also
    /// have the test verify what it imports from the file is valid.
    #[clap(long, global = true, name = "INFILE", action)]
    verify_in: Option<PathBuf>,

    ///  For tests that support it, save the write count into the
    ///  provided file.
    #[clap(long, global = true, name = "FILE", action)]
    verify_out: Option<PathBuf>,

    // TLS options
    #[clap(long, action)]
    cert_pem: Option<String>,
    #[clap(long, action)]
    key_pem: Option<String>,
    #[clap(long, action)]
    root_cert_pem: Option<String>,

    /// IP:Port for the upstairs control http server
    #[clap(long, global = true, action)]
    control: Option<SocketAddr>,

    /// How long to wait before the auto flush check fires
    #[clap(long, global = true, action)]
    flush_timeout: Option<u32>,

    /// IP:Port for the Oximeter register address, which is Nexus.
    #[clap(long, global = true, default_value = "127.0.0.1:12221", action)]
    metric_register: SocketAddr,

    /// IP:Port for the Oximeter listen address
    #[clap(long, global = true, default_value = "127.0.0.1:55443", action)]
    metric_collect: SocketAddr,

    /// Spin up a dropshot endpoint and serve metrics from it.
    /// This will use the values in metric-register and metric-collect
    #[clap(long, global = true, action)]
    metrics: bool,

    /// A UUID to use for the upstairs.
    #[clap(long, global = true, action)]
    uuid: Option<Uuid>,
}

pub fn opts() -> Result<Opt> {
    let opt: Opt = Opt::parse();

    Ok(opt)
}

fn history_file<P: AsRef<Path>>(file: P) -> PathBuf {
    let out = file.as_ref().to_path_buf();
    out
}

/*
 * All the tests need this basic info about the region.
 * Not all tests make use of the write_log yet, but perhaps someday..
 */
#[derive(Clone, Debug, PartialEq, Serialize, Deserialize)]
pub struct RegionInfo {
    block_size: u64,
    extent_size: Block,
    total_size: u64,
    total_blocks: usize,
    write_log: WriteLog,
    max_block_io: usize,
}

/*
 * All the tests need this basic set of information about the region.
 */
fn get_region_info(guest: &Arc<Guest>) -> Result<RegionInfo, CrucibleError> {
    /*
     * These query requests have the side effect of preventing the test from
     * starting before the upstairs is ready.
     */
    let block_size = guest.query_block_size()?;
    let extent_size = guest.query_extent_size()?;
    let total_size = guest.query_total_size()?;
    let total_blocks = (total_size / block_size) as usize;

    /*
     * Limit the max IO size (in blocks) to be 1MiB or the size
     * of the volume, whichever is smaller
     */
    const MAX_IO_BYTES: usize = 1024 * 1024;
    let mut max_block_io = MAX_IO_BYTES / block_size as usize;
    if total_blocks < max_block_io as usize {
        max_block_io = total_blocks as usize;
    }

    println!(
        "Region: es:{} ec:{} bs:{}  ts:{}  tb:{}  max_io:{} or {}",
        extent_size.value,
        total_blocks as u64 / extent_size.value,
        block_size,
        total_size,
        total_blocks,
        max_block_io,
        (max_block_io as u64 * block_size),
    );

    /*
     * Create the write log that tracks the number of writes to each block,
     * so we can know what to expect for reads.
     */
    let write_log = WriteLog::new(total_blocks);

    Ok(RegionInfo {
        block_size,
        extent_size,
        total_size,
        total_blocks,
        write_log,
        max_block_io,
    })
}

/**
 * The write log is a recording of the number of times we have written to
 * a specific block (index in the Vec).  The write count is used to generate
 * a known pattern to either fill the block with, or to expect from the
 * block when reading.
 *
 * This is fine for an initial fill/verify framework of sorts, but there
 * are many kinds of errors this will not find.  There are also many high
 * performance better coverage kinds of data integrity tests, and the intent
 * here is to balance urgency with rigor in that we can make use of external
 * tests for the more complicated cases, and catch the easy ones here.
 *
 * In addition to the current write count, we make a second copy of the
 * write count when the commit method is called.  This can be used to record
 * the write count of a region at a specific time (like a flush) and then
 * later used to verify that a given block has data in it from at minimum
 * that commit, but up to the current write count.
 *
 * The "seed" is the current counter as a u8 for a given block.
 */
#[derive(Clone, Debug, PartialEq, Serialize, Deserialize)]
pub struct WriteLog {
    count_cur: Vec<u32>,
    count_min: Vec<u32>,
}

impl WriteLog {
    pub fn new(size: usize) -> Self {
        let count_cur = vec![0_u32; size];
        let count_min = vec![0_u32; size];

        WriteLog {
            count_cur,
            count_min,
        }
    }

    pub fn is_empty(&mut self) -> bool {
        self.count_cur.is_empty()
    }

    pub fn len(&mut self) -> usize {
        self.count_cur.len()
    }

    // If the write count is zero then we have no record of what this
    // block contains.
    pub fn unwritten(&self, index: usize) -> bool {
        self.count_cur[index] == 0
    }

    // This is called when we are about to write to a block and we want
    // to indicate that the write counter should be updated.
    pub fn update_wc(&mut self, index: usize) {
        assert!(self.count_cur[index] >= self.count_min[index]);
        // TODO: handle more than u32 max writes to the same location.
        self.count_cur[index] += 1;
    }

    // This returns the value we should expect to find at the given index,
    // and will fit in a u8.  If we are using the seed to fill a write
    // volume, then update_wc() should be called first to increment the
    // counter before we get a new seed.
    fn get_seed(&self, index: usize) -> u8 {
        (self.count_cur[index] % 250) as u8
    }

    // This is called before a test where we expect to be recovering and we
    // want to record the current write log values as a minimum of what
    // we expect the counters to be.
    pub fn commit(&mut self) {
        self.count_min = self.count_cur.clone();
    }

    // In repair/recovery, when there is IO after a flush, it's possible
    // that data never made it to storage.  We are asking to verify a
    // given value is in the range of possible values that could exist
    // for the index. Any valid value in the range between count_min to
    // count_cur.
    //
    // For this to work correctly, the test must issue a commit() of the
    // WriteLog when it knows that the current write count is the minimum.
    // This is only acceptable in a very specific recovery/repair situation
    // and not part of a normal test.
    //
    // If update is set to true, then we also change the count_cur to match
    // the given value (corrected to be a u32 and not a u8).
    pub fn validate_seed_range(
        &mut self,
        index: usize,
        value: u8,
        update: bool,
    ) -> bool {
        let max = (self.count_cur[index] % 250) as u8;
        let min = (self.count_min[index] % 250) as u8;

        let res;
        let mut new_max = self.count_cur[index];
        // A little bit of work here when max rolls over and is < min.
        // Because we need to handle the update case, we also need
        // to determine what the "correct" count_cur should be if we
        // are going to update our internal counter to match the value
        // passed to us from the caller.
        if min > max {
            if value >= min && value < 250 {
                res = true;
                new_max = self.count_cur[index] + 250 - value as u32;
            } else if value <= max {
                res = true;
                new_max = self.count_cur[index] + (max - value) as u32;
            } else {
                res = false;
            }
        } else if value >= min && value <= max {
            res = true;
            new_max = self.count_cur[index] - (max - value) as u32;
        } else {
            res = false;
        }
        if update {
            println!("Update block {} to {}", index, new_max);
            self.count_cur[index] = new_max;
        }
        res
    }

    // Set the current write count to a specific value.
    // You should only be using this if you know what you are doing.
    pub fn set_wc(&mut self, index: usize, value: u32) {
        self.count_cur[index] = value;
    }

    // Set the write count value for the minimum.
    // You should only be using this if you know what you are doing.
    pub fn set_wc_min(&mut self, index: usize, value: u32) {
        self.count_min[index] = value;
    }
}

fn load_write_log(
    guest: &Arc<Guest>,
    ri: &mut RegionInfo,
    vi: PathBuf,
    verify: bool,
) -> Result<()> {
    /*
     * Fill the write count from a provided file.
     */
    let cp = history_file(vi);
    ri.write_log = match read_json(&cp) {
        Ok(write_log) => write_log,
        Err(e) => bail!("Error {:?} reading verify config {:?}", e, cp),
    };
    println!("Loading write count information from file {:?}", cp);
    if ri.write_log.len() != ri.total_blocks {
        bail!(
            "Verify file {:?} blocks:{} does not match regions:{}",
            cp,
            ri.write_log.len(),
            ri.total_blocks
        );
    }
    /*
     * Only verify the volume if requested.
     */
    if verify {
        if let Err(e) = verify_volume(guest, ri, false) {
            bail!("Initial volume verify failed: {:?}", e)
        }
    }
    Ok(())
}

/**
 * This is an example Crucible client.
 * Here we make use of the interfaces that Crucible exposes.
 */
fn main() -> Result<()> {
    /*
     * If any of our async tasks in our runtime panic, then we should
     * exit the program right away.
     */
    let default_panic = std::panic::take_hook();
    std::panic::set_hook(Box::new(move |info| {
        default_panic(info);
        std::process::exit(1);
    }));

    let opt = opts()?;

    if opt.workload == Workload::Verify && opt.verify_in.is_none() {
        bail!("Verify requires verify_in file");
    }
    if opt.verify && opt.verify_in.is_none() {
        bail!("Initial verify requires verify_in file");
    }

    let up_uuid = opt.uuid.unwrap_or_else(Uuid::new_v4);

    let crucible_opts = CrucibleOpts {
        id: up_uuid,
        target: opt.target,
        lossy: opt.lossy,
        flush_timeout: opt.flush_timeout,
        key: opt.key,
        cert_pem: opt.cert_pem,
        key_pem: opt.key_pem,
        root_cert_pem: opt.root_cert_pem,
        control: opt.control,
    };

    /*
     * Crucible needs a runtime as it will create several async tasks to
     * handle adding new IOs, communication with the three downstairs
     * instances, and completing IOs.
     */
    let runtime = Builder::new_multi_thread()
        .worker_threads(10)
        .thread_name("crucible-tokio")
        .enable_all()
        .build()
        .unwrap();

    /*
     * If just want the cli, then start that after our runtime.  The cli
     * does not need upstairs started, as that should happen in the
     * cli-server code.
     */
    if let Workload::Cli { attach } = opt.workload {
        runtime.block_on(cli::start_cli_client(attach))?;
        return Ok(());
    }

    /*
     * The structure we use to send work from outside crucible into the
     * Upstairs main task.
     * We create this here instead of inside up_main() so we can use
     * the methods provided by guest to interact with Crucible.
     */
    let guest = Arc::new(Guest::new());

    let pr;
    if opt.metrics {
        // If metrics are desired, we create and register the server
        // first. Once we have the server, we clone the ProducerRegister
        // so we can pass that on to the upstairs.
        // Finally, spin out a task with the server to provide the endpoint
        // so metrics can be collected by Oximeter.
        println!(
            "Creating a metric collect endpoint at {}",
            opt.metric_collect
        );
        match runtime
            .block_on(client_oximeter(opt.metric_collect, opt.metric_register))
        {
            Err(e) => {
                println!("Failed to register with Oximeter {:?}", e);
                pr = None;
            }
            Ok(server) => {
                pr = Some(server.registry().clone());
                // Now Spawn the metric endpoint.
                runtime.spawn(async move {
                    server.serve_forever().await.unwrap();
                });
            }
        }
    } else {
        pr = None;
    }
    runtime.spawn(up_main(crucible_opts, guest.clone(), pr));
    println!("Crucible runtime is spawned");

    if let Workload::CliServer { listen, port } = opt.workload {
        runtime.block_on(cli::start_cli_server(
            &guest,
            listen,
            port,
            opt.verify_in,
            opt.verify_out,
        ))?;
        return Ok(());
    }

    if opt.retry_activate {
        while let Err(e) = guest.activate(opt.gen) {
            println!("Activate returns: {:#}  Retrying", e);
            std::thread::sleep(std::time::Duration::from_secs(2));
        }
        println!("Activate successful");
    } else {
        guest.activate(opt.gen)?;
    }

    println!("Wait for a query_work_queue command to finish before sending IO");
    guest.query_work_queue()?;

    /*
     * Build the region info struct that all the tests will use.
     * This includes importing and verifying from a write log, if requested.
     */
    let mut region_info = match get_region_info(&guest) {
        Ok(region_info) => region_info,
        Err(e) => bail!("failed to get region info: {:?}", e),
    };

    /*
     * Now that we have the region info from the Upstaris, apply any
     * info from the verify file, and verify it matches what we expect
     * if we are expecting anything.
     */
    if let Some(verify_in) = opt.verify_in {
        /*
         * If we are running the verify test, then don't verify while
         * loading the file.  Otherwise, do whatever the opt.verify
         * option has in it.
         */
        let verify = {
            if opt.workload == Workload::Verify {
                false
            } else {
                opt.verify
            }
        };
        load_write_log(&guest, &mut region_info, verify_in, verify)?;
    }

    /*
     * Call the function for the workload option passed from the command
     * line.
     */
    match opt.workload {
        Workload::Balloon => {
            println!("Run balloon test");
            runtime.block_on(balloon_workload(&guest, &mut region_info))?;
        }
        Workload::Big => {
            println!("Run big test");
            big_workload(&guest, &mut region_info)?;
        }
        Workload::Biggest => {
            println!("Run biggest IO test");
            biggest_io_workload(&guest, &mut region_info)?;
        }
        Workload::Burst => {
            println!("Run burst test (demo in a loop)");
            runtime.block_on(burst_workload(
                &guest,
                60,
                190,
                &mut region_info,
                &opt.verify_out,
            ))?;
        }
        Workload::Deactivate => {
            /*
             * A small default of 5 is okay for a functional test, but
             * not enough for a more exhaustive test.
             */
            let count = {
                if opt.count == 0 {
                    5
                } else {
                    opt.count
                }
            };
            println!("Run deactivate test");
            runtime.block_on(deactivate_workload(
                &guest,
                count,
                &mut region_info,
                opt.gen,
            ))?;
        }
        Workload::Demo => {
            println!("Run Demo test");
            println!("Pause for 10 seconds, then start testing");
            std::thread::sleep(std::time::Duration::from_secs(10));

            /*
             * The count provided here should be greater than the flow
             * control limit if we wish to test flow control.  Also, set
             * lossy on a downstairs otherwise it will probably keep up.
             */
            runtime.block_on(demo_workload(&guest, 300, &mut region_info))?;
        }
        Workload::Dep => {
            println!("Run dep test");
            runtime.block_on(dep_workload(&guest, &mut region_info))?;
        }

        Workload::Dirty => {
            println!("Run dirty test");
            let count = {
                if opt.count == 0 {
                    10
                } else {
                    opt.count
                }
            };
            runtime.block_on(dirty_workload(
                &guest,
                &mut region_info,
                count,
            ))?;

            /*
             * Saving state here when we have not waited for a flush
             * to finish means that the state recorded here may not be
             * what ends up being in the downstairs.  All we guarantee is
             * that everything before the flush will be there, and possibly
             * things that came after the flush.
             */
            if let Some(vo) = &opt.verify_out {
                let cp = history_file(vo);
                write_json(&cp, &region_info.write_log, true)?;
                println!("Wrote out file {:?}", cp);
            }
            return Ok(());
        }

        Workload::Fill => {
            println!("Fill test");
            runtime.block_on(fill_workload(&guest, &mut region_info))?;
        }

        Workload::Generic => {
            let count = {
                if opt.count == 0 {
                    500
                } else {
                    opt.count
                }
            };
            runtime.block_on(generic_workload(
                &guest,
                count,
                &mut region_info,
            ))?;
        }

        Workload::One => {
            println!("One test");
            runtime.block_on(one_workload(&guest, &mut region_info))?;
        }
        Workload::Perf {
            io_size,
            io_depth,
            perf_out,
            read_loops,
            write_loops,
        } => {
            println!("Perf test");
            let ops = {
                if opt.count == 0 {
                    5000_usize
                } else {
                    opt.count
                }
            };

            // NOTICE: The graphing code REQUIRES the data to be in a
            // specific format, where the first 7 columns are as described
            // below, and the 8 through whatever are the data samples from
            // the performance test.
            let mut opt_wtr = None;
            let mut wtr;
            if let Some(perf_out) = perf_out {
                wtr = WriterBuilder::new()
                    .flexible(true)
                    .from_path(perf_out)
                    .unwrap();
                wtr.serialize((
                    "type",
                    "total_time_ns",
                    "io_depth",
                    "io_size",
                    "count",
                    "es",
                    "ec",
                    "times",
                ))?;
                opt_wtr = Some(&mut wtr);
            }

            // The header for all perf tests
            println!(
                "{:>8} {:7} {:5} {:4} {:>7} {:>7} {:>7} \
                {:>7} {:>8} {:>5} {:>5}",
                "TEST",
                "SECONDS",
                "COUNT",
                "DPTH",
                "IOPS",
                "MEAN",
                "P95",
                "P99",
                "MAX",
                "ES",
                "EC",
            );
<<<<<<< HEAD

            for _ in 0..2 {
                runtime.block_on(perf_workload(
                    &guest,
                    &mut region_info,
                    &mut opt_wtr,
                    ops,
                    io_depth,
                    io_size,
                ))?;
            }
=======
            runtime.block_on(perf_workload(
                &guest,
                &mut region_info,
                &mut opt_wtr,
                ops,
                io_depth,
                io_size,
                write_loops,
                read_loops,
            ))?;
>>>>>>> 2add0de8
            if opt.quit {
                return Ok(());
            }
        }
        Workload::Nothing => {
            println!("Do nothing test, just start");
            /*
             * If we don't want to quit right away, then just loop
             * forever
             */
            if !opt.quit {
                loop {
                    std::thread::sleep(std::time::Duration::from_secs(10));
                }
            }
        }
        Workload::Rand => {
            println!("Run random test");
            let count = {
                if opt.count == 0 {
                    10
                } else {
                    opt.count
                }
            };
            runtime.block_on(rand_workload(&guest, count, &mut region_info))?;
        }
        Workload::Repair => {
            println!("Run Repair workload");
            let count = {
                if opt.count == 0 {
                    10
                } else {
                    opt.count
                }
            };
            runtime.block_on(repair_workload(
                &guest,
                count,
                &mut region_info,
            ))?;
            drop(guest);
            if let Some(vo) = &opt.verify_out {
                let cp = history_file(vo);
                write_json(&cp, &region_info.write_log, true)?;
                println!("Wrote out file {:?}", cp);
            }
            return Ok(());
        }
        Workload::Span => {
            println!("Span test");
            span_workload(&guest, &mut region_info)?;
        }
        Workload::Verify => {
            /*
             * For verify, if -q, we quit right away.  If we don't quit, then
             * this turns into a read verify loop, sleep for some duration
             * and then re-check the volume.
             */
            if let Err(e) = verify_volume(&guest, &mut region_info, opt.range) {
                bail!("Initial volume verify failed: {:?}", e)
            }
            if let Some(vo) = &opt.verify_out {
                let cp = history_file(vo);
                write_json(&cp, &region_info.write_log, true)?;
                println!("Wrote out file {:?}", cp);
            }
            if opt.quit {
                println!("Verify test completed");
            } else {
                println!("Verify read loop begins");
                loop {
                    std::thread::sleep(std::time::Duration::from_secs(10));
                    if let Err(e) =
                        verify_volume(&guest, &mut region_info, opt.range)
                    {
                        bail!("Volume verify failed: {:?}", e)
                    }
                    let mut wc = guest.show_work()?;
                    while wc.up_count + wc.ds_count > 0 {
                        println!("Waiting for all work to be completed");
                        std::thread::sleep(std::time::Duration::from_secs(10));
                        wc = guest.show_work()?;
                    }
                }
            }
        }
        c => {
            panic!("Unsupported cmd {:?}", c);
        }
    }

    if let Some(vo) = &opt.verify_out {
        let cp = history_file(vo);
        write_json(&cp, &region_info.write_log, true)?;
        println!("Wrote out file {:?}", cp);
    }

    println!("CLIENT: Tests done.  All submitted work has been ACK'd");
    loop {
        let wc = guest.show_work()?;
        println!("CLIENT: Up:{} ds:{}", wc.up_count, wc.ds_count);
        if opt.quit && wc.up_count + wc.ds_count == 0 {
            println!("CLIENT: All crucible jobs finished, exiting program");
            return Ok(());
        }
        std::thread::sleep(std::time::Duration::from_secs(4));
    }
}

/*
 * Read/Verify every possible block, up to 100 blocks at a time.
 * If range is set to true, we allow the write log to consider any valid
 * value for a block since the last commit was called.
 */
fn verify_volume(
    guest: &Arc<Guest>,
    ri: &mut RegionInfo,
    range: bool,
) -> Result<()> {
    assert_eq!(ri.write_log.len(), ri.total_blocks);

    println!("Read and Verify all blocks (0..{})", ri.total_blocks);

    let pb = ProgressBar::new(ri.total_blocks as u64);
    pb.set_style(ProgressStyle::default_bar()
        .template(
            "[{elapsed_precise}] [{wide_bar:.cyan/blue}] {pos}/{len} ({eta})"
        )
        .progress_chars("#>-"));

    let io_sz = 100;
    let mut block_index = 0;
    while block_index < ri.total_blocks {
        let offset =
            Block::new(block_index as u64, ri.block_size.trailing_zeros());

        let next_io_blocks = if block_index + io_sz > ri.total_blocks {
            ri.total_blocks - block_index
        } else {
            io_sz
        };

        let length: usize = next_io_blocks * ri.block_size as usize;
        let vec: Vec<u8> = vec![255; length];
        let data = crucible::Buffer::from_vec(vec);
        let mut waiter = guest.read(offset, data.clone())?;
        waiter.block_wait()?;

        let dl = data.as_vec().to_vec();
        match validate_vec(
            dl,
            block_index,
            &mut ri.write_log,
            ri.block_size,
            range,
        ) {
            ValidateStatus::Bad => {
                pb.finish_with_message("Error");
                bail!(
                    "Error in range {} -> {}",
                    block_index,
                    block_index + io_sz
                );
            }
            ValidateStatus::InRange => {
                if range {
                    {}
                } else {
                    pb.finish_with_message("Error");
                    bail!("Error at {}", block_index);
                }
            }
            ValidateStatus::Good => {}
        }

        block_index += next_io_blocks;
        pb.set_position(block_index as u64);
    }
    pb.finish();
    Ok(())
}

/*
 * Fill a vec based on the write count at our index.
 *
 * block_index: What block we started reading from.
 * blocks:      The length of the read in blocks.
 * wc:          The write count vec, indexed by block number.
 * bs:          Crucible's block size.
 */
fn fill_vec(
    block_index: usize,
    blocks: usize,
    wl: &WriteLog,
    bs: u64,
) -> Vec<u8> {
    assert_ne!(blocks, 0);
    assert_ne!(bs, 0);
    /*
     * Each block we are filling the buffer for can have a different
     * seed value.  For multiple block sized writes, we need to create
     * the write buffer with the correct seed value.
     */
    let mut vec: Vec<u8> = Vec::with_capacity(blocks * bs as usize);
    for block_offset in block_index..(block_index + blocks) {
        /*
         * The start of each block contains that blocks index mod 255
         */
        vec.push((block_offset % 255) as u8);
        /*
         * Fill the rest of the buffer with the new write count
         */
        let seed = wl.get_seed(block_offset);
        for _ in 1..bs {
            vec.push(seed);
        }
    }
    vec
}

/*
 * Status for the validate vec function.
 * If the buffer and write log data match, we return Good.
 * If the buffer and the write log don't match on the highest
 * write count, but is within range, we return InRange.
 * If the buffer and the write log don't match within range, then
 * we return Bad.
 *
 * If we return InRange, it means we have also updated the internal
 * counters to match exactly, meaning the write log (--verify-out) now
 * should be written back out, and future calls to verify_vec will
 * expect the same value (i.e. we cut off any higher write count).
 */
#[derive(Debug, PartialEq)]
enum ValidateStatus {
    Good,
    InRange,
    Bad,
}
/*
 * Compare a vec buffer with what we expect to be written for that offset.
 * This assumes you used the fill_vec function (with get_seed) to write
 * the buffer originally.
 *
 * data:        The filled in buffer to be verified.
 * block_index: What block we started reading from.
 * wl:          The WriteLog struct where we store the write counter.
 * bs:          Crucible's block size.
 * range:       If the validation should consider the write log range
 *              for acceptable values in the data buffer.
 */
fn validate_vec(
    data: Vec<u8>,
    block_index: usize,
    wl: &mut WriteLog,
    bs: u64,
    range: bool,
) -> ValidateStatus {
    let bs = bs as usize;
    assert_eq!(data.len() % bs, 0);
    assert_ne!(data.len(), 0);

    let blocks = data.len() / bs;
    let mut data_offset: usize = 0;
    let mut res = ValidateStatus::Good;
    /*
     * The outer loop walks the buffer by blocks, as each block will have
     * its own unique write count.
     */
    for block_offset in block_index..(block_index + blocks) {
        /*
         * Skip blocks we don't know the expected value of
         */
        if wl.unwritten(block_offset) {
            data_offset += bs;
            continue;
        }

        /*
         * First check the initial value to verify it has the block number.
         */
        if data[data_offset] != (block_offset % 255) as u8 {
            let byte_offset = bs as u64 * block_offset as u64;
            println!(
                "Mismatch Block Index Block:{} Offset:{} Expected:{} Got:{}",
                block_offset,
                byte_offset,
                block_offset % 255,
                data[data_offset],
            );
            res = ValidateStatus::Bad;
        }

        let seed = wl.get_seed(block_offset);
        for i in 1..bs {
            if data[data_offset + i] != seed {
                let byte_offset = bs as u64 * block_offset as u64;
                println!(
                    "Mismatch in Block:{} Volume offset:{}  Expected:{} Got:{}",
                    block_offset,
                    byte_offset + i as u64,
                    seed,
                    data[data_offset + i],
                );
                if range {
                    if wl.validate_seed_range(
                        block_offset,
                        data[data_offset + i],
                        true,
                    ) {
                        println!(
                            "Block {} is in valid seed range",
                            block_offset
                        );
                        res = ValidateStatus::InRange;
                    } else {
                        println!(
                            "Block {} Also fails valid seed range",
                            block_offset
                        );
                        res = ValidateStatus::Bad;
                    }
                } else {
                    res = ValidateStatus::Bad;
                }
            }
        }
        data_offset += bs as usize;
    }
    res
}

/*
 * Write then read (and verify) to every possible block, with every size that
 * block can possibly support.
 * I named it balloon because each loop on a block "balloons" from the
 * minimum IO size to the largest possible IO size.
 */
async fn balloon_workload(
    guest: &Arc<Guest>,
    ri: &mut RegionInfo,
) -> Result<()> {
    for block_index in 0..ri.total_blocks {
        /*
         * Loop over all the IO sizes (in blocks) that an IO can
         * have, given our starting block and the total number of blocks
         * We always have at least one block, and possibly more.
         */
        for size in 1..=(ri.max_block_io - block_index) {
            /*
             * Update the write count for all blocks we plan to write to.
             */
            for i in 0..size {
                ri.write_log.update_wc(block_index + i);
            }

            let vec = fill_vec(block_index, size, &ri.write_log, ri.block_size);
            let data = Bytes::from(vec);
            /*
             * Convert block_index to its byte value.
             */
            let offset =
                Block::new(block_index as u64, ri.block_size.trailing_zeros());

            println!("IO at block:{}  size in blocks:{}", block_index, size);
            let mut waiter = guest.write(offset, data)?;
            waiter.block_wait()?;

            let mut waiter = guest.flush(None)?;
            waiter.block_wait()?;

            let length: usize = size * ri.block_size as usize;
            let vec: Vec<u8> = vec![255; length];
            let data = crucible::Buffer::from_vec(vec);
            let mut waiter = guest.read(offset, data.clone())?;
            waiter.block_wait()?;

            let dl = data.as_vec().to_vec();
            match validate_vec(
                dl,
                block_index,
                &mut ri.write_log,
                ri.block_size,
                false,
            ) {
                ValidateStatus::Bad | ValidateStatus::InRange => {
                    bail!("Error at {}", block_index);
                }
                ValidateStatus::Good => {}
            }
        }
    }

    verify_volume(guest, ri, false)?;
    Ok(())
}

/*
 * Write then read (and verify) to every possible block.
 */
async fn fill_workload(guest: &Arc<Guest>, ri: &mut RegionInfo) -> Result<()> {
    let pb = ProgressBar::new(ri.total_blocks as u64);
    pb.set_style(ProgressStyle::default_bar()
        .template(
            "[{elapsed_precise}] [{wide_bar:.cyan/blue}] {pos}/{len} ({eta})"
        )
        .progress_chars("#>-"));

    let io_sz = 100;

    let mut block_index = 0;
    while block_index < ri.total_blocks {
        let offset =
            Block::new(block_index as u64, ri.block_size.trailing_zeros());

        let next_io_blocks = if block_index + io_sz > ri.total_blocks {
            ri.total_blocks - block_index
        } else {
            io_sz
        };

        for i in 0..next_io_blocks {
            ri.write_log.update_wc(block_index + i);
        }

        let vec =
            fill_vec(block_index, next_io_blocks, &ri.write_log, ri.block_size);
        let data = Bytes::from(vec);

        let mut waiter = guest.write(offset, data)?;
        waiter.block_wait()?;

        block_index += next_io_blocks;
        pb.set_position(block_index as u64);
    }

    let mut waiter = guest.flush(None)?;
    waiter.block_wait()?;
    pb.finish();

    verify_volume(guest, ri, false)?;
    Ok(())
}

/*
 * Generic workload.  Do a random R/W/F, but wait for the operation to be
 * ACK'd before sending the next.  Limit the size of the IO to 10 blocks.
 * Read data is verified.
 */
async fn generic_workload(
    guest: &Arc<Guest>,
    count: usize,
    ri: &mut RegionInfo,
) -> Result<()> {
    /*
     * TODO: Allow the user to specify a seed here.
     */
    let mut rng = rand_chacha::ChaCha8Rng::from_entropy();

    let count_width = count.to_string().len();
    for c in 1..=count {
        let op = rng.gen_range(0..10);
        if op == 0 {
            // flush
            println!(
                "{:>0width$}/{:>0width$} FLUSH",
                c,
                count,
                width = count_width,
            );
            let mut waiter = guest.flush(None)?;
            waiter.block_wait()?;
        } else {
            // Read or Write both need this
            // Pick a random size (in blocks) for the IO, up to 10
            let size = rng.gen_range(1..=10) as usize;

            // Once we have our IO size, decide where the starting offset should
            // be, which is the total possible size minus the randomly chosen
            // IO size.
            let block_max = ri.total_blocks - size + 1;
            let block_index = rng.gen_range(0..block_max) as usize;

            // Convert offset and length to their byte values.
            let offset =
                Block::new(block_index as u64, ri.block_size.trailing_zeros());

            if op <= 4 {
                // Write
                // Update the write count for all blocks we plan to write to.
                for i in 0..size {
                    ri.write_log.update_wc(block_index + i);
                }

                let vec =
                    fill_vec(block_index, size, &ri.write_log, ri.block_size);
                let data = Bytes::from(vec);

                println!(
                    "{:>0width$}/{:>0width$} WRITE {}:{}",
                    c,
                    count,
                    offset.value,
                    data.len(),
                    width = count_width,
                );
                let mut waiter = guest.write(offset, data)?;
                waiter.block_wait()?;
            } else {
                // Read (+ verify)
                let length: usize = size * ri.block_size as usize;
                let vec: Vec<u8> = vec![255; length];
                let data = crucible::Buffer::from_vec(vec);
                println!(
                    "{:>0width$}/{:>0width$} READ  {}:{}",
                    c,
                    count,
                    offset.value,
                    data.len(),
                    width = count_width,
                );
                let mut waiter = guest.read(offset, data.clone())?;
                waiter.block_wait()?;

                let dl = data.as_vec().to_vec();
                match validate_vec(
                    dl,
                    block_index,
                    &mut ri.write_log,
                    ri.block_size,
                    false,
                ) {
                    ValidateStatus::Bad | ValidateStatus::InRange => {
                        bail!("Verify Error at {} len:{}", block_index, length);
                    }
                    ValidateStatus::Good => {}
                }
            }
        }
    }

    Ok(())
}

/*
 * Do a few writes to random offsets then exit as soon as they finish.
 * We are trying to leave extents "dirty" so we want to exit before the
 * automatic flush can come through and sync our data.
 */
async fn dirty_workload(
    guest: &Arc<Guest>,
    ri: &mut RegionInfo,
    count: usize,
) -> Result<()> {
    /*
     * TODO: Allow the user to specify a seed here.
     */
    let mut rng = rand_chacha::ChaCha8Rng::from_entropy();

    /*
     * To store our write requests
     */
    let mut waiterlist = Vec::new();

    let size = 1;
    /*
     * Once we have our IO size, decide where the starting offset should
     * be, which is the total possible size minus the randomly chosen
     * IO size.
     */
    let block_max = ri.total_blocks - size + 1;
    let count_width = count.to_string().len();
    for c in 1..=count {
        let block_index = rng.gen_range(0..block_max) as usize;
        /*
         * Convert offset and length to their byte values.
         */
        let offset =
            Block::new(block_index as u64, ri.block_size.trailing_zeros());

        /*
         * Update the write count for the block we plan to write to.
         */
        ri.write_log.update_wc(block_index);

        let vec = fill_vec(block_index, size, &ri.write_log, ri.block_size);
        let data = Bytes::from(vec);

        println!(
            "[{:>0width$}/{:>0width$}] Write at block {}, len:{}",
            c,
            count,
            offset.value,
            data.len(),
            width = count_width,
        );

        let waiter = guest.write(offset, data)?;
        waiterlist.push(waiter);
    }

    println!("loop over {} waiters", waiterlist.len());
    for wa in waiterlist.iter_mut() {
        wa.block_wait()?;
    }
    Ok(())
}

/*
 * Take the Vec of Durations for IOs and write it out in CSV format using
 * the provided CSV Writer.
 */
#[allow(clippy::too_many_arguments)]
pub fn perf_csv(
    wtr: &mut csv::Writer<File>,
    msg: &str,
    count: usize,
    io_depth: usize,
    io_size: usize,
    duration: Duration,
    iotimes: Vec<Duration>,
    es: u64,
    ec: u64,
) {
    // Convert all Durations to u64 nanoseconds.
    let times = iotimes
        .iter()
        .map(|x| (x.as_secs() as u64 * 100000000) + x.subsec_nanos() as u64)
        .collect::<Vec<u64>>();

    let time_in_nsec =
        duration.as_secs() as u64 * 100000000 + duration.subsec_nanos() as u64;

    wtr.serialize(Record {
        label: msg.to_string(),
        total_time: time_in_nsec,
        io_depth,
        io_size,
        count,
        es,
        ec,
        time: times,
    })
    .unwrap();
    wtr.flush().unwrap();
}

// Percentile
// Given a SORTED vec of f32's (I'm trusting you to provide that),
// and a value between 1 and 99 (the desired percentile),
// determine which index (or which indexes to average) contain our desired
// percentile.
// Once we have the value at our index (or the average of two values at the
// desired indices), return that to the caller.
//
// Remember, the array index is one less (zero-based index)
fn percentile(times: &[f32], perc: u8) -> Result<f32> {
    if times.is_empty() {
        bail!("Array for percentile too short");
    }
    if perc == 0 || perc >= 100 {
        bail!("Requested percentile not: 0 < {} < 100", perc);
    }

    let position = times.len() as f32 * (perc as f32 / 100.0);

    if position == position.trunc() {
        // Our position is a whole number.
        // We use the rounded up position as our second index because the
        // array index is zero based.
        let index_two = position.ceil() as usize;
        let index_one = index_two - 1;

        Ok((times[index_one] + times[index_two]) / 2.0)
    } else {
        // Our position is not an integer, so round up to get the correct
        // position for our percentile.  However, since we need to subtract
        // one to get the zero-based index, we can just round down here.
        // This is the same as rounding up, then subtracting one.
        let index = position.trunc() as usize;
        Ok(times[index])
    }
}

/*
 * Display the summary results from a perf run.
 */
fn perf_summary(
    msg: &str,
    count: usize,
    io_depth: usize,
    times: Vec<Duration>,
    total_time: Duration,
    es: u64,
    ec: u64,
) {
    // Convert all the Durations into floats.
    let mut times = times
        .iter()
        .map(|x| x.as_secs() as f32 + (x.subsec_nanos() as f32 / 1e9))
        .collect::<Vec<f32>>();
    times.sort_by(|a, b| a.partial_cmp(b).unwrap_or(std::cmp::Ordering::Equal));

    // Determine the number of seconds as a float elapsed to perform
    // all the IOs. Then, divide the total operations performed to get
    // the average IOPs
    let time_f =
        total_time.as_secs() as f32 + (total_time.subsec_nanos() as f32 / 1e9);
    println!(
        "{:>8} {:>7.2} {:5} {:4} {:>7.2} {:.5} {:.5} {:.5} {:8.5} {:>5} {:>5}",
        msg,
        time_f,
        count,
        io_depth,
        count as f32 / time_f,
        statistical::mean(&times),
        percentile(&times, 95).unwrap(),
        percentile(&times, 99).unwrap(),
        times.last().unwrap(),
        es,
        ec,
    );
}

#[derive(Debug, Serialize, Deserialize)]
struct Record {
    label: String,
    total_time: u64,
    io_depth: usize,
    io_size: usize,
    count: usize,
    es: u64,
    ec: u64,
    time: Vec<u64>,
}
/**
 * A simple IO test in two stages: 100% random writes, then 100% random
 * reads. The caller can select:
 * io_depth:      The number of outstanding IOs issued at a time
 * blocks_per_io: The size of each io (in multiple of block size).
 * count:         The number of loops to perform for each test (all IOs
 *                in io_depth are considered as a single loop).
 * write_loop:    The number of times to do the 100% write loop.
 * read_loop:     The number of times to do the 100% read loop.
 *
 * A summary is printed at the end of each stage.
 */
#[allow(clippy::too_many_arguments)]
async fn perf_workload(
    guest: &Arc<Guest>,
    ri: &mut RegionInfo,
    wtr: &mut Option<&mut csv::Writer<File>>,
    count: usize,
    io_depth: usize,
    blocks_per_io: usize,
    write_loop: usize,
    read_loop: usize,
) -> Result<()> {
    // Before we start, make sure the work queues are empty.
    loop {
        let wc = guest.query_work_queue()?;
        if wc.up_count + wc.ds_count == 0 {
            break;
        }
        tokio::time::sleep(Duration::from_secs(2)).await;
    }

    let mut rng = rand::thread_rng();
    let io_size = blocks_per_io * ri.block_size as usize;

    let write_buffers: Vec<Bytes> = (0..io_depth)
        .map(|_| {
            Bytes::from(
                (0..io_size)
                    .map(|_| rng.sample(rand::distributions::Standard))
                    .collect::<Vec<u8>>(),
            )
        })
        .collect();
    let read_buffers: Vec<Buffer> = (0..io_depth)
        .map(|_| Buffer::new(io_size as usize))
        .collect();

    let es = ri.extent_size.value;
    let ec = ri.total_blocks as u64 / es;

    // To make a random block offset modulus, we take the total
    // block number and subtract the IO size in blocks.
    let offset_mod =
        rng.gen::<u64>() % (ri.total_blocks - blocks_per_io) as u64;

    for _ in 0..write_loop {
        let mut wtime = Vec::with_capacity(count);
        let big_start = Instant::now();
        for _ in 0..count {
            let burst_start = Instant::now();
            let mut write_waiters = Vec::with_capacity(io_depth);
            for write_buffer in write_buffers.iter().take(io_depth) {
                let offset: u64 = rng.gen::<u64>() % offset_mod;

                let waiter = guest.write_to_byte_offset(
                    offset * ri.block_size,
                    write_buffer.clone(),
                )?;
                write_waiters.push(waiter);
            }

            for mut waiter in write_waiters {
                waiter.block_wait()?;
            }
            wtime.push(burst_start.elapsed());
        }
        let big_end = big_start.elapsed();

        guest.flush(None)?;
        perf_summary(
            "rwrites",
            count,
            io_depth,
            wtime.clone(),
            big_end,
            es,
            ec,
        );
        if let Some(wtr) = wtr {
            perf_csv(
                wtr,
                "rwrite",
                count,
                io_depth,
                blocks_per_io,
                big_end,
                wtime.clone(),
                es,
                ec,
            );
        }

        // Before we loop or end, make sure the work queues are empty.
        loop {
            let wc = guest.query_work_queue()?;
            if wc.up_count + wc.ds_count == 0 {
                break;
            }
            tokio::time::sleep(Duration::from_secs(2)).await;
        }
    }

    let mut rtime = Vec::with_capacity(count);
    for _ in 0..read_loop {
        let big_start = Instant::now();
        for _ in 0..count {
            let burst_start = Instant::now();
            let mut read_waiters = Vec::with_capacity(io_depth);
            for read_buffer in read_buffers.iter().take(io_depth) {
                let offset: u64 = rng.gen::<u64>() % offset_mod;

                let waiter = guest.read_from_byte_offset(
                    offset * ri.block_size,
                    read_buffer.clone(),
                )?;
                read_waiters.push(waiter);
            }
            for mut waiter in read_waiters {
                waiter.block_wait()?;
            }
            rtime.push(burst_start.elapsed());
        }
        let big_end = big_start.elapsed();

        perf_summary("rreads", count, io_depth, rtime.clone(), big_end, es, ec);

        if let Some(wtr) = wtr {
            perf_csv(
                wtr,
                "rread",
                count,
                io_depth,
                blocks_per_io,
                big_end,
                rtime.clone(),
                es,
                ec,
            );
        }

        guest.flush(None)?;
        // Before we finish, make sure the work queues are empty.
        loop {
            let wc = guest.query_work_queue()?;
            if wc.up_count + wc.ds_count == 0 {
                break;
            }
            std::thread::sleep(std::time::Duration::from_secs(4));
        }
    }
    Ok(())
}
/*
 * Generate a random offset and length, and write to then read from
 * that offset/length.  Verify the data is what we expect.
 */
async fn one_workload(guest: &Arc<Guest>, ri: &mut RegionInfo) -> Result<()> {
    /*
     * TODO: Allow the user to specify a seed here.
     */
    let mut rng = rand_chacha::ChaCha8Rng::from_entropy();

    /*
     * Once we have our IO size, decide where the starting offset should
     * be, which is the total possible size minus the randomly chosen
     * IO size.
     */
    let size = 1;
    let block_max = ri.total_blocks - size + 1;
    let block_index = rng.gen_range(0..block_max) as usize;

    /*
     * Convert offset and length to their byte values.
     */
    let offset = Block::new(block_index as u64, ri.block_size.trailing_zeros());

    /*
     * Update the write count for the block we plan to write to.
     */
    ri.write_log.update_wc(block_index);

    let vec = fill_vec(block_index, size, &ri.write_log, ri.block_size);
    let data = Bytes::from(vec);

    println!("Write at block {:5}, len:{:7}", offset.value, data.len());

    let mut waiter = guest.write(offset, data)?;
    waiter.block_wait()?;

    let length: usize = size * ri.block_size as usize;
    let vec: Vec<u8> = vec![255; length];
    let data = crucible::Buffer::from_vec(vec);

    println!("Read  at block {:5}, len:{:7}", offset.value, data.len());
    let mut waiter = guest.read(offset, data.clone())?;
    waiter.block_wait()?;

    let dl = data.as_vec().to_vec();
    match validate_vec(dl, block_index, &mut ri.write_log, ri.block_size, false)
    {
        ValidateStatus::Bad | ValidateStatus::InRange => {
            bail!("Error at {}", block_index);
        }
        ValidateStatus::Good => {}
    }

    println!("Flush");
    let mut waiter = guest.flush(None)?;
    waiter.block_wait()?;

    Ok(())
}

/*
 * A test of deactivation and re-activation.
 * In a loop, do some IO, then deactivate, then activate.  Verify that
 * written data is read back.  We make use of the generic_workload test
 * for the IO parts of this.
 */
async fn deactivate_workload(
    guest: &Arc<Guest>,
    count: usize,
    ri: &mut RegionInfo,
    mut gen: u64,
) -> Result<()> {
    let count_width = count.to_string().len();
    for c in 1..=count {
        println!(
            "{:>0width$}/{:>0width$}, CLIENT: run rand test",
            c,
            count,
            width = count_width
        );
        generic_workload(guest, 20, ri).await?;
        println!(
            "{:>0width$}/{:>0width$}, CLIENT: Now disconnect",
            c,
            count,
            width = count_width
        );
        let mut waiter = guest.deactivate()?;
        println!(
            "{:>0width$}/{:>0width$}, CLIENT: Now disconnect wait",
            c,
            count,
            width = count_width
        );
        waiter.block_wait()?;
        println!(
            "{:>0width$}/{:>0width$}, CLIENT: Now disconnect done.",
            c,
            count,
            width = count_width
        );
        let wc = guest.show_work()?;
        println!(
            "{:>0width$}/{:>0width$}, CLIENT: Up:{} ds:{}",
            c,
            count,
            wc.up_count,
            wc.ds_count,
            width = count_width
        );
        let mut retry = 1;
        while let Err(e) = guest.activate(gen) {
            println!(
                "{:>0width$}/{:>0width$}, Retry:{} activate {:?}",
                c,
                count,
                retry,
                e,
                width = count_width
            );
            std::thread::sleep(std::time::Duration::from_secs(5));
            if retry > 100 {
                bail!("Too many retries {} for activate", retry);
            }
            retry += 1;
        }
        gen += 1;
    }
    println!("One final");
    generic_workload(guest, 20, ri).await?;

    println!("final verify");
    if let Err(e) = verify_volume(guest, ri, false) {
        bail!("Final volume verify failed: {:?}", e)
    }
    Ok(())
}

/*
 * Generate a random offset and length, and write, flush, then read from
 * that offset/length.  Verify the data is what we expect.
 */
async fn rand_workload(
    guest: &Arc<Guest>,
    count: usize,
    ri: &mut RegionInfo,
) -> Result<()> {
    /*
     * TODO: Allow the user to specify a seed here.
     */
    let mut rng = rand_chacha::ChaCha8Rng::from_entropy();

    let count_width = count.to_string().len();
    for c in 1..=count {
        /*
         * Pick a random size (in blocks) for the IO, up to the size of the
         * entire region.
         */
        let size = rng.gen_range(1..=ri.max_block_io) as usize;

        /*
         * Once we have our IO size, decide where the starting offset should
         * be, which is the total possible size minus the randomly chosen
         * IO size.
         */
        let block_max = ri.total_blocks - size + 1;
        let block_index = rng.gen_range(0..block_max) as usize;

        /*
         * Convert offset and length to their byte values.
         */
        let offset =
            Block::new(block_index as u64, ri.block_size.trailing_zeros());

        /*
         * Update the write count for all blocks we plan to write to.
         */
        for i in 0..size {
            ri.write_log.update_wc(block_index + i);
        }

        let vec = fill_vec(block_index, size, &ri.write_log, ri.block_size);
        let data = Bytes::from(vec);

        println!(
            "{:>0width$}/{:>0width$} IO at block {:5}, len:{:7}",
            c,
            count,
            offset.value,
            data.len(),
            width = count_width,
        );
        let mut waiter = guest.write(offset, data)?;
        waiter.block_wait()?;

        let mut waiter = guest.flush(None)?;
        waiter.block_wait()?;

        let length: usize = size * ri.block_size as usize;
        let vec: Vec<u8> = vec![255; length];
        let data = crucible::Buffer::from_vec(vec);
        let mut waiter = guest.read(offset, data.clone())?;
        waiter.block_wait()?;

        let dl = data.as_vec().to_vec();
        match validate_vec(
            dl,
            block_index,
            &mut ri.write_log,
            ri.block_size,
            false,
        ) {
            ValidateStatus::Bad | ValidateStatus::InRange => {
                bail!("Error at {}", block_index);
            }
            ValidateStatus::Good => {}
        }
    }

    if let Err(e) = verify_volume(guest, ri, false) {
        bail!("Final volume verify failed: {:?}", e)
    }

    Ok(())
}

/*
 * Send bursts of work to the demo_workload function.
 * Wait for each burst to finish, pause, then loop.
 */
async fn burst_workload(
    guest: &Arc<Guest>,
    count: usize,
    demo_count: usize,
    ri: &mut RegionInfo,
    verify_out: &Option<PathBuf>,
) -> Result<()> {
    let count_width = count.to_string().len();
    for c in 1..=count {
        demo_workload(guest, demo_count, ri).await?;
        let mut wc = guest.show_work()?;
        while wc.up_count + wc.ds_count != 0 {
            std::thread::sleep(std::time::Duration::from_secs(1));
            println!(
                "{:>0width$}/{:>0width$} Up:{} ds:{}",
                c,
                count,
                wc.up_count,
                wc.ds_count,
                width = count_width
            );
            std::thread::sleep(std::time::Duration::from_secs(4));
            wc = guest.show_work()?;
        }

        /*
         * Once everyone is caught up, save the state just in case
         * the user wants to quit at this pause step
         */
        println!();
        if let Some(vo) = &verify_out {
            let cp = history_file(vo);
            write_json(&cp, &ri.write_log, true)?;
            println!("Wrote out file {:?} at this time", cp);
        }
        println!(
            "{:>0width$}/{:>0width$}: 5 second pause, then another test loop",
            c,
            count,
            width = count_width
        );
        std::thread::sleep(std::time::Duration::from_secs(5));
    }
    Ok(())
}

/*
 * issue some random number of IOs, then wait for an ACK for all.
 * We try to exit this test and leave jobs outstanding.
 */
async fn repair_workload(
    guest: &Arc<Guest>,
    count: usize,
    ri: &mut RegionInfo,
) -> Result<()> {
    // TODO: Allow the user to specify a seed here.
    let mut rng = rand_chacha::ChaCha8Rng::from_entropy();

    // Any state coming in should have been verified, so we can
    // consider the current write log to be the minimum possible values.
    ri.write_log.commit();
    let mut waiterlist = Vec::new();
    // TODO: Allow user to request r/w/f percentage (how???)
    // We want at least one write, otherwise there will be nothing to
    // repair.
    let mut one_write = false;
    let count_width = count.to_string().len();
    for c in 1..=count {
        let op = rng.gen_range(0..10);
        // Make sure the last few commands are not a flush
        if c + 3 < count && op == 0 {
            // flush
            println!(
                "{:>0width$}/{:>0width$} Flush",
                c,
                count,
                width = count_width,
            );
            let waiter = guest.flush(None)?;
            waiterlist.push(waiter);
            // Commit the current write log because we know this flush
            // will make it out on at least two DS, so any writes before this
            // point should also be persistent.
            // Note that we don't want to commit on every write, because
            // those writes might not make it if we have three dirty extents
            // and the one we choose could be the one that does not have
            // the write (no flush, no guarantee of persistence).
            ri.write_log.commit();
            // Make sure a write comes next.
            one_write = false;
        } else {
            // Read or Write both need this
            // Pick a random size (in blocks) for the IO, up to 10
            let size = rng.gen_range(1..=10) as usize;

            // Once we have our IO size, decide where the starting offset should
            // be, which is the total possible size minus the randomly chosen
            // IO size.
            let block_max = ri.total_blocks - size + 1;
            let block_index = rng.gen_range(0..block_max) as usize;

            // Convert offset and length to their byte values.
            let offset =
                Block::new(block_index as u64, ri.block_size.trailing_zeros());

            if !one_write || op <= 4 {
                // Write
                one_write = true;
                // Update the write count for all blocks we plan to write to.
                for i in 0..size {
                    ri.write_log.update_wc(block_index + i);
                }

                let vec =
                    fill_vec(block_index, size, &ri.write_log, ri.block_size);
                let data = Bytes::from(vec);

                println!(
                    "{:>0width$}/{:>0width$} Write at block {:5}, len:{:7}",
                    c,
                    count,
                    offset.value,
                    data.len(),
                    width = count_width,
                );
                let waiter = guest.write(offset, data)?;
                waiterlist.push(waiter);
            } else {
                // Read
                let length: usize = size * ri.block_size as usize;
                let vec: Vec<u8> = vec![255; length];
                let data = crucible::Buffer::from_vec(vec);
                println!(
                    "{:>0width$}/{:>0width$} Read  at block {:5}, len:{:7}",
                    c,
                    count,
                    offset.value,
                    data.len(),
                    width = count_width,
                );
                let waiter = guest.read(offset, data.clone())?;
                waiterlist.push(waiter);
            }
        }
    }
    println!("loop over {} waiters", waiterlist.len());
    for wa in waiterlist.iter_mut() {
        wa.block_wait()?;
    }

    Ok(())
}

/*
 * Like the random test, but with IO not as large, and with frequent
 * showing of the internal work queues.  Submit a bunch of random IOs,
 * then watch them complete.
 */
async fn demo_workload(
    guest: &Arc<Guest>,
    count: usize,
    ri: &mut RegionInfo,
) -> Result<()> {
    // TODO: Allow the user to specify a seed here.
    let mut rng = rand_chacha::ChaCha8Rng::from_entropy();

    let mut waiterlist = Vec::new();
    // TODO: Let the user select the number of loops
    // TODO: Allow user to request r/w/f percentage (how???)
    for i in 1..=count {
        let op = rng.gen_range(0..10);
        if op == 0 {
            // flush
            let waiter = guest.flush(None)?;
            waiterlist.push(waiter);
        } else {
            // Read or Write both need this
            // Pick a random size (in blocks) for the IO, up to 10
            let size = rng.gen_range(1..=10) as usize;

            // Once we have our IO size, decide where the starting offset should
            // be, which is the total possible size minus the randomly chosen
            // IO size.
            let block_max = ri.total_blocks - size + 1;
            let block_index = rng.gen_range(0..block_max) as usize;

            // Convert offset and length to their byte values.
            let offset =
                Block::new(block_index as u64, ri.block_size.trailing_zeros());

            if op <= 4 {
                // Write
                // Update the write count for all blocks we plan to write to.
                for i in 0..size {
                    ri.write_log.update_wc(block_index + i);
                }

                let vec =
                    fill_vec(block_index, size, &ri.write_log, ri.block_size);
                let data = Bytes::from(vec);

                let waiter = guest.write(offset, data)?;
                waiterlist.push(waiter);
            } else {
                // Read
                let length: usize = size * ri.block_size as usize;
                let vec: Vec<u8> = vec![255; length];
                let data = crucible::Buffer::from_vec(vec);
                let waiter = guest.read(offset, data.clone())?;
                waiterlist.push(waiter);
            }

            if i == 10 || i == 20 {
                guest.show_work()?;
            }
        }
    }
    let mut wc = WQCounts {
        up_count: 0,
        ds_count: 0,
    };

    println!("loop over {} waiters", waiterlist.len());
    for wa in waiterlist.iter_mut() {
        wa.block_wait()?;
    }

    /*
     * Continue loping until all downstairs jobs finish also.
     */
    println!("All submitted jobs completed, waiting for downstairs");
    while wc.up_count + wc.ds_count > 0 {
        wc = guest.show_work()?;
        std::thread::sleep(std::time::Duration::from_secs(5));
    }
    println!("All downstairs jobs completed.");
    if let Err(e) = verify_volume(guest, ri, false) {
        bail!("Final volume verify failed: {:?}", e)
    }

    Ok(())
}

/*
 * This is a test workload that generates a single write spanning an extent
 * then will try to read the same.
 */
fn span_workload(guest: &Arc<Guest>, ri: &mut RegionInfo) -> Result<()> {
    /*
     * Pick the last block in the first extent
     */
    let block_index = (ri.extent_size.value - 1) as usize;

    /*
     * Update the counter for the blocks we are about to write.
     */
    ri.write_log.update_wc(block_index);
    ri.write_log.update_wc(block_index + 1);

    let offset = Block::new(block_index as u64, ri.block_size.trailing_zeros());
    let vec = fill_vec(block_index, 2, &ri.write_log, ri.block_size);
    let data = Bytes::from(vec);

    println!("Sending a write spanning two extents");
    let mut waiter = guest.write(offset, data)?;
    waiter.block_wait()?;

    println!("Sending a flush");
    let mut waiter = guest.flush(None)?;
    waiter.block_wait()?;

    let length: usize = 2 * ri.block_size as usize;
    let vec: Vec<u8> = vec![99; length];
    let data = crucible::Buffer::from_vec(vec);

    println!("Sending a read spanning two extents");
    waiter = guest.read(offset, data.clone())?;
    waiter.block_wait()?;

    let dl = data.as_vec().to_vec();
    match validate_vec(dl, block_index, &mut ri.write_log, ri.block_size, false)
    {
        ValidateStatus::Bad | ValidateStatus::InRange => {
            bail!("Span read verify failed");
        }
        ValidateStatus::Good => {}
    }
    Ok(())
}

/*
 * Write, flush, then read every block in the volume.
 * We wait for each op to finish, so this is all sequential.
 */
fn big_workload(guest: &Arc<Guest>, ri: &mut RegionInfo) -> Result<()> {
    for block_index in 0..ri.total_blocks {
        /*
         * Update the write count for all blocks we plan to write to.
         */
        ri.write_log.update_wc(block_index);

        let vec = fill_vec(block_index, 1, &ri.write_log, ri.block_size);
        let data = Bytes::from(vec);
        /*
         * Convert block_index to its byte value.
         */
        let offset =
            Block::new(block_index as u64, ri.block_size.trailing_zeros());

        let mut waiter = guest.write(offset, data)?;
        waiter.block_wait()?;

        let mut waiter = guest.flush(None)?;
        waiter.block_wait()?;

        let length: usize = ri.block_size as usize;
        let vec: Vec<u8> = vec![255; length];
        let data = crucible::Buffer::from_vec(vec);
        let mut waiter = guest.read(offset, data.clone())?;
        waiter.block_wait()?;

        let dl = data.as_vec().to_vec();
        match validate_vec(
            dl,
            block_index,
            &mut ri.write_log,
            ri.block_size,
            false,
        ) {
            ValidateStatus::Bad | ValidateStatus::InRange => {
                bail!("Verify error at block:{}", block_index);
            }
            ValidateStatus::Good => {}
        }
    }

    println!("All IOs sent");
    guest.show_work()?;

    Ok(())
}

fn biggest_io_workload(guest: &Arc<Guest>, ri: &mut RegionInfo) -> Result<()> {
    /*
     * Based on our protocol, send the biggest IO we can.
     */
    println!("determine blocks for large io");
    let biggest_io_in_blocks = {
        let crucible_max_io =
            crucible_protocol::CrucibleEncoder::max_io_blocks(
                ri.block_size as usize,
            )?;

        if crucible_max_io < ri.total_blocks {
            crucible_max_io
        } else {
            println!(
                "Volume total blocks {} smaller than max IO blocks {}",
                ri.total_blocks, crucible_max_io,
            );
            ri.total_blocks
        }
    };

    println!(
        "Using {} as the largest single IO (in blocks)",
        biggest_io_in_blocks
    );
    let mut block_index = 0;
    while block_index < ri.total_blocks {
        let offset =
            Block::new(block_index as u64, ri.block_size.trailing_zeros());

        let next_io_blocks =
            if block_index + biggest_io_in_blocks > ri.total_blocks {
                ri.total_blocks - block_index
            } else {
                biggest_io_in_blocks
            };

        for i in 0..next_io_blocks {
            ri.write_log.update_wc(block_index + i);
        }

        let vec =
            fill_vec(block_index, next_io_blocks, &ri.write_log, ri.block_size);
        let data = Bytes::from(vec);

        println!(
            "IO at block:{}  size in blocks:{}",
            block_index, next_io_blocks
        );

        let mut waiter = guest.write(offset, data)?;
        waiter.block_wait()?;

        block_index += next_io_blocks;
    }

    Ok(())
}

/*
 * A loop that generates a bunch of random reads and writes, increasing the
 * offset each operation.  After 20 are submitted, we wait for all to finish.
 * Use this test and pass the --lossy flag and upstairs will at random skip
 * sending jobs to the downstairs, creating dependencys that it will
 * eventually resolve.
 *
 * TODO: Make this test use the global write count.
 */
async fn dep_workload(guest: &Arc<Guest>, ri: &mut RegionInfo) -> Result<()> {
    let final_offset = ri.total_size - ri.block_size;

    let mut my_offset: u64 = 0;
    for my_count in 1..150 {
        let mut waiterlist = Vec::new();

        /*
         * Generate some number of operations
         */
        for ioc in 0..200 {
            my_offset = (my_offset + ri.block_size) % final_offset;
            if random() {
                /*
                 * Generate a write buffer with a locally unique value.
                 */
                let mut vec: Vec<u8> =
                    Vec::with_capacity(ri.block_size as usize);
                let seed = ((my_offset % 254) + 1) as u8;
                for _ in 0..ri.block_size {
                    vec.push(seed);
                }
                let data = Bytes::from(vec);

                println!(
                    "Loop:{} send write {} @ offset:{}  len:{}",
                    my_count,
                    ioc,
                    my_offset,
                    data.len()
                );
                let waiter = guest.write_to_byte_offset(my_offset, data)?;
                waiterlist.push(waiter);
            } else {
                let vec: Vec<u8> = vec![0; ri.block_size as usize];
                let data = crucible::Buffer::from_vec(vec);

                println!(
                    "Loop:{} send read  {} @ offset:{} len:{}",
                    my_count,
                    ioc,
                    my_offset,
                    data.len()
                );
                let waiter = guest.read_from_byte_offset(my_offset, data)?;
                waiterlist.push(waiter);
            }
        }

        guest.show_work()?;

        // The final flush is to help prevent the pause that we get when the
        // last command is a write or read and we have to wait x seconds for the
        // flush check to trigger.
        println!("Loop:{} send a final flush and wait", my_count);
        let mut flush_waiter = guest.flush(None)?;
        flush_waiter.block_wait()?;

        println!("Loop:{} loop over {} waiters", my_count, waiterlist.len());
        for wa in waiterlist.iter_mut() {
            wa.block_wait()?;
        }
        println!("Loop:{} all waiters done", my_count);
        guest.show_work()?;
    }

    println!("dep test done");
    Ok(())
}

#[cfg(test)]
mod test {
    use super::*;

    #[test]
    fn test_wl_update() {
        // Basic test to update write log
        let mut write_log = WriteLog::new(10);
        write_log.update_wc(0);
        assert_eq!(write_log.get_seed(0), 1);
        assert_eq!(write_log.get_seed(1), 0);
        // Non zero size is not empty
        assert_eq!(write_log.is_empty(), false);
    }

    #[test]
    fn test_wl_update_rollover() {
        // Rollover of u8 at 250
        let mut write_log = WriteLog::new(10);
        write_log.set_wc(0, 249);
        assert_eq!(write_log.get_seed(0), 249);
        write_log.update_wc(0);
        assert_eq!(write_log.get_seed(0), 0);
        // Seed at zero does not mean the counter is zero
        assert_eq!(write_log.unwritten(0), false);
    }

    #[test]
    fn test_wl_empty() {
        // No size is empty
        let mut write_log = WriteLog::new(0);
        assert_eq!(write_log.is_empty(), true);
    }

    #[test]
    fn test_wl_update_commit() {
        // Write log returns highest after a commit, zero on one side
        let mut write_log = WriteLog::new(10);
        write_log.update_wc(0);
        write_log.commit();
        assert_eq!(write_log.get_seed(0), 1);
        assert_eq!(write_log.get_seed(1), 0);
    }

    #[test]
    fn test_wl_update_commit_rollover() {
        // Write log returns highest after a commit, but before u8 conversion
        let mut write_log = WriteLog::new(10);
        write_log.set_wc(0, 249);
        write_log.commit();
        write_log.update_wc(0);
        assert_eq!(write_log.get_seed(0), 0);
    }

    #[test]
    fn test_wl_update_commit_2() {
        // Write log keeps going up after a commit
        let mut write_log = WriteLog::new(10);
        write_log.update_wc(1);
        write_log.commit();
        write_log.update_wc(1);
        assert_eq!(write_log.get_seed(1), 2);
    }

    #[test]
    fn test_wl_commit_range() {
        // Verify that validate seed range returns true for all possible
        // values between min and max
        let bi = 1; // Block index
        let mut write_log = WriteLog::new(10);
        write_log.update_wc(bi); // 1
        write_log.update_wc(bi); // 2
        write_log.commit();
        write_log.update_wc(bi); // 3
        write_log.update_wc(bi); // 4

        // 2 is the minimum
        assert_eq!(write_log.validate_seed_range(bi, 1, false), false);
        assert_eq!(write_log.validate_seed_range(bi, 2, false), true);
        assert_eq!(write_log.validate_seed_range(bi, 3, false), true);
        assert_eq!(write_log.validate_seed_range(bi, 4, false), true);
        assert_eq!(write_log.validate_seed_range(bi, 5, false), false);
    }

    #[test]
    fn test_wl_commit_range_vv() {
        // Test expected return values from Validate_vec when we are
        // working with ranges.  An InRange will change the expected value for
        // future calls.
        let bi = 1; // Block index
        let bs: u64 = 512;
        let mut write_log = WriteLog::new(10);
        write_log.update_wc(bi); // 1
        let vec_at_one = fill_vec(bi, 1, &write_log, bs);
        write_log.update_wc(bi); // 2
        write_log.commit();
        let vec_at_two = fill_vec(bi, 1, &write_log, bs);
        write_log.update_wc(bi); // 3
        write_log.update_wc(bi); // 4
        let vec_at_four = fill_vec(bi, 1, &write_log, bs);

        // Too low
        assert_eq!(
            validate_vec(vec_at_one, bi, &mut write_log, bs, true),
            ValidateStatus::Bad
        );
        // The current good. Ignore range
        assert_eq!(
            validate_vec(vec_at_four.clone(), bi, &mut write_log, bs, false),
            ValidateStatus::Good
        );
        // In range, but will change the future
        assert_eq!(
            validate_vec(vec_at_two.clone(), bi, &mut write_log, bs, true),
            ValidateStatus::InRange
        );
        // The new good. The previous InRange should now be Good.
        assert_eq!(
            validate_vec(vec_at_two, bi, &mut write_log, bs, true),
            ValidateStatus::Good
        );
        // The original good is now bad.
        assert_eq!(
            validate_vec(vec_at_four.clone(), bi, &mut write_log, bs, true),
            ValidateStatus::Bad
        );
    }

    #[test]
    fn test_wl_commit_range_update() {
        // Verify that a validate_seed_range also updates the internal
        // max value to match the passed in value.
        let mut write_log = WriteLog::new(10);
        write_log.update_wc(1);
        write_log.update_wc(1);
        write_log.commit();
        write_log.update_wc(1);
        write_log.update_wc(1);
        assert_eq!(write_log.get_seed(1), 4);
        // Once we call this, it becomes the new expected value
        assert_eq!(write_log.validate_seed_range(1, 3, true), true);
        assert_eq!(write_log.get_seed(1), 3);
    }
    #[test]
    fn test_wl_commit_range_update_min() {
        // Verify that a validate_seed_range also updates the internal
        // max value to match the passed in value.
        let mut write_log = WriteLog::new(10);
        write_log.update_wc(1);
        write_log.update_wc(1);
        write_log.commit();
        write_log.update_wc(1);
        write_log.update_wc(1);
        assert_eq!(write_log.get_seed(1), 4);
        // Once we call this, it becomes the new expected value
        assert_eq!(write_log.validate_seed_range(1, 2, true), true);
        assert_eq!(write_log.get_seed(1), 2);
    }
    #[test]
    fn test_wl_commit_range_update_max() {
        // Verify that a validate_seed_range also updates the internal
        // max value to match the passed in value.
        let mut write_log = WriteLog::new(10);
        write_log.update_wc(1);
        write_log.update_wc(1);
        write_log.commit();
        write_log.update_wc(1);
        write_log.update_wc(1);
        assert_eq!(write_log.get_seed(1), 4);
        // Once we call this, it becomes the new expected value
        assert_eq!(write_log.validate_seed_range(1, 4, true), true);
        // Still the same after the update
        assert_eq!(write_log.get_seed(1), 4);
    }

    #[test]
    fn test_wl_commit_range_rollover() {
        // validate seed range works if write log seed rolls over.
        let mut write_log = WriteLog::new(10);
        write_log.set_wc(0, 248);
        write_log.commit();
        write_log.update_wc(0); // 249
        write_log.update_wc(0); // 0
        write_log.update_wc(0); // 1
        assert_eq!(write_log.get_seed(0), 1);
        assert_eq!(write_log.validate_seed_range(0, 247, false), false);
        assert_eq!(write_log.validate_seed_range(0, 248, false), true);
        assert_eq!(write_log.validate_seed_range(0, 249, false), true);
        assert_eq!(write_log.validate_seed_range(0, 0, false), true);
        assert_eq!(write_log.validate_seed_range(0, 1, false), true);
        assert_eq!(write_log.validate_seed_range(0, 2, false), false);
    }

    #[test]
    fn test_wl_set() {
        // Write log returns highest after a set
        let mut write_log = WriteLog::new(10);
        write_log.set_wc(1, 4);
        assert_eq!(write_log.get_seed(1), 4);
    }

    #[test]
    fn test_wl_is_zero() {
        // Write log returns true when unwritten
        let mut write_log = WriteLog::new(10);
        assert_eq!(write_log.unwritten(0), true);
        // Even after updating a different index
        write_log.update_wc(1);
        assert_eq!(write_log.unwritten(0), true);
    }

    #[test]
    fn test_read_compare() {
        let bs: u64 = 512;
        let mut write_log = WriteLog::new(10);
        write_log.update_wc(0);

        let vec = fill_vec(0, 1, &write_log, bs);
        assert_eq!(
            validate_vec(vec, 0, &mut write_log, bs, false),
            ValidateStatus::Good
        );
    }

    #[test]
    fn test_read_compare_commit() {
        // Verify that a commit will still return the highest value even
        // if we have not written to the other side of the WriteLog buffer.
        let bs: u64 = 512;
        let mut write_log = WriteLog::new(10);
        write_log.update_wc(0);

        let vec = fill_vec(0, 1, &write_log, bs);
        write_log.commit();
        assert_eq!(
            validate_vec(vec, 0, &mut write_log, bs, false),
            ValidateStatus::Good
        );
    }

    #[test]
    fn test_read_compare_fail() {
        let bs: u64 = 512;
        let mut write_log = WriteLog::new(10);
        write_log.set_wc(0, 2);

        let vec = fill_vec(0, 1, &write_log, bs);
        write_log.update_wc(0);
        assert_eq!(
            validate_vec(vec, 0, &mut write_log, bs, false),
            ValidateStatus::Bad
        );
    }

    #[test]
    fn test_read_compare_fail_under() {
        let bs: u64 = 512;
        let mut write_log = WriteLog::new(10);
        write_log.set_wc(0, 2);

        let vec = fill_vec(0, 1, &write_log, bs);
        write_log.set_wc(0, 1);
        assert_eq!(
            validate_vec(vec, 0, &mut write_log, bs, false),
            ValidateStatus::Bad
        );
    }

    #[test]
    fn test_read_compare_1() {
        // Block 1 works the same as block 0
        let bs: u64 = 512;
        let mut write_log = WriteLog::new(10);
        let block_index = 1;
        write_log.update_wc(block_index);

        let vec = fill_vec(block_index, 1, &write_log, bs);
        assert_eq!(
            validate_vec(vec, block_index, &mut write_log, bs, false),
            ValidateStatus::Good
        );
    }

    #[test]
    fn test_read_compare_large() {
        let bs: u64 = 512;
        let total_blocks = 100;
        let block_index = 0;
        /*
         * Simulate having written to all blocks
         */
        let mut write_log = WriteLog::new(total_blocks);
        for i in 0..total_blocks {
            write_log.update_wc(i);
        }

        let vec = fill_vec(block_index, total_blocks, &write_log, bs);
        assert_eq!(
            validate_vec(vec, block_index, &mut write_log, bs, false),
            ValidateStatus::Good
        );
    }

    #[test]
    fn test_read_compare_large_fail() {
        // The last block in the data is wrong
        let bs: u64 = 512;
        let total_blocks = 100;
        let block_index = 0;
        /*
         * Simulate having written to all blocks
         */
        let mut write_log = WriteLog::new(total_blocks);
        for i in 0..total_blocks {
            write_log.update_wc(i);
        }
        let mut vec = fill_vec(block_index, total_blocks, &write_log, bs);
        let x = vec.len() - 1;
        vec[x] = 9;
        assert_eq!(
            validate_vec(vec, block_index, &mut write_log, bs, false),
            ValidateStatus::Bad
        );
    }

    #[test]
    fn test_read_compare_span() {
        // Verify a region larger than one block
        let bs: u64 = 512;
        let mut write_log = WriteLog::new(10);
        let block_index = 1;
        write_log.set_wc(block_index, 1);
        write_log.set_wc(block_index + 1, 2);
        write_log.set_wc(block_index + 2, 3);

        let vec = fill_vec(block_index, 3, &write_log, bs);
        assert_eq!(
            validate_vec(vec, block_index, &mut write_log, bs, false),
            ValidateStatus::Good
        );
    }

    #[test]
    fn test_read_compare_span_fail() {
        // Verify a data mismatch in a region larger than one block
        let bs: u64 = 512;
        let mut write_log = WriteLog::new(10);
        let block_index = 1;
        write_log.set_wc(block_index, 1);
        write_log.set_wc(block_index + 1, 2);
        write_log.set_wc(block_index + 2, 3);

        let mut vec = fill_vec(block_index, 3, &write_log, bs);
        /*
         * Replace the first value in the second block
         */
        vec[(bs + 1) as usize] = 9;
        assert_eq!(
            validate_vec(vec, block_index, &mut write_log, bs, false),
            ValidateStatus::Bad
        );
    }

    #[test]
    fn test_read_compare_span_fail_2() {
        // Verify the second value in the second block on a multi block
        // span will be discovered and reported.
        let bs: u64 = 512;
        let mut write_log = WriteLog::new(10);
        let block_index = 1;
        write_log.set_wc(block_index, 1);
        write_log.set_wc(block_index + 1, 2);
        write_log.set_wc(block_index + 2, 3);

        let mut vec = fill_vec(block_index, 3, &write_log, bs);
        /*
         * Replace the second value in the second block
         */
        vec[(bs + 2) as usize] = 9;
        assert_eq!(
            validate_vec(vec, block_index, &mut write_log, bs, false),
            ValidateStatus::Bad
        );
    }

    #[test]
    fn test_read_compare_empty() {
        // A new array has no expectations.
        let bs: u64 = 512;
        let mut write_log = WriteLog::new(10);

        let vec = fill_vec(0, 1, &write_log, bs);
        assert_eq!(
            validate_vec(vec, 0, &mut write_log, bs, false),
            ValidateStatus::Good
        );
    }

    #[test]
    fn test_read_compare_empty_data() {
        // A new array has no expectations, even if the buffer has
        // data in it.
        let bs: u64 = 512;
        let mut write_log = WriteLog::new(10);
        let mut fill_log = WriteLog::new(10);
        fill_log.set_wc(1, 1);
        fill_log.set_wc(2, 2);
        fill_log.set_wc(3, 3);

        // This should seed our fill_vec with zeros, as we don't
        // have any expectations for block 0.
        let vec = fill_vec(0, 1, &fill_log, bs);
        assert_eq!(
            validate_vec(vec, 0, &mut write_log, bs, false),
            ValidateStatus::Good
        );

        // Now fill the vec as if it read data from an already written block.
        // We fake this by using block one's data (which should be 1).
        let vec = fill_vec(1, 1, &fill_log, bs);
        assert_eq!(
            validate_vec(vec, 0, &mut write_log, bs, false),
            ValidateStatus::Good
        );
    }

    #[test]
    fn test_95_small() {
        // Test of one element
        let fv = vec![10.0];
        let pp = percentile(&fv, 95).unwrap();
        assert_eq!(pp, 10.0);
    }

    #[test]
    fn test_perc_bad_perc() {
        // Should fail on a bad percentile value
        let fv = vec![10.0];
        let res = percentile(&fv, 0);
        assert!(res.is_err());
    }

    #[test]
    fn test_perc_bad_big_perc() {
        // Should fail on a bad percentile value
        let fv = vec![10.0];
        let res = percentile(&fv, 100);
        assert!(res.is_err());
    }

    #[test]
    fn test_95_2() {
        // Determine the 95th percentile value with 2 elements
        // We must round up.
        let fv = vec![10.0, 20.0];
        let pp = percentile(&fv, 95).unwrap();
        assert_eq!(pp, 20.0);
    }

    #[test]
    fn test_95_10() {
        // Determine the 95th percentile value with 10 elements
        // We must round up.
        let fv = vec![1.1, 2.2, 3.3, 4.4, 5.0, 6.0, 7.0, 8.0, 9.0, 10.0];

        let pp = percentile(&fv, 95).unwrap();
        assert_eq!(pp, 10.0);
    }
    #[test]
    fn test_95_20() {
        // Determine the 95th percentile value with 20 elements
        // There is a whole number position for this array, so we must
        // return the average of two elements.
        let fv = vec![
            1.1, 2.2, 3.3, 4.4, 5.0, 6.0, 7.0, 8.0, 9.0, 10.0, 11.0, 12.0,
            13.0, 14.0, 15.0, 16.0, 17.0, 18.0, 19.0, 20.0,
        ];

        let pp = percentile(&fv, 95).unwrap();
        assert_eq!(pp, 19.5);
    }
    #[test]
    fn test_95_21() {
        // Determine the 95th percentile value with 21 elements
        let fv = vec![
            1.1, 2.2, 3.3, 4.4, 5.0, 6.0, 7.0, 8.0, 9.0, 8.0, 10.0, 11.0, 12.0,
            13.0, 14.0, 15.0, 16.0, 17.0, 18.0, 19.0, 20.0,
        ];

        let pp = percentile(&fv, 95).unwrap();
        assert_eq!(pp, 19.0);
    }
    #[test]
    fn test_perc_mixed() {
        // Determine the 95th, 90th, and 20th percentile values
        let fv = vec![
            43.0, 54.0, 56.0, 61.0, 62.0, 66.0, 68.0, 69.0, 69.0, 70.0, 71.0,
            72.0, 77.0, 78.0, 79.0, 85.0, 87.0, 88.0, 89.0, 93.0, 95.0, 96.0,
            98.0, 99.0, 99.4,
        ];

        let pp = percentile(&fv, 95).unwrap();
        assert_eq!(pp, 99.0);
        let pp = percentile(&fv, 90).unwrap();
        assert_eq!(pp, 98.0);
        let pp = percentile(&fv, 20).unwrap();
        assert_eq!(pp, 64.0);
    }
}<|MERGE_RESOLUTION|>--- conflicted
+++ resolved
@@ -758,19 +758,6 @@
                 "ES",
                 "EC",
             );
-<<<<<<< HEAD
-
-            for _ in 0..2 {
-                runtime.block_on(perf_workload(
-                    &guest,
-                    &mut region_info,
-                    &mut opt_wtr,
-                    ops,
-                    io_depth,
-                    io_size,
-                ))?;
-            }
-=======
             runtime.block_on(perf_workload(
                 &guest,
                 &mut region_info,
@@ -781,7 +768,6 @@
                 write_loops,
                 read_loops,
             ))?;
->>>>>>> 2add0de8
             if opt.quit {
                 return Ok(());
             }
