[package]
name = "dsc"
version = "0.1.0"
license = "MPL-2.0"
edition = "2018"

[dependencies]
anyhow = "1"
byte-unit = "4.0.14"
<<<<<<< HEAD
clap = { version = "3.1.15", features = ["derive", "env"] }
csv = "1.1.6"
=======
clap = { version = "3.1.16", features = ["derive", "env"] }
>>>>>>> c708b802
statistical = "1.0.0"<|MERGE_RESOLUTION|>--- conflicted
+++ resolved
@@ -7,10 +7,6 @@
 [dependencies]
 anyhow = "1"
 byte-unit = "4.0.14"
-<<<<<<< HEAD
-clap = { version = "3.1.15", features = ["derive", "env"] }
+clap = { version = "3.1.16", features = ["derive", "env"] }
 csv = "1.1.6"
-=======
-clap = { version = "3.1.16", features = ["derive", "env"] }
->>>>>>> c708b802
 statistical = "1.0.0"