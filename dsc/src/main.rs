--- conflicted
+++ resolved
@@ -496,10 +496,6 @@
         // directory and the port this downstairs will use.
         let mut rs = self.rs.lock().await;
 
-<<<<<<< HEAD
-        // If we don't have region info yet, set it now.
-        if rs.region_info.is_none() {
-=======
         if let Some(cur_ri) = &rs.region_info {
             // Verify the new region info matches what we already have.
             if cur_ri.block_size != block_size {
@@ -522,17 +518,13 @@
             }
         } else {
             // If we don't have region info yet, set it now.
->>>>>>> 4ae7c3ec
             rs.region_info = Some(RegionExtentInfo {
                 block_size,
                 blocks_per_extent: extent_size,
                 extent_count,
             });
         }
-<<<<<<< HEAD
-=======
-
->>>>>>> 4ae7c3ec
+
         // use port to do this, or make a client ID that is port base, etc
         let port = rs.port_base + (ds_id as u32 * rs.port_step);
         let rd = &rs.region_dir[ds_id];
@@ -648,27 +640,6 @@
                 bail!("Can't find region dir {:?}", new_region_dir);
             }
 
-<<<<<<< HEAD
-            // Now that we have an expected region config directory and file
-            // where we expect region information to be, we can fill in
-            // the overall region information if we have not already.  We do
-            // expect all regions in a region set to be the same, so we take
-            // the first one we find here.
-            if region_info.is_none() {
-                let cp = config_path::<&Path>(new_region_dir.as_ref());
-                let def: RegionDefinition = match read_json(&cp) {
-                    Ok(def) => def,
-                    Err(e) => {
-                        bail!("Error {:?} opening region config {:?}", e, cp)
-                    }
-                };
-                let ri = RegionExtentInfo {
-                    block_size: def.block_size(),
-                    blocks_per_extent: def.extent_size().value,
-                    extent_count: def.extent_count(),
-                };
-                region_info = Some(ri);
-=======
             // Read the region config information from this region.
             let cp = config_path::<&Path>(new_region_dir.as_ref());
             let def: RegionDefinition = match read_json(&cp) {
@@ -706,7 +677,6 @@
                 }
             } else {
                 region_info = Some(new_ri);
->>>>>>> 4ae7c3ec
             }
 
             let dsi = DownstairsInfo::new(
