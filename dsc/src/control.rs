// Copyright 2022 Oxide Computer Company
use dropshot::endpoint;
use dropshot::ApiDescription;
use dropshot::ConfigDropshot;
use dropshot::ConfigLogging;
use dropshot::ConfigLoggingLevel;
use dropshot::HandlerTaskMode;
use dropshot::HttpError;
use dropshot::HttpServerStarter;
use dropshot::Path;
use dropshot::RequestContext;
use dropshot::{HttpResponseOk, HttpResponseUpdatedNoContent};
use schemars::JsonSchema;
use serde::Deserialize;
//use serde::Serialize;
use std::sync::Arc;

use super::*;

pub(crate) fn build_api() -> ApiDescription<Arc<DownstairsControl>> {
    let mut api = ApiDescription::new();
    api.register(dsc_get_ds_state).unwrap();
    api.register(dsc_get_pid).unwrap();
    api.register(dsc_get_port).unwrap();
    api.register(dsc_get_region_info).unwrap();
    api.register(dsc_stop).unwrap();
    api.register(dsc_stop_all).unwrap();
    api.register(dsc_stop_rand).unwrap();
    api.register(dsc_start).unwrap();
    api.register(dsc_start_all).unwrap();
    api.register(dsc_disable_restart).unwrap();
    api.register(dsc_disable_restart_all).unwrap();
    api.register(dsc_enable_restart).unwrap();
    api.register(dsc_enable_restart_all).unwrap();
    api.register(dsc_shutdown).unwrap();
    api.register(dsc_enable_random_stop).unwrap();
    api.register(dsc_disable_random_stop).unwrap();
    api.register(dsc_enable_random_min).unwrap();
    api.register(dsc_enable_random_max).unwrap();

    api
}

/**
 * Start up a dropshot server. This offers a way to control which downstairs
 * are running and determine their state.
 */
pub async fn begin(dsci: Arc<DscInfo>, addr: SocketAddr) -> Result<(), String> {
    // Setup dropshot
    let config_dropshot = ConfigDropshot {
        bind_address: addr,
        request_body_max_bytes: 1024,
        default_handler_task_mode: HandlerTaskMode::Detached,
        log_headers: vec![],
    };
    println!("start access at:{:?}", addr);

    let config_logging = ConfigLogging::StderrTerminal {
        level: ConfigLoggingLevel::Info,
    };
    let log = config_logging
        .to_logger("example-basic")
        .map_err(|error| format!("failed to create logger: {}", error))?;

    // Build a description of the API.
    let api = build_api();

    // The functions that implement our API endpoints will share this
    // context.
    let api_context = DownstairsControl::new(&dsci);

    /*
     * Set up the server.
     */
    let server =
        HttpServerStarter::new(&config_dropshot, api, api_context.into(), &log)
            .map_err(|error| format!("failed to create server: {}", error))?
            .start();

    println!("Control access at:{:?}", addr);
    /*
     * Wait for the server to stop.  Note that there's not any code to shut
     * down this server, so we should never get past this point.
     */
    server.await
}

/**
 * The state shared by handler functions
 */
pub struct DownstairsControl {
    /**
     * The dsc struct that holds info on what the dsc is doing.
     */
    dsci: Arc<DscInfo>,
}

impl DownstairsControl {
    /**
     * Return a new DownstairsControl.
     */
    pub fn new(dsci: &Arc<DscInfo>) -> DownstairsControl {
        DownstairsControl { dsci: dsci.clone() }
    }
}

#[derive(Deserialize, JsonSchema)]
#[serde(rename_all = "camelCase")]
pub struct Cid {
    cid: usize,
}
#[derive(Deserialize, JsonSchema)]
#[serde(rename_all = "camelCase")]
pub struct Min {
    min: u64,
}
#[derive(Deserialize, JsonSchema)]
#[serde(rename_all = "camelCase")]
pub struct Max {
    max: u64,
}

async fn cid_bad(dsci: &DscInfo, cid: usize) -> bool {
    let rs = dsci.rs.lock().await;
    rs.ds_state.len() <= cid
}

/**
 * Fetch the reported pid for the requested client_id
 */
#[endpoint {
    method = GET,
    path = "/pid/cid/{cid}",
}]
async fn dsc_get_pid(
    rqctx: RequestContext<Arc<DownstairsControl>>,
    path: Path<Cid>,
) -> Result<HttpResponseOk<Option<u32>>, HttpError> {
    let path = path.into_inner();
    let cid = path.cid;
    let api_context = rqctx.context();

    if cid_bad(&api_context.dsci, cid).await {
        return Err(HttpError::for_bad_request(
            Some(String::from("BadInput")),
            format!("Invalid client id: {}", cid),
        ));
    }
    let ds_pid = api_context.dsci.get_ds_pid(cid).await.map_err(|e| {
        HttpError::for_bad_request(
            None,
            format!("failed to get PID for downstairs {}: {:#}", cid, e),
        )
    })?;

    Ok(HttpResponseOk(ds_pid))
}

/**
 * Fetch the port for the requested client_id
 */
#[endpoint {
    method = GET,
    path = "/port/cid/{cid}",
}]
async fn dsc_get_port(
    rqctx: RequestContext<Arc<DownstairsControl>>,
    path: Path<Cid>,
) -> Result<HttpResponseOk<u32>, HttpError> {
    let path = path.into_inner();
    let cid = path.cid;
    let api_context = rqctx.context();

    if cid_bad(&api_context.dsci, cid).await {
        return Err(HttpError::for_bad_request(
            Some(String::from("BadInput")),
            format!("Invalid client id: {}", cid),
        ));
    }
    let ds_port = api_context.dsci.get_ds_port(cid).await.map_err(|e| {
        HttpError::for_bad_request(
            None,
<<<<<<< HEAD
            format!("failed to state for downstairs {}: {:#}", 0, e),
=======
            format!("failed to get port for downstairs {}: {:#}", cid, e),
>>>>>>> 4ae7c3ec
        )
    })?;

    Ok(HttpResponseOk(ds_port))
}

/**
 * Fetch the current state for the requested client_id
 */
#[endpoint {
    method = GET,
    path = "/state/cid/{cid}",
}]
async fn dsc_get_ds_state(
    rqctx: RequestContext<Arc<DownstairsControl>>,
    path: Path<Cid>,
) -> Result<HttpResponseOk<DownstairsState>, HttpError> {
    let path = path.into_inner();
    let cid = path.cid;
    let api_context = rqctx.context();

    if cid_bad(&api_context.dsci, cid).await {
        return Err(HttpError::for_bad_request(
            None,
            format!("Invalid client id: {}", cid),
        ));
    }
    let ds_state = api_context.dsci.get_ds_state(cid).await.map_err(|e| {
        HttpError::for_bad_request(
            None,
            format!("failed to get state for downstairs {}: {:#}", cid, e),
        )
    })?;

    Ok(HttpResponseOk(ds_state))
}

/**
 * Stop the downstairs at the given client_id
 */
#[endpoint {
    method = POST,
    path = "/stop/cid/{cid}",
}]
async fn dsc_stop(
    rqctx: RequestContext<Arc<DownstairsControl>>,
    path: Path<Cid>,
) -> Result<HttpResponseUpdatedNoContent, HttpError> {
    let path = path.into_inner();
    let cid = path.cid;
    let api_context = rqctx.context();

    if cid_bad(&api_context.dsci, cid).await {
        return Err(HttpError::for_bad_request(
            None,
            format!("Invalid client id: {}", cid),
        ));
    }
    let mut dsc_work = api_context.dsci.work.lock().await;
    dsc_work.add_cmd(DscCmd::Stop(cid));
    Ok(HttpResponseUpdatedNoContent())
}
/**
 * Stop all downstairs
 */
#[endpoint {
    method = POST,
    path = "/stop/all",
}]
async fn dsc_stop_all(
    rqctx: RequestContext<Arc<DownstairsControl>>,
) -> Result<HttpResponseUpdatedNoContent, HttpError> {
    let api_context = rqctx.context();

    let mut dsc_work = api_context.dsci.work.lock().await;
    dsc_work.add_cmd(DscCmd::StopAll);
    Ok(HttpResponseUpdatedNoContent())
}

/**
 * Stop a random downstairs
 */
#[endpoint {
    method = POST,
    path = "/stop/rand",
}]
async fn dsc_stop_rand(
    rqctx: RequestContext<Arc<DownstairsControl>>,
) -> Result<HttpResponseUpdatedNoContent, HttpError> {
    let api_context = rqctx.context();

    let mut dsc_work = api_context.dsci.work.lock().await;
    dsc_work.add_cmd(DscCmd::StopRand);
    Ok(HttpResponseUpdatedNoContent())
}

/**
 * Start the downstairs at the given client_id
 */
#[endpoint {
    method = POST,
    path = "/start/cid/{cid}",
}]
async fn dsc_start(
    rqctx: RequestContext<Arc<DownstairsControl>>,
    path: Path<Cid>,
) -> Result<HttpResponseUpdatedNoContent, HttpError> {
    let path = path.into_inner();
    let cid = path.cid;
    let api_context = rqctx.context();

    if cid_bad(&api_context.dsci, cid).await {
        return Err(HttpError::for_bad_request(
            None,
            format!("Invalid client id: {}", cid),
        ));
    }
    let mut dsc_work = api_context.dsci.work.lock().await;
    dsc_work.add_cmd(DscCmd::Start(cid));
    Ok(HttpResponseUpdatedNoContent())
}

/**
 * Start all the downstairs
 */
#[endpoint {
    method = POST,
    path = "/start/all",
}]
async fn dsc_start_all(
    rqctx: RequestContext<Arc<DownstairsControl>>,
) -> Result<HttpResponseUpdatedNoContent, HttpError> {
    let api_context = rqctx.context();

    let mut dsc_work = api_context.dsci.work.lock().await;
    dsc_work.add_cmd(DscCmd::StartAll);
    Ok(HttpResponseUpdatedNoContent())
}

/**
 * Disable automatic restart on the given client_id
 */
#[endpoint {
    method = POST,
    path = "/disablerestart/cid/{cid}",
}]
async fn dsc_disable_restart(
    rqctx: RequestContext<Arc<DownstairsControl>>,
    path: Path<Cid>,
) -> Result<HttpResponseUpdatedNoContent, HttpError> {
    let path = path.into_inner();
    let cid = path.cid;
    let api_context = rqctx.context();

    if cid_bad(&api_context.dsci, cid).await {
        return Err(HttpError::for_bad_request(
            None,
            format!("Invalid client id: {}", cid),
        ));
    }
    let mut dsc_work = api_context.dsci.work.lock().await;
    dsc_work.add_cmd(DscCmd::DisableRestart(cid));
    Ok(HttpResponseUpdatedNoContent())
}

/**
 * Disable automatic restart on all downstairs
 */
#[endpoint {
    method = POST,
    path = "/disablerestart/all",
}]
async fn dsc_disable_restart_all(
    rqctx: RequestContext<Arc<DownstairsControl>>,
) -> Result<HttpResponseUpdatedNoContent, HttpError> {
    let api_context = rqctx.context();

    let mut dsc_work = api_context.dsci.work.lock().await;
    dsc_work.add_cmd(DscCmd::DisableRestartAll);
    Ok(HttpResponseUpdatedNoContent())
}

/**
 * Enable automatic restart on the given client_id
 */
#[endpoint {
    method = POST,
    path = "/enablerestart/cid/{cid}",
}]
async fn dsc_enable_restart(
    rqctx: RequestContext<Arc<DownstairsControl>>,
    path: Path<Cid>,
) -> Result<HttpResponseUpdatedNoContent, HttpError> {
    let path = path.into_inner();
    let cid = path.cid;
    let api_context = rqctx.context();

    if cid_bad(&api_context.dsci, cid).await {
        return Err(HttpError::for_bad_request(
            None,
            format!("Invalid client id: {}", cid),
        ));
    }
    let mut dsc_work = api_context.dsci.work.lock().await;
    dsc_work.add_cmd(DscCmd::EnableRestart(cid));
    Ok(HttpResponseUpdatedNoContent())
}

/**
 * Enable automatic restart on all downstairs
 */
#[endpoint {
    method = POST,
    path = "/enablerestart/all",
}]
async fn dsc_enable_restart_all(
    rqctx: RequestContext<Arc<DownstairsControl>>,
) -> Result<HttpResponseUpdatedNoContent, HttpError> {
    let api_context = rqctx.context();

    let mut dsc_work = api_context.dsci.work.lock().await;
    dsc_work.add_cmd(DscCmd::EnableRestartAll);
    Ok(HttpResponseUpdatedNoContent())
}

/**
 * Fetch the region info for our downstairs
 */
#[endpoint {
    method = GET,
    path = "/regioninfo",
}]
async fn dsc_get_region_info(
    rqctx: RequestContext<Arc<DownstairsControl>>,
) -> Result<HttpResponseOk<RegionExtentInfo>, HttpError> {
    let api_context = rqctx.context();

    let region_info =
        api_context.dsci.get_region_info().await.map_err(|e| {
            HttpError::for_bad_request(
                None,
<<<<<<< HEAD
                format!("failed to state for downstairs {}: {:#}", 0, e),
=======
                format!("failed get to region info {:#}", e),
>>>>>>> 4ae7c3ec
            )
        })?;

    Ok(HttpResponseOk(region_info))
}

/**
 * Stop all downstairs, then stop ourselves.
 */
#[endpoint {
    method = POST,
    path = "/shutdown",
}]
async fn dsc_shutdown(
    rqctx: RequestContext<Arc<DownstairsControl>>,
) -> Result<HttpResponseUpdatedNoContent, HttpError> {
    let api_context = rqctx.context();

    let mut dsc_work = api_context.dsci.work.lock().await;
    dsc_work.add_cmd(DscCmd::Shutdown);
    Ok(HttpResponseUpdatedNoContent())
}

/**
 * Enable stopping a random downstairs every [min-max] seconds
 */
#[endpoint {
    method = POST,
    path = "/randomstop/enable",
}]
async fn dsc_enable_random_stop(
    rqctx: RequestContext<Arc<DownstairsControl>>,
) -> Result<HttpResponseUpdatedNoContent, HttpError> {
    let api_context = rqctx.context();

    let mut dsc_work = api_context.dsci.work.lock().await;
    dsc_work.add_cmd(DscCmd::EnableRandomStop);
    Ok(HttpResponseUpdatedNoContent())
}

/**
 * Disable the random stopping of a downstairs
 */
#[endpoint {
    method = POST,
    path = "/randomstop/disable",
}]
async fn dsc_disable_random_stop(
    rqctx: RequestContext<Arc<DownstairsControl>>,
) -> Result<HttpResponseUpdatedNoContent, HttpError> {
    let api_context = rqctx.context();

    let mut dsc_work = api_context.dsci.work.lock().await;
    dsc_work.add_cmd(DscCmd::DisableRandomStop);
    Ok(HttpResponseUpdatedNoContent())
}

/**
 * Set the minimum time between random stopping requests
 */
#[endpoint {
    method = POST,
    path = "/randomstop/min/{min}",
}]
async fn dsc_enable_random_min(
    rqctx: RequestContext<Arc<DownstairsControl>>,
    path: Path<Min>,
) -> Result<HttpResponseUpdatedNoContent, HttpError> {
    let path = path.into_inner();
    let min = path.min;
    let api_context = rqctx.context();

    let mut dsc_work = api_context.dsci.work.lock().await;
    dsc_work.add_cmd(DscCmd::RandomStopMin(min));
    Ok(HttpResponseUpdatedNoContent())
}

/**
 * Set the maximum time between random stopping requests
 */
#[endpoint {
    method = POST,
    path = "/randomstop/max/{max}",
}]
async fn dsc_enable_random_max(
    rqctx: RequestContext<Arc<DownstairsControl>>,
    path: Path<Max>,
) -> Result<HttpResponseUpdatedNoContent, HttpError> {
    let path = path.into_inner();
    let max = path.max;
    let api_context = rqctx.context();

    let mut dsc_work = api_context.dsci.work.lock().await;
    dsc_work.add_cmd(DscCmd::RandomStopMax(max));
    Ok(HttpResponseUpdatedNoContent())
}

#[cfg(test)]
mod test {
    use openapiv3::OpenAPI;

    use super::build_api;

    #[test]
    fn test_dsc_openapi() {
        let api = build_api();
        let mut raw = Vec::new();
        api.openapi("DownStairs Control", "0.0.0")
            .write(&mut raw)
            .unwrap();
        let actual = String::from_utf8(raw).unwrap();

        // Make sure the result parses as a valid OpenAPI spec.
        let spec = serde_json::from_str::<OpenAPI>(&actual)
            .expect("output was not valid OpenAPI");

        // Check for lint errors.
        let errors = openapi_lint::validate(&spec);
        assert!(errors.is_empty(), "{}", errors.join("\n\n"));

        expectorate::assert_contents("../openapi/dsc-control.json", &actual);
    }
}<|MERGE_RESOLUTION|>--- conflicted
+++ resolved
@@ -180,11 +180,7 @@
     let ds_port = api_context.dsci.get_ds_port(cid).await.map_err(|e| {
         HttpError::for_bad_request(
             None,
-<<<<<<< HEAD
-            format!("failed to state for downstairs {}: {:#}", 0, e),
-=======
             format!("failed to get port for downstairs {}: {:#}", cid, e),
->>>>>>> 4ae7c3ec
         )
     })?;
 
@@ -426,11 +422,7 @@
         api_context.dsci.get_region_info().await.map_err(|e| {
             HttpError::for_bad_request(
                 None,
-<<<<<<< HEAD
-                format!("failed to state for downstairs {}: {:#}", 0, e),
-=======
                 format!("failed get to region info {:#}", e),
->>>>>>> 4ae7c3ec
             )
         })?;
 
