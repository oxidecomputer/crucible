--- conflicted
+++ resolved
@@ -1755,14 +1755,10 @@
     let mut new_ds = 3;
     loop {
         println!("[{c}] Replace loop starts");
-<<<<<<< HEAD
-        generic_workload(guest, &mut preload_wtq, ri, false).await?;
-=======
         if fill {
             fill_sparse_workload(guest, ri).await?;
         }
-        generic_workload(guest, &mut preload_wtq, ri).await?;
->>>>>>> 84df6035
+        generic_workload(guest, &mut preload_wtq, ri, false).await?;
 
         println!(
             "[{c}] Replacing DS {old_ds}:{} with {new_ds}:{}",
