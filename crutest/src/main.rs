--- conflicted
+++ resolved
@@ -782,15 +782,10 @@
         if !opt.target.is_empty() {
             warn!(test_log, "targets are ignored when VCR is provided");
         }
-<<<<<<< HEAD
         let targets = vcr.targets();
 
-        let volume = Volume::construct(vcr, pr, block_io_logger).await.unwrap();
+        let volume = Volume::construct(vcr, pr, volume_logger).await.unwrap();
         Ok((Arc::new(volume), targets))
-=======
-        let volume = Volume::construct(vcr, pr, volume_logger).await.unwrap();
-        Ok(Arc::new(volume))
->>>>>>> 346afd23
     } else if opt.dsc.is_some() {
         // We were given a dsc endpoint, use that to create a VCR that
         // represents our Volume.
@@ -1008,13 +1003,8 @@
     }
 
     // Build a Volume for all the tests to use.
-<<<<<<< HEAD
-    let (block_io, mut targets) =
-        make_a_volume(&opt, block_io_logger.clone(), &test_log, pr).await?;
-=======
-    let volume =
+    let (volume, mut targets) =
         make_a_volume(&opt, volume_logger.clone(), &test_log, pr).await?;
->>>>>>> 346afd23
 
     if let Workload::CliServer { listen, port } = opt.workload {
         cli::start_cli_server(
