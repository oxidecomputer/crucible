// Copyright 2022 Oxide Computer Company
use std::fs::File;
use std::net::{IpAddr, SocketAddr};
use std::path::{Path, PathBuf};
use std::sync::Arc;

use anyhow::{bail, Result};
use bytes::Bytes;
use clap::Parser;
use csv::WriterBuilder;
use indicatif::{ProgressBar, ProgressStyle};
use rand::prelude::*;
use rand_chacha::rand_core::SeedableRng;
use serde::{Deserialize, Serialize};
use tokio::time::{Duration, Instant};
use uuid::Uuid;

mod cli;
mod protocol;
mod stats;
pub use stats::*;

use crucible::*;

/*
 * The various tests this program supports.
 */
/// Client: A Crucible Upstairs test program
#[derive(Debug, Parser, PartialEq)]
#[clap(name = "workload", term_width = 80)]
#[clap(about = "Workload the program will execute.", long_about = None)]
enum Workload {
    Balloon,
    Big,
    Biggest,
    Burst,
    /// Starts a CLI client
    Cli {
        /// Address to connect to
        #[clap(long, short, default_value = "0.0.0.0:5050", action)]
        attach: SocketAddr,
    },
    /// Start a server and listen on the given address and port
    CliServer {
        /// Address to listen on
        #[clap(long, short, default_value = "0.0.0.0", action)]
        listen: IpAddr,
        /// Port to listen on
        #[clap(long, short, default_value = "5050", action)]
        port: u16,
    },
    Deactivate,
    Demo,
    Dep,
    Dirty,
    Fill,
    Generic,
    Nothing,
    One,
    /// Run the perf test, random writes, then random reads
    Perf {
        /// Size in blocks of each IO
        #[clap(long, default_value = "1", action)]
        io_size: usize,
        /// Number of outstanding IOs at the same time.
        #[clap(long, default_value = "1", action)]
        io_depth: usize,
        /// Output file for IO times
        #[clap(long, global = true, name = "PERF", action)]
        perf_out: Option<PathBuf>,
        /// Number of read test loops to do.
        #[clap(long, default_value = "2", action)]
        read_loops: usize,
        /// Number of write test loops to do.
        #[clap(long, default_value = "2", action)]
        write_loops: usize,
    },
    Rand,
    Repair,
    Span,
    Verify,
}

#[derive(Debug, Parser)]
#[clap(name = "client", term_width = 80)]
#[clap(about = "A Crucible upstairs test client", long_about = None)]
pub struct Opt {
    ///  For tests that support it, pass this count value for the number
    ///  of loops the test should do.
    #[clap(short, long, global = true, default_value = "0", action)]
    count: usize,

    #[clap(
        short,
        long,
        global = true,
        default_value = "127.0.0.1:9000",
        action
    )]
    target: Vec<SocketAddr>,

    #[clap(subcommand)]
    workload: Workload,

    ///  This allows the Upstairs to run in a mode where it will not
    ///  always submit new work to downstairs when it first receives
    ///  it.  This is for testing dependencies and should not be
    ///  used in production.  Passing args like this to the upstairs
    ///  may not be the best way to test, but until we have something
    ///  better... XXX
    #[clap(long, global = true, action)]
    lossy: bool,

    ///  quit after all crucible work queues are empty.
    #[clap(short, global = true, long, action)]
    quit: bool,

    #[clap(short, global = true, long, action)]
    key: Option<String>,

    #[clap(short, global = true, long, default_value = "0", action)]
    gen: u64,

    /// For the verify test, if this option is included we will allow
    /// the write log range of data to pass the verify_volume check.
    #[clap(long, global = true, action)]
    range: bool,

    /// Retry for activate, as long as it takes.  If we pass this arg, the
    /// test will retry the initial activate command as long as it takes.
    #[clap(long, global = true, action)]
    retry_activate: bool,

    /// In addition to any tests, verify the volume on startup.
    /// This only has value if verify_in is also set.
    #[clap(long, global = true, action)]
    verify: bool,

    /// For tests that support it, load the expected write count from
    /// the provided file.  The addition of a --verify option will also
    /// have the test verify what it imports from the file is valid.
    #[clap(long, global = true, name = "INFILE", action)]
    verify_in: Option<PathBuf>,

    ///  For tests that support it, save the write count into the
    ///  provided file.
    #[clap(long, global = true, name = "FILE", action)]
    verify_out: Option<PathBuf>,

    // TLS options
    #[clap(long, action)]
    cert_pem: Option<String>,
    #[clap(long, action)]
    key_pem: Option<String>,
    #[clap(long, action)]
    root_cert_pem: Option<String>,

    /// IP:Port for the upstairs control http server
    #[clap(long, global = true, action)]
    control: Option<SocketAddr>,

    /// How long to wait before the auto flush check fires
    #[clap(long, global = true, action)]
    flush_timeout: Option<u32>,

    /// IP:Port for the Oximeter register address, which is Nexus.
    #[clap(long, global = true, default_value = "127.0.0.1:12221", action)]
    metric_register: SocketAddr,

    /// IP:Port for the Oximeter listen address
    #[clap(long, global = true, default_value = "127.0.0.1:55443", action)]
    metric_collect: SocketAddr,

    /// Spin up a dropshot endpoint and serve metrics from it.
    /// This will use the values in metric-register and metric-collect
    #[clap(long, global = true, action)]
    metrics: bool,

    /// A UUID to use for the upstairs.
    #[clap(long, global = true, action)]
    uuid: Option<Uuid>,
}

pub fn opts() -> Result<Opt> {
    let opt: Opt = Opt::parse();

    Ok(opt)
}

fn history_file<P: AsRef<Path>>(file: P) -> PathBuf {
    let out = file.as_ref().to_path_buf();
    out
}

/*
 * All the tests need this basic info about the region.
 * Not all tests make use of the write_log yet, but perhaps someday..
 */
#[derive(Clone, Debug, PartialEq, Serialize, Deserialize)]
pub struct RegionInfo {
    block_size: u64,
    extent_size: Block,
    total_size: u64,
    total_blocks: usize,
    write_log: WriteLog,
    max_block_io: usize,
}

/*
 * All the tests need this basic set of information about the region.
 */
async fn get_region_info(
    guest: &Arc<Guest>,
) -> Result<RegionInfo, CrucibleError> {
    /*
     * These query requests have the side effect of preventing the test from
     * starting before the upstairs is ready.
     */
    let block_size = guest.query_block_size().await?;
    let extent_size = guest.query_extent_size().await?;
    let total_size = guest.query_total_size().await?;
    let total_blocks = (total_size / block_size) as usize;

    /*
     * Limit the max IO size (in blocks) to be 1MiB or the size
     * of the volume, whichever is smaller
     */
    const MAX_IO_BYTES: usize = 1024 * 1024;
    let mut max_block_io = MAX_IO_BYTES / block_size as usize;
    if total_blocks < max_block_io as usize {
        max_block_io = total_blocks as usize;
    }

    println!(
        "Region: es:{} ec:{} bs:{}  ts:{}  tb:{}  max_io:{} or {}",
        extent_size.value,
        total_blocks as u64 / extent_size.value,
        block_size,
        total_size,
        total_blocks,
        max_block_io,
        (max_block_io as u64 * block_size),
    );

    /*
     * Create the write log that tracks the number of writes to each block,
     * so we can know what to expect for reads.
     */
    let write_log = WriteLog::new(total_blocks);

    Ok(RegionInfo {
        block_size,
        extent_size,
        total_size,
        total_blocks,
        write_log,
        max_block_io,
    })
}

/**
 * The write log is a recording of the number of times we have written to
 * a specific block (index in the Vec).  The write count is used to generate
 * a known pattern to either fill the block with, or to expect from the
 * block when reading.
 *
 * This is fine for an initial fill/verify framework of sorts, but there
 * are many kinds of errors this will not find.  There are also many high
 * performance better coverage kinds of data integrity tests, and the intent
 * here is to balance urgency with rigor in that we can make use of external
 * tests for the more complicated cases, and catch the easy ones here.
 *
 * In addition to the current write count, we make a second copy of the
 * write count when the commit method is called.  This can be used to record
 * the write count of a region at a specific time (like a flush) and then
 * later used to verify that a given block has data in it from at minimum
 * that commit, but up to the current write count.
 *
 * The "seed" is the current counter as a u8 for a given block.
 */
#[derive(Clone, Debug, PartialEq, Serialize, Deserialize)]
pub struct WriteLog {
    count_cur: Vec<u32>,
    count_min: Vec<u32>,
}

impl WriteLog {
    pub fn new(size: usize) -> Self {
        let count_cur = vec![0_u32; size];
        let count_min = vec![0_u32; size];

        WriteLog {
            count_cur,
            count_min,
        }
    }

    pub fn is_empty(&mut self) -> bool {
        self.count_cur.is_empty()
    }

    pub fn len(&mut self) -> usize {
        self.count_cur.len()
    }

    // If the write count is zero then we have no record of what this
    // block contains.
    pub fn unwritten(&self, index: usize) -> bool {
        self.count_cur[index] == 0
    }

    // This is called when we are about to write to a block and we want
    // to indicate that the write counter should be updated.
    pub fn update_wc(&mut self, index: usize) {
        assert!(self.count_cur[index] >= self.count_min[index]);
        // TODO: handle more than u32 max writes to the same location.
        self.count_cur[index] += 1;
    }

    // This returns the value we should expect to find at the given index,
    // and will fit in a u8.  If we are using the seed to fill a write
    // volume, then update_wc() should be called first to increment the
    // counter before we get a new seed.
    fn get_seed(&self, index: usize) -> u8 {
        (self.count_cur[index] % 250) as u8
    }

    // This is called before a test where we expect to be recovering and we
    // want to record the current write log values as a minimum of what
    // we expect the counters to be.
    pub fn commit(&mut self) {
        self.count_min = self.count_cur.clone();
    }

    // In repair/recovery, when there is IO after a flush, it's possible
    // that data never made it to storage.  We are asking to verify a
    // given value is in the range of possible values that could exist
    // for the index. Any valid value in the range between count_min to
    // count_cur.
    //
    // For this to work correctly, the test must issue a commit() of the
    // WriteLog when it knows that the current write count is the minimum.
    // This is only acceptable in a very specific recovery/repair situation
    // and not part of a normal test.
    //
    // If update is set to true, then we also change the count_cur to match
    // the given value (corrected to be a u32 and not a u8).
    pub fn validate_seed_range(
        &mut self,
        index: usize,
        value: u8,
        update: bool,
    ) -> bool {
        let max = (self.count_cur[index] % 250) as u8;
        let min = (self.count_min[index] % 250) as u8;

        let res;
        let mut new_max = self.count_cur[index];
        // A little bit of work here when max rolls over and is < min.
        // Because we need to handle the update case, we also need
        // to determine what the "correct" count_cur should be if we
        // are going to update our internal counter to match the value
        // passed to us from the caller.
        if min > max {
            if value >= min && value < 250 {
                res = true;
                new_max = self.count_cur[index] + 250 - value as u32;
            } else if value <= max {
                res = true;
                new_max = self.count_cur[index] + (max - value) as u32;
            } else {
                res = false;
            }
        } else if value >= min && value <= max {
            res = true;
            new_max = self.count_cur[index] - (max - value) as u32;
        } else {
            res = false;
        }
        if update {
            println!("Update block {} to {}", index, new_max);
            self.count_cur[index] = new_max;
        }
        res
    }

    // Set the current write count to a specific value.
    // You should only be using this if you know what you are doing.
    pub fn set_wc(&mut self, index: usize, value: u32) {
        self.count_cur[index] = value;
    }

    // Set the write count value for the minimum.
    // You should only be using this if you know what you are doing.
    pub fn set_wc_min(&mut self, index: usize, value: u32) {
        self.count_min[index] = value;
    }
}

async fn load_write_log(
    guest: &Arc<Guest>,
    ri: &mut RegionInfo,
    vi: PathBuf,
    verify: bool,
) -> Result<()> {
    /*
     * Fill the write count from a provided file.
     */
    let cp = history_file(vi);
    ri.write_log = match read_json(&cp) {
        Ok(write_log) => write_log,
        Err(e) => bail!("Error {:?} reading verify config {:?}", e, cp),
    };
    println!("Loading write count information from file {:?}", cp);
    if ri.write_log.len() != ri.total_blocks {
        bail!(
            "Verify file {:?} blocks:{} does not match regions:{}",
            cp,
            ri.write_log.len(),
            ri.total_blocks
        );
    }
    /*
     * Only verify the volume if requested.
     */
    if verify {
        if let Err(e) = verify_volume(guest, ri, false).await {
            bail!("Initial volume verify failed: {:?}", e)
        }
    }
    Ok(())
}

/**
 * This is an example Crucible client.
 * Here we make use of the interfaces that Crucible exposes.
 */
#[tokio::main]
async fn main() -> Result<()> {
    /*
     * If any of our async tasks in our runtime panic, then we should
     * exit the program right away.
     */
    let default_panic = std::panic::take_hook();
    std::panic::set_hook(Box::new(move |info| {
        default_panic(info);
        std::process::exit(1);
    }));

    let opt = opts()?;

    if opt.workload == Workload::Verify && opt.verify_in.is_none() {
        bail!("Verify requires verify_in file");
    }
    if opt.verify && opt.verify_in.is_none() {
        bail!("Initial verify requires verify_in file");
    }

    let up_uuid = opt.uuid.unwrap_or_else(Uuid::new_v4);

    let crucible_opts = CrucibleOpts {
        id: up_uuid,
        target: opt.target,
        lossy: opt.lossy,
        flush_timeout: opt.flush_timeout,
        key: opt.key,
        cert_pem: opt.cert_pem,
        key_pem: opt.key_pem,
        root_cert_pem: opt.root_cert_pem,
        control: opt.control,
        read_only: false,
    };

    /*
     * If just want the cli, then start that after our runtime.  The cli
     * does not need upstairs started, as that should happen in the
     * cli-server code.
     */
    if let Workload::Cli { attach } = opt.workload {
        cli::start_cli_client(attach).await?;
        return Ok(());
    }

    /*
     * The structure we use to send work from outside crucible into the
     * Upstairs main task.
     * We create this here instead of inside up_main() so we can use
     * the methods provided by guest to interact with Crucible.
     */
    let guest = Arc::new(Guest::new());

    let pr;
    if opt.metrics {
        // If metrics are desired, we create and register the server
        // first. Once we have the server, we clone the ProducerRegister
        // so we can pass that on to the upstairs.
        // Finally, spin out a task with the server to provide the endpoint
        // so metrics can be collected by Oximeter.
        println!(
            "Creating a metric collect endpoint at {}",
            opt.metric_collect
        );
        match client_oximeter(opt.metric_collect, opt.metric_register).await {
            Err(e) => {
                println!("Failed to register with Oximeter {:?}", e);
                pr = None;
            }
            Ok(server) => {
                pr = Some(server.registry().clone());
                // Now Spawn the metric endpoint.
                tokio::spawn(async move {
                    server.serve_forever().await.unwrap();
                });
            }
        }
    } else {
        pr = None;
    }

    tokio::spawn(up_main(crucible_opts, opt.gen, guest.clone(), pr));
    println!("Crucible runtime is spawned");

    if let Workload::CliServer { listen, port } = opt.workload {
        cli::start_cli_server(
            &guest,
            listen,
            port,
            opt.verify_in,
            opt.verify_out,
        )
        .await?;
        return Ok(());
    }

    if opt.retry_activate {
        while let Err(e) = guest.activate(opt.gen).await {
            println!("Activate returns: {:#}  Retrying", e);
            tokio::time::sleep(tokio::time::Duration::from_secs(2)).await;
        }
        println!("Activate successful");
    } else {
        guest.activate(opt.gen).await?;
    }

    println!("Wait for a query_work_queue command to finish before sending IO");
    guest.query_work_queue().await?;

    /*
     * Build the region info struct that all the tests will use.
     * This includes importing and verifying from a write log, if requested.
     */
    let mut region_info = match get_region_info(&guest).await {
        Ok(region_info) => region_info,
        Err(e) => bail!("failed to get region info: {:?}", e),
    };

    /*
     * Now that we have the region info from the Upstaris, apply any
     * info from the verify file, and verify it matches what we expect
     * if we are expecting anything.
     */
    if let Some(verify_in) = opt.verify_in {
        /*
         * If we are running the verify test, then don't verify while
         * loading the file.  Otherwise, do whatever the opt.verify
         * option has in it.
         */
        let verify = {
            if opt.workload == Workload::Verify {
                false
            } else {
                opt.verify
            }
        };
        load_write_log(&guest, &mut region_info, verify_in, verify).await?;
    }

    /*
     * Call the function for the workload option passed from the command
     * line.
     */
    match opt.workload {
        Workload::Balloon => {
            println!("Run balloon test");
            balloon_workload(&guest, &mut region_info).await?;
        }
        Workload::Big => {
            println!("Run big test");
            big_workload(&guest, &mut region_info).await?;
        }
        Workload::Biggest => {
            println!("Run biggest IO test");
            biggest_io_workload(&guest, &mut region_info).await?;
        }
        Workload::Burst => {
            println!("Run burst test (demo in a loop)");
            burst_workload(&guest, 60, 190, &mut region_info, &opt.verify_out)
                .await?;
        }
        Workload::Deactivate => {
            /*
             * A small default of 5 is okay for a functional test, but
             * not enough for a more exhaustive test.
             */
            let count = {
                if opt.count == 0 {
                    5
                } else {
                    opt.count
                }
            };
            println!("Run deactivate test");
            deactivate_workload(&guest, count, &mut region_info, opt.gen)
                .await?;
        }
        Workload::Demo => {
            println!("Run Demo test");
            println!("Pause for 10 seconds, then start testing");
            tokio::time::sleep(tokio::time::Duration::from_secs(10)).await;

            /*
             * The count provided here should be greater than the flow
             * control limit if we wish to test flow control.  Also, set
             * lossy on a downstairs otherwise it will probably keep up.
             */
            demo_workload(&guest, 300, &mut region_info).await?;
        }
        Workload::Dep => {
            println!("Run dep test");
            dep_workload(&guest, &mut region_info).await?;
        }

        Workload::Dirty => {
            println!("Run dirty test");
            let count = {
                if opt.count == 0 {
                    10
                } else {
                    opt.count
                }
            };

            dirty_workload(&guest, &mut region_info, count).await?;

            /*
             * Saving state here when we have not waited for a flush
             * to finish means that the state recorded here may not be
             * what ends up being in the downstairs.  All we guarantee is
             * that everything before the flush will be there, and possibly
             * things that came after the flush.
             */
            if let Some(vo) = &opt.verify_out {
                let cp = history_file(vo);
                write_json(&cp, &region_info.write_log, true)?;
                println!("Wrote out file {:?}", cp);
            }
            return Ok(());
        }

        Workload::Fill => {
            println!("Fill test");
            fill_workload(&guest, &mut region_info).await?;
        }

        Workload::Generic => {
            let count = {
                if opt.count == 0 {
                    500
                } else {
                    opt.count
                }
            };

            generic_workload(&guest, count, &mut region_info).await?;
        }

        Workload::One => {
            println!("One test");
            one_workload(&guest, &mut region_info).await?;
        }
        Workload::Perf {
            io_size,
            io_depth,
            perf_out,
            read_loops,
            write_loops,
        } => {
            println!("Perf test");
            let ops = {
                if opt.count == 0 {
                    5000_usize
                } else {
                    opt.count
                }
            };

            // NOTICE: The graphing code REQUIRES the data to be in a
            // specific format, where the first 7 columns are as described
            // below, and the 8 through whatever are the data samples from
            // the performance test.
            let mut opt_wtr = None;
            let mut wtr;
            if let Some(perf_out) = perf_out {
                wtr = WriterBuilder::new()
                    .flexible(true)
                    .from_path(perf_out)
                    .unwrap();
                wtr.serialize((
                    "type",
                    "total_time_ns",
                    "io_depth",
                    "io_size",
                    "count",
                    "es",
                    "ec",
                    "times",
                ))?;
                opt_wtr = Some(&mut wtr);
            }

            // The header for all perf tests
            perf_header();
            perf_workload(
                &guest,
                &mut region_info,
                &mut opt_wtr,
                ops,
                io_depth,
                io_size,
                write_loops,
                read_loops,
            )
            .await?;
            if opt.quit {
                return Ok(());
            }
        }
        Workload::Nothing => {
            println!("Do nothing test, just start");
            /*
             * If we don't want to quit right away, then just loop
             * forever
             */
            if !opt.quit {
                loop {
                    tokio::time::sleep(tokio::time::Duration::from_secs(10))
                        .await;
                }
            }
        }
        Workload::Rand => {
            println!("Run random test");
            let count = {
                if opt.count == 0 {
                    10
                } else {
                    opt.count
                }
            };
            rand_workload(&guest, count, &mut region_info).await?;
        }
        Workload::Repair => {
            println!("Run Repair workload");
            let count = {
                if opt.count == 0 {
                    10
                } else {
                    opt.count
                }
            };
            repair_workload(&guest, count, &mut region_info).await?;
            drop(guest);
            if let Some(vo) = &opt.verify_out {
                let cp = history_file(vo);
                write_json(&cp, &region_info.write_log, true)?;
                println!("Wrote out file {:?}", cp);
            }
            return Ok(());
        }
        Workload::Span => {
            println!("Span test");
            span_workload(&guest, &mut region_info).await?;
        }
        Workload::Verify => {
            /*
             * For verify, if -q, we quit right away.  If we don't quit, then
             * this turns into a read verify loop, sleep for some duration
             * and then re-check the volume.
             */
            if let Err(e) =
                verify_volume(&guest, &mut region_info, opt.range).await
            {
                bail!("Initial volume verify failed: {:?}", e)
            }
            if let Some(vo) = &opt.verify_out {
                let cp = history_file(vo);
                write_json(&cp, &region_info.write_log, true)?;
                println!("Wrote out file {:?}", cp);
            }
            if opt.quit {
                println!("Verify test completed");
            } else {
                println!("Verify read loop begins");
                loop {
                    tokio::time::sleep(tokio::time::Duration::from_secs(10))
                        .await;
                    if let Err(e) =
                        verify_volume(&guest, &mut region_info, opt.range).await
                    {
                        bail!("Volume verify failed: {:?}", e)
                    }
                    let mut wc = guest.show_work().await?;
                    while wc.up_count + wc.ds_count > 0 {
                        println!("Waiting for all work to be completed");
                        tokio::time::sleep(tokio::time::Duration::from_secs(
                            10,
                        ))
                        .await;
                        wc = guest.show_work().await?;
                    }
                }
            }
        }
        c => {
            panic!("Unsupported cmd {:?}", c);
        }
    }

    if let Some(vo) = &opt.verify_out {
        let cp = history_file(vo);
        write_json(&cp, &region_info.write_log, true)?;
        println!("Wrote out file {:?}", cp);
    }

    println!("CLIENT: Tests done.  All submitted work has been ACK'd");
    loop {
        let wc = guest.show_work().await?;
        println!("CLIENT: Up:{} ds:{}", wc.up_count, wc.ds_count);
        if opt.quit && wc.up_count + wc.ds_count == 0 {
            println!("CLIENT: All crucible jobs finished, exiting program");
            return Ok(());
        }
        tokio::time::sleep(tokio::time::Duration::from_secs(4)).await;
    }
}

/*
 * Read/Verify every possible block, up to 100 blocks at a time.
 * If range is set to true, we allow the write log to consider any valid
 * value for a block since the last commit was called.
 */
async fn verify_volume(
    guest: &Arc<Guest>,
    ri: &mut RegionInfo,
    range: bool,
) -> Result<()> {
    assert_eq!(ri.write_log.len(), ri.total_blocks);

    println!("Read and Verify all blocks (0..{})", ri.total_blocks);

    let pb = ProgressBar::new(ri.total_blocks as u64);
    pb.set_style(ProgressStyle::default_bar()
        .template(
            "[{elapsed_precise}] [{wide_bar:.cyan/blue}] {pos}/{len} ({eta})"
        )
        .progress_chars("#>-"));

    let io_sz = 100;
    let mut block_index = 0;
    while block_index < ri.total_blocks {
        let offset =
            Block::new(block_index as u64, ri.block_size.trailing_zeros());

        let next_io_blocks = if block_index + io_sz > ri.total_blocks {
            ri.total_blocks - block_index
        } else {
            io_sz
        };

        let length: usize = next_io_blocks * ri.block_size as usize;
        let vec: Vec<u8> = vec![255; length];
        let data = crucible::Buffer::from_vec(vec);
        let waiter = guest.read(offset, data.clone()).await?;
        waiter.wait().await?;

        let dl = data.as_vec().await.to_vec();
        match validate_vec(
            dl,
            block_index,
            &mut ri.write_log,
            ri.block_size,
            range,
        ) {
            ValidateStatus::Bad => {
                pb.finish_with_message("Error");
                bail!(
                    "Error in range {} -> {}",
                    block_index,
                    block_index + io_sz
                );
            }
            ValidateStatus::InRange => {
                if range {
                    {}
                } else {
                    pb.finish_with_message("Error");
                    bail!("Error at {}", block_index);
                }
            }
            ValidateStatus::Good => {}
        }

        block_index += next_io_blocks;
        pb.set_position(block_index as u64);
    }
    pb.finish();
    Ok(())
}

/*
 * Fill a vec based on the write count at our index.
 *
 * block_index: What block we started reading from.
 * blocks:      The length of the read in blocks.
 * wc:          The write count vec, indexed by block number.
 * bs:          Crucible's block size.
 */
fn fill_vec(
    block_index: usize,
    blocks: usize,
    wl: &WriteLog,
    bs: u64,
) -> Vec<u8> {
    assert_ne!(blocks, 0);
    assert_ne!(bs, 0);
    /*
     * Each block we are filling the buffer for can have a different
     * seed value.  For multiple block sized writes, we need to create
     * the write buffer with the correct seed value.
     */
    let mut vec: Vec<u8> = Vec::with_capacity(blocks * bs as usize);
    for block_offset in block_index..(block_index + blocks) {
        /*
         * The start of each block contains that blocks index mod 255
         */
        vec.push((block_offset % 255) as u8);
        /*
         * Fill the rest of the buffer with the new write count
         */
        let seed = wl.get_seed(block_offset);
        for _ in 1..bs {
            vec.push(seed);
        }
    }
    vec
}

/*
 * Status for the validate vec function.
 * If the buffer and write log data match, we return Good.
 * If the buffer and the write log don't match on the highest
 * write count, but is within range, we return InRange.
 * If the buffer and the write log don't match within range, then
 * we return Bad.
 *
 * If we return InRange, it means we have also updated the internal
 * counters to match exactly, meaning the write log (--verify-out) now
 * should be written back out, and future calls to verify_vec will
 * expect the same value (i.e. we cut off any higher write count).
 */
#[derive(Debug, PartialEq)]
enum ValidateStatus {
    Good,
    InRange,
    Bad,
}
/*
 * Compare a vec buffer with what we expect to be written for that offset.
 * This assumes you used the fill_vec function (with get_seed) to write
 * the buffer originally.
 *
 * data:        The filled in buffer to be verified.
 * block_index: What block we started reading from.
 * wl:          The WriteLog struct where we store the write counter.
 * bs:          Crucible's block size.
 * range:       If the validation should consider the write log range
 *              for acceptable values in the data buffer.
 */
fn validate_vec(
    data: Vec<u8>,
    block_index: usize,
    wl: &mut WriteLog,
    bs: u64,
    range: bool,
) -> ValidateStatus {
    let bs = bs as usize;
    assert_eq!(data.len() % bs, 0);
    assert_ne!(data.len(), 0);

    let blocks = data.len() / bs;
    let mut data_offset: usize = 0;
    let mut res = ValidateStatus::Good;
    /*
     * The outer loop walks the buffer by blocks, as each block will have
     * its own unique write count.
     */
    for block_offset in block_index..(block_index + blocks) {
        /*
         * Skip blocks we don't know the expected value of
         */
        if wl.unwritten(block_offset) {
            data_offset += bs;
            continue;
        }

        /*
         * First check the initial value to verify it has the block number.
         */
        if data[data_offset] != (block_offset % 255) as u8 {
            let byte_offset = bs as u64 * block_offset as u64;
            println!(
                "Mismatch Block Index Block:{} Offset:{} Expected:{} Got:{}",
                block_offset,
                byte_offset,
                block_offset % 255,
                data[data_offset],
            );
            res = ValidateStatus::Bad;
        }

        let seed = wl.get_seed(block_offset);
        for i in 1..bs {
            if data[data_offset + i] != seed {
                let byte_offset = bs as u64 * block_offset as u64;
                println!(
                    "Mismatch in Block:{} Volume offset:{}  Expected:{} Got:{}",
                    block_offset,
                    byte_offset + i as u64,
                    seed,
                    data[data_offset + i],
                );
                if range {
                    if wl.validate_seed_range(
                        block_offset,
                        data[data_offset + i],
                        true,
                    ) {
                        println!(
                            "Block {} is in valid seed range",
                            block_offset
                        );
                        res = ValidateStatus::InRange;
                    } else {
                        println!(
                            "Block {} Also fails valid seed range",
                            block_offset
                        );
                        res = ValidateStatus::Bad;
                    }
                } else {
                    res = ValidateStatus::Bad;
                }
            }
        }
        data_offset += bs as usize;
    }
    res
}

/*
 * Write then read (and verify) to every possible block, with every size that
 * block can possibly support.
 * I named it balloon because each loop on a block "balloons" from the
 * minimum IO size to the largest possible IO size.
 */
async fn balloon_workload(
    guest: &Arc<Guest>,
    ri: &mut RegionInfo,
) -> Result<()> {
    for block_index in 0..ri.total_blocks {
        /*
         * Loop over all the IO sizes (in blocks) that an IO can
         * have, given our starting block and the total number of blocks
         * We always have at least one block, and possibly more.
         */
        for size in 1..=(ri.max_block_io - block_index) {
            /*
             * Update the write count for all blocks we plan to write to.
             */
            for i in 0..size {
                ri.write_log.update_wc(block_index + i);
            }

            let vec = fill_vec(block_index, size, &ri.write_log, ri.block_size);
            let data = Bytes::from(vec);
            /*
             * Convert block_index to its byte value.
             */
            let offset =
                Block::new(block_index as u64, ri.block_size.trailing_zeros());

            println!("IO at block:{}  size in blocks:{}", block_index, size);
            let waiter = guest.write(offset, data).await?;
            waiter.wait().await?;

            let waiter = guest.flush(None).await?;
            waiter.wait().await?;

            let length: usize = size * ri.block_size as usize;
            let vec: Vec<u8> = vec![255; length];
            let data = crucible::Buffer::from_vec(vec);
            let waiter = guest.read(offset, data.clone()).await?;
            waiter.wait().await?;

            let dl = data.as_vec().await.to_vec();
            match validate_vec(
                dl,
                block_index,
                &mut ri.write_log,
                ri.block_size,
                false,
            ) {
                ValidateStatus::Bad | ValidateStatus::InRange => {
                    bail!("Error at {}", block_index);
                }
                ValidateStatus::Good => {}
            }
        }
    }

    verify_volume(guest, ri, false).await?;
    Ok(())
}

/*
 * Write then read (and verify) to every possible block.
 */
async fn fill_workload(guest: &Arc<Guest>, ri: &mut RegionInfo) -> Result<()> {
    let pb = ProgressBar::new(ri.total_blocks as u64);
    pb.set_style(ProgressStyle::default_bar()
        .template(
            "[{elapsed_precise}] [{wide_bar:.cyan/blue}] {pos}/{len} ({eta})"
        )
        .progress_chars("#>-"));

    let io_sz = 100;

    let mut block_index = 0;
    while block_index < ri.total_blocks {
        let offset =
            Block::new(block_index as u64, ri.block_size.trailing_zeros());

        let next_io_blocks = if block_index + io_sz > ri.total_blocks {
            ri.total_blocks - block_index
        } else {
            io_sz
        };

        for i in 0..next_io_blocks {
            ri.write_log.update_wc(block_index + i);
        }

        let vec =
            fill_vec(block_index, next_io_blocks, &ri.write_log, ri.block_size);
        let data = Bytes::from(vec);

        let waiter = guest.write(offset, data).await?;
        waiter.wait().await?;

        block_index += next_io_blocks;
        pb.set_position(block_index as u64);
    }

    let waiter = guest.flush(None).await?;
    waiter.wait().await?;
    pb.finish();

    verify_volume(guest, ri, false).await?;
    Ok(())
}

/*
 * Generic workload.  Do a random R/W/F, but wait for the operation to be
 * ACK'd before sending the next.  Limit the size of the IO to 10 blocks.
 * Read data is verified.
 */
async fn generic_workload(
    guest: &Arc<Guest>,
    count: usize,
    ri: &mut RegionInfo,
) -> Result<()> {
    /*
     * TODO: Allow the user to specify a seed here.
     */
    let mut rng = rand_chacha::ChaCha8Rng::from_entropy();

    let count_width = count.to_string().len();
    for c in 1..=count {
        let op = rng.gen_range(0..10);
        if op == 0 {
            // flush
            println!(
                "{:>0width$}/{:>0width$} FLUSH",
                c,
                count,
                width = count_width,
            );
            let waiter = guest.flush(None).await?;
            waiter.wait().await?;
        } else {
            // Read or Write both need this
            // Pick a random size (in blocks) for the IO, up to 10
            let size = rng.gen_range(1..=10) as usize;

            // Once we have our IO size, decide where the starting offset should
            // be, which is the total possible size minus the randomly chosen
            // IO size.
            let block_max = ri.total_blocks - size + 1;
            let block_index = rng.gen_range(0..block_max) as usize;

            // Convert offset and length to their byte values.
            let offset =
                Block::new(block_index as u64, ri.block_size.trailing_zeros());

            if op <= 4 {
                // Write
                // Update the write count for all blocks we plan to write to.
                for i in 0..size {
                    ri.write_log.update_wc(block_index + i);
                }

                let vec =
                    fill_vec(block_index, size, &ri.write_log, ri.block_size);
                let data = Bytes::from(vec);

                println!(
                    "{:>0width$}/{:>0width$} WRITE {}:{}",
                    c,
                    count,
                    offset.value,
                    data.len(),
                    width = count_width,
                );
                let waiter = guest.write(offset, data).await?;
                waiter.wait().await?;
            } else {
                // Read (+ verify)
                let length: usize = size * ri.block_size as usize;
                let vec: Vec<u8> = vec![255; length];
                let data = crucible::Buffer::from_vec(vec);
                println!(
                    "{:>0width$}/{:>0width$} READ  {}:{}",
                    c,
                    count,
                    offset.value,
                    data.len().await,
                    width = count_width,
                );
                let waiter = guest.read(offset, data.clone()).await?;
                waiter.wait().await?;

                let dl = data.as_vec().await.to_vec();
                match validate_vec(
                    dl,
                    block_index,
                    &mut ri.write_log,
                    ri.block_size,
                    false,
                ) {
                    ValidateStatus::Bad | ValidateStatus::InRange => {
                        bail!("Verify Error at {} len:{}", block_index, length);
                    }
                    ValidateStatus::Good => {}
                }
            }
        }
    }

    Ok(())
}

/*
 * Do a few writes to random offsets then exit as soon as they finish.
 * We are trying to leave extents "dirty" so we want to exit before the
 * automatic flush can come through and sync our data.
 */
async fn dirty_workload(
    guest: &Arc<Guest>,
    ri: &mut RegionInfo,
    count: usize,
) -> Result<()> {
    /*
     * TODO: Allow the user to specify a seed here.
     */
    let mut rng = rand_chacha::ChaCha8Rng::from_entropy();

    /*
     * To store our write requests
     */
    let mut waiterlist = Vec::new();

    let size = 1;
    /*
     * Once we have our IO size, decide where the starting offset should
     * be, which is the total possible size minus the randomly chosen
     * IO size.
     */
    let block_max = ri.total_blocks - size + 1;
    let count_width = count.to_string().len();
    for c in 1..=count {
        let block_index = rng.gen_range(0..block_max) as usize;
        /*
         * Convert offset and length to their byte values.
         */
        let offset =
            Block::new(block_index as u64, ri.block_size.trailing_zeros());

        /*
         * Update the write count for the block we plan to write to.
         */
        ri.write_log.update_wc(block_index);

        let vec = fill_vec(block_index, size, &ri.write_log, ri.block_size);
        let data = Bytes::from(vec);

        println!(
            "[{:>0width$}/{:>0width$}] Write at block {}, len:{}",
            c,
            count,
            offset.value,
            data.len(),
            width = count_width,
        );

        let waiter = guest.write(offset, data).await?;
        waiterlist.push(waiter);
    }

    println!("loop over {} waiters", waiterlist.len());
    for wa in waiterlist {
        wa.wait().await?;
    }
    Ok(())
}

/*
 * Print the perf header.
 */
pub fn perf_header() {
    println!(
        "{:>8} {:7} {:5} {:4} {:>7} {:>7} {:>7} {:>7} {:>8} {:>5} {:>5}",
        "TEST",
        "SECONDS",
        "COUNT",
        "DPTH",
        "IOPS",
        "MEAN",
        "P95",
        "P99",
        "MAX",
        "ES",
        "EC",
    );
}

/*
 * Take the Vec of Durations for IOs and write it out in CSV format using
 * the provided CSV Writer.
 */
#[allow(clippy::too_many_arguments)]
pub fn perf_csv(
    wtr: &mut csv::Writer<File>,
    msg: &str,
    count: usize,
    io_depth: usize,
    io_size: usize,
    duration: Duration,
    iotimes: Vec<Duration>,
    es: u64,
    ec: u64,
) {
    // Convert all Durations to u64 nanoseconds.
    let times = iotimes
        .iter()
        .map(|x| (x.as_secs() as u64 * 100000000) + x.subsec_nanos() as u64)
        .collect::<Vec<u64>>();

    let time_in_nsec =
        duration.as_secs() as u64 * 100000000 + duration.subsec_nanos() as u64;

    wtr.serialize(Record {
        label: msg.to_string(),
        total_time: time_in_nsec,
        io_depth,
        io_size,
        count,
        es,
        ec,
        time: times,
    })
    .unwrap();
    wtr.flush().unwrap();
}

// Percentile
// Given a SORTED vec of f32's (I'm trusting you to provide that),
// and a value between 1 and 99 (the desired percentile),
// determine which index (or which indexes to average) contain our desired
// percentile.
// Once we have the value at our index (or the average of two values at the
// desired indices), return that to the caller.
//
// Remember, the array index is one less (zero-based index)
fn percentile(times: &[f32], perc: u8) -> Result<f32> {
    if times.is_empty() {
        bail!("Array for percentile too short");
    }
    if perc == 0 || perc >= 100 {
        bail!("Requested percentile not: 0 < {} < 100", perc);
    }

    let position = times.len() as f32 * (perc as f32 / 100.0);

    if position == position.trunc() {
        // Our position is a whole number.
        // We use the rounded up position as our second index because the
        // array index is zero based.
        let index_two = position.ceil() as usize;
        let index_one = index_two - 1;

        Ok((times[index_one] + times[index_two]) / 2.0)
    } else {
        // Our position is not an integer, so round up to get the correct
        // position for our percentile.  However, since we need to subtract
        // one to get the zero-based index, we can just round down here.
        // This is the same as rounding up, then subtracting one.
        let index = position.trunc() as usize;
        Ok(times[index])
    }
}

/*
 * Display the summary results from a perf run.
 */
fn perf_summary(
    msg: &str,
    count: usize,
    io_depth: usize,
    times: Vec<Duration>,
    total_time: Duration,
    es: u64,
    ec: u64,
) {
    // Convert all the Durations into floats.
    let mut times = times
        .iter()
        .map(|x| x.as_secs() as f32 + (x.subsec_nanos() as f32 / 1e9))
        .collect::<Vec<f32>>();
    times.sort_by(|a, b| a.partial_cmp(b).unwrap_or(std::cmp::Ordering::Equal));

    // Determine the number of seconds as a float elapsed to perform
    // all the IOs. Then, divide the total operations performed to get
    // the average IOPs
    let time_f =
        total_time.as_secs() as f32 + (total_time.subsec_nanos() as f32 / 1e9);
    println!(
        "{:>8} {:>7.2} {:5} {:4} {:>7.2} {:.5} {:.5} {:.5} {:8.5} {:>5} {:>5}",
        msg,
        time_f,
        count,
        io_depth,
        count as f32 / time_f,
        statistical::mean(&times),
        percentile(&times, 95).unwrap(),
        percentile(&times, 99).unwrap(),
        times.last().unwrap(),
        es,
        ec,
    );
}

#[derive(Debug, Serialize, Deserialize)]
struct Record {
    label: String,
    total_time: u64,
    io_depth: usize,
    io_size: usize,
    count: usize,
    es: u64,
    ec: u64,
    time: Vec<u64>,
}
/**
 * A simple IO test in two stages: 100% random writes, then 100% random
 * reads. The caller can select:
 * io_depth:      The number of outstanding IOs issued at a time
 * blocks_per_io: The size of each io (in multiple of block size).
 * count:         The number of loops to perform for each test (all IOs
 *                in io_depth are considered as a single loop).
 * write_loop:    The number of times to do the 100% write loop.
 * read_loop:     The number of times to do the 100% read loop.
 *
 * A summary is printed at the end of each stage.
 */
#[allow(clippy::too_many_arguments)]
async fn perf_workload(
    guest: &Arc<Guest>,
    ri: &mut RegionInfo,
    wtr: &mut Option<&mut csv::Writer<File>>,
    count: usize,
    io_depth: usize,
    blocks_per_io: usize,
    write_loop: usize,
    read_loop: usize,
) -> Result<()> {
    // Before we start, make sure the work queues are empty.
    loop {
        let wc = guest.query_work_queue().await?;
        if wc.up_count + wc.ds_count == 0 {
            break;
        }
        tokio::time::sleep(Duration::from_secs(2)).await;
    }

    let mut rng = rand::thread_rng();
    let io_size = blocks_per_io * ri.block_size as usize;

    let write_buffers: Vec<Bytes> = (0..io_depth)
        .map(|_| {
            Bytes::from(
                (0..io_size)
                    .map(|_| rng.sample(rand::distributions::Standard))
                    .collect::<Vec<u8>>(),
            )
        })
        .collect();
    let read_buffers: Vec<Buffer> = (0..io_depth)
        .map(|_| Buffer::new(io_size as usize))
        .collect();

    let es = ri.extent_size.value;
    let ec = ri.total_blocks as u64 / es;

    // To make a random block offset modulus, we take the total
    // block number and subtract the IO size in blocks.
    let offset_mod =
        rng.gen::<u64>() % (ri.total_blocks - blocks_per_io) as u64;

    for _ in 0..write_loop {
        let mut wtime = Vec::with_capacity(count);
        let big_start = Instant::now();
        for _ in 0..count {
            let burst_start = Instant::now();
            let mut write_waiters = Vec::with_capacity(io_depth);
            for write_buffer in write_buffers.iter().take(io_depth) {
                let offset: u64 = rng.gen::<u64>() % offset_mod;

                let waiter = guest
                    .write_to_byte_offset(
                        offset * ri.block_size,
                        write_buffer.clone(),
                    )
                    .await?;
                write_waiters.push(waiter);
            }

            for waiter in write_waiters {
                waiter.wait().await?;
            }
            wtime.push(burst_start.elapsed());
        }
        let big_end = big_start.elapsed();

<<<<<<< HEAD
        guest.flush(None).await?.wait().await?;
=======
        guest.flush(None)?.block_wait()?;
>>>>>>> 1e50d817
        perf_summary(
            "rwrites",
            count,
            io_depth,
            wtime.clone(),
            big_end,
            es,
            ec,
        );
        if let Some(wtr) = wtr {
            perf_csv(
                wtr,
                "rwrite",
                count,
                io_depth,
                blocks_per_io,
                big_end,
                wtime.clone(),
                es,
                ec,
            );
        }

        // Before we loop or end, make sure the work queues are empty.
        loop {
            let wc = guest.query_work_queue().await?;
            if wc.up_count + wc.ds_count == 0 {
                break;
            }
            tokio::time::sleep(Duration::from_secs(2)).await;
        }
    }

    let mut rtime = Vec::with_capacity(count);
    for _ in 0..read_loop {
        let big_start = Instant::now();
        for _ in 0..count {
            let burst_start = Instant::now();
            let mut read_waiters = Vec::with_capacity(io_depth);
            for read_buffer in read_buffers.iter().take(io_depth) {
                let offset: u64 = rng.gen::<u64>() % offset_mod;

                let waiter = guest
                    .read_from_byte_offset(
                        offset * ri.block_size,
                        read_buffer.clone(),
                    )
                    .await?;
                read_waiters.push(waiter);
            }
            for waiter in read_waiters {
                waiter.wait().await?;
            }
            rtime.push(burst_start.elapsed());
        }
        let big_end = big_start.elapsed();

        perf_summary("rreads", count, io_depth, rtime.clone(), big_end, es, ec);

        if let Some(wtr) = wtr {
            perf_csv(
                wtr,
                "rread",
                count,
                io_depth,
                blocks_per_io,
                big_end,
                rtime.clone(),
                es,
                ec,
            );
        }

<<<<<<< HEAD
        guest.flush(None).await?.wait().await?;
=======
        guest.flush(None)?.block_wait()?;

>>>>>>> 1e50d817
        // Before we finish, make sure the work queues are empty.
        loop {
            let wc = guest.query_work_queue().await?;
            if wc.up_count + wc.ds_count == 0 {
                break;
            }
            tokio::time::sleep(tokio::time::Duration::from_secs(4)).await;
        }
    }
    Ok(())
}
/*
 * Generate a random offset and length, and write to then read from
 * that offset/length.  Verify the data is what we expect.
 */
async fn one_workload(guest: &Arc<Guest>, ri: &mut RegionInfo) -> Result<()> {
    /*
     * TODO: Allow the user to specify a seed here.
     */
    let mut rng = rand_chacha::ChaCha8Rng::from_entropy();

    /*
     * Once we have our IO size, decide where the starting offset should
     * be, which is the total possible size minus the randomly chosen
     * IO size.
     */
    let size = 1;
    let block_max = ri.total_blocks - size + 1;
    let block_index = rng.gen_range(0..block_max) as usize;

    /*
     * Convert offset and length to their byte values.
     */
    let offset = Block::new(block_index as u64, ri.block_size.trailing_zeros());

    /*
     * Update the write count for the block we plan to write to.
     */
    ri.write_log.update_wc(block_index);

    let vec = fill_vec(block_index, size, &ri.write_log, ri.block_size);
    let data = Bytes::from(vec);

    println!("Write at block {:5}, len:{:7}", offset.value, data.len());

    let waiter = guest.write(offset, data).await?;
    waiter.wait().await?;

    let length: usize = size * ri.block_size as usize;
    let vec: Vec<u8> = vec![255; length];
    let data = crucible::Buffer::from_vec(vec);

    println!(
        "Read  at block {:5}, len:{:7}",
        offset.value,
        data.len().await
    );
    let waiter = guest.read(offset, data.clone()).await?;
    waiter.wait().await?;

    let dl = data.as_vec().await.to_vec();
    match validate_vec(dl, block_index, &mut ri.write_log, ri.block_size, false)
    {
        ValidateStatus::Bad | ValidateStatus::InRange => {
            bail!("Error at {}", block_index);
        }
        ValidateStatus::Good => {}
    }

    println!("Flush");
    let waiter = guest.flush(None).await?;
    waiter.wait().await?;

    Ok(())
}

/*
 * A test of deactivation and re-activation.
 * In a loop, do some IO, then deactivate, then activate.  Verify that
 * written data is read back.  We make use of the generic_workload test
 * for the IO parts of this.
 */
async fn deactivate_workload(
    guest: &Arc<Guest>,
    count: usize,
    ri: &mut RegionInfo,
    mut gen: u64,
) -> Result<()> {
    let count_width = count.to_string().len();
    for c in 1..=count {
        println!(
            "{:>0width$}/{:>0width$}, CLIENT: run rand test",
            c,
            count,
            width = count_width
        );
        generic_workload(guest, 20, ri).await?;
        println!(
            "{:>0width$}/{:>0width$}, CLIENT: Now disconnect",
            c,
            count,
            width = count_width
        );
        let waiter = guest.deactivate().await?;
        println!(
            "{:>0width$}/{:>0width$}, CLIENT: Now disconnect wait",
            c,
            count,
            width = count_width
        );
        waiter.wait().await?;
        println!(
            "{:>0width$}/{:>0width$}, CLIENT: Now disconnect done.",
            c,
            count,
            width = count_width
        );
        let wc = guest.show_work().await?;
        println!(
            "{:>0width$}/{:>0width$}, CLIENT: Up:{} ds:{}",
            c,
            count,
            wc.up_count,
            wc.ds_count,
            width = count_width
        );
        let mut retry = 1;
        while let Err(e) = guest.activate(gen).await {
            println!(
                "{:>0width$}/{:>0width$}, Retry:{} activate {:?}",
                c,
                count,
                retry,
                e,
                width = count_width
            );
            tokio::time::sleep(tokio::time::Duration::from_secs(5)).await;
            if retry > 100 {
                bail!("Too many retries {} for activate", retry);
            }
            retry += 1;
        }
        gen += 1;
    }
    println!("One final");
    generic_workload(guest, 20, ri).await?;

    println!("final verify");
    if let Err(e) = verify_volume(guest, ri, false).await {
        bail!("Final volume verify failed: {:?}", e)
    }
    Ok(())
}

/*
 * Generate a random offset and length, and write, flush, then read from
 * that offset/length.  Verify the data is what we expect.
 */
async fn rand_workload(
    guest: &Arc<Guest>,
    count: usize,
    ri: &mut RegionInfo,
) -> Result<()> {
    /*
     * TODO: Allow the user to specify a seed here.
     */
    let mut rng = rand_chacha::ChaCha8Rng::from_entropy();

    let count_width = count.to_string().len();
    for c in 1..=count {
        /*
         * Pick a random size (in blocks) for the IO, up to the size of the
         * entire region.
         */
        let size = rng.gen_range(1..=ri.max_block_io) as usize;

        /*
         * Once we have our IO size, decide where the starting offset should
         * be, which is the total possible size minus the randomly chosen
         * IO size.
         */
        let block_max = ri.total_blocks - size + 1;
        let block_index = rng.gen_range(0..block_max) as usize;

        /*
         * Convert offset and length to their byte values.
         */
        let offset =
            Block::new(block_index as u64, ri.block_size.trailing_zeros());

        /*
         * Update the write count for all blocks we plan to write to.
         */
        for i in 0..size {
            ri.write_log.update_wc(block_index + i);
        }

        let vec = fill_vec(block_index, size, &ri.write_log, ri.block_size);
        let data = Bytes::from(vec);

        println!(
            "{:>0width$}/{:>0width$} IO at block {:5}, len:{:7}",
            c,
            count,
            offset.value,
            data.len(),
            width = count_width,
        );
        let waiter = guest.write(offset, data).await?;
        waiter.wait().await?;

        let waiter = guest.flush(None).await?;
        waiter.wait().await?;

        let length: usize = size * ri.block_size as usize;
        let vec: Vec<u8> = vec![255; length];
        let data = crucible::Buffer::from_vec(vec);
        let waiter = guest.read(offset, data.clone()).await?;
        waiter.wait().await?;

        let dl = data.as_vec().await.to_vec();
        match validate_vec(
            dl,
            block_index,
            &mut ri.write_log,
            ri.block_size,
            false,
        ) {
            ValidateStatus::Bad | ValidateStatus::InRange => {
                bail!("Error at {}", block_index);
            }
            ValidateStatus::Good => {}
        }
    }

    if let Err(e) = verify_volume(guest, ri, false).await {
        bail!("Final volume verify failed: {:?}", e)
    }

    Ok(())
}

/*
 * Send bursts of work to the demo_workload function.
 * Wait for each burst to finish, pause, then loop.
 */
async fn burst_workload(
    guest: &Arc<Guest>,
    count: usize,
    demo_count: usize,
    ri: &mut RegionInfo,
    verify_out: &Option<PathBuf>,
) -> Result<()> {
    let count_width = count.to_string().len();
    for c in 1..=count {
        demo_workload(guest, demo_count, ri).await?;
        let mut wc = guest.show_work().await?;
        while wc.up_count + wc.ds_count != 0 {
            tokio::time::sleep(tokio::time::Duration::from_secs(1)).await;
            println!(
                "{:>0width$}/{:>0width$} Up:{} ds:{}",
                c,
                count,
                wc.up_count,
                wc.ds_count,
                width = count_width
            );
            tokio::time::sleep(tokio::time::Duration::from_secs(4)).await;
            wc = guest.show_work().await?;
        }

        /*
         * Once everyone is caught up, save the state just in case
         * the user wants to quit at this pause step
         */
        println!();
        if let Some(vo) = &verify_out {
            let cp = history_file(vo);
            write_json(&cp, &ri.write_log, true)?;
            println!("Wrote out file {:?} at this time", cp);
        }
        println!(
            "{:>0width$}/{:>0width$}: 5 second pause, then another test loop",
            c,
            count,
            width = count_width
        );
        tokio::time::sleep(tokio::time::Duration::from_secs(5)).await;
    }
    Ok(())
}

/*
 * issue some random number of IOs, then wait for an ACK for all.
 * We try to exit this test and leave jobs outstanding.
 */
async fn repair_workload(
    guest: &Arc<Guest>,
    count: usize,
    ri: &mut RegionInfo,
) -> Result<()> {
    // TODO: Allow the user to specify a seed here.
    let mut rng = rand_chacha::ChaCha8Rng::from_entropy();

    // Any state coming in should have been verified, so we can
    // consider the current write log to be the minimum possible values.
    ri.write_log.commit();
    let mut waiterlist = Vec::new();
    // TODO: Allow user to request r/w/f percentage (how???)
    // We want at least one write, otherwise there will be nothing to
    // repair.
    let mut one_write = false;
    let count_width = count.to_string().len();
    for c in 1..=count {
        let op = rng.gen_range(0..10);
        // Make sure the last few commands are not a flush
        if c + 3 < count && op == 0 {
            // flush
            println!(
                "{:>0width$}/{:>0width$} Flush",
                c,
                count,
                width = count_width,
            );
            let waiter = guest.flush(None).await?;
            waiterlist.push(waiter);
            // Commit the current write log because we know this flush
            // will make it out on at least two DS, so any writes before this
            // point should also be persistent.
            // Note that we don't want to commit on every write, because
            // those writes might not make it if we have three dirty extents
            // and the one we choose could be the one that does not have
            // the write (no flush, no guarantee of persistence).
            ri.write_log.commit();
            // Make sure a write comes next.
            one_write = false;
        } else {
            // Read or Write both need this
            // Pick a random size (in blocks) for the IO, up to 10
            let size = rng.gen_range(1..=10) as usize;

            // Once we have our IO size, decide where the starting offset should
            // be, which is the total possible size minus the randomly chosen
            // IO size.
            let block_max = ri.total_blocks - size + 1;
            let block_index = rng.gen_range(0..block_max) as usize;

            // Convert offset and length to their byte values.
            let offset =
                Block::new(block_index as u64, ri.block_size.trailing_zeros());

            if !one_write || op <= 4 {
                // Write
                one_write = true;
                // Update the write count for all blocks we plan to write to.
                for i in 0..size {
                    ri.write_log.update_wc(block_index + i);
                }

                let vec =
                    fill_vec(block_index, size, &ri.write_log, ri.block_size);
                let data = Bytes::from(vec);

                println!(
                    "{:>0width$}/{:>0width$} Write at block {:5}, len:{:7}",
                    c,
                    count,
                    offset.value,
                    data.len(),
                    width = count_width,
                );
                let waiter = guest.write(offset, data).await?;
                waiterlist.push(waiter);
            } else {
                // Read
                let length: usize = size * ri.block_size as usize;
                let vec: Vec<u8> = vec![255; length];
                let data = crucible::Buffer::from_vec(vec);
                println!(
                    "{:>0width$}/{:>0width$} Read  at block {:5}, len:{:7}",
                    c,
                    count,
                    offset.value,
                    data.len().await,
                    width = count_width,
                );
                let waiter = guest.read(offset, data.clone()).await?;
                waiterlist.push(waiter);
            }
        }
    }
    println!("loop over {} waiters", waiterlist.len());
    for wa in waiterlist {
        wa.wait().await?;
    }

    Ok(())
}

/*
 * Like the random test, but with IO not as large, and with frequent
 * showing of the internal work queues.  Submit a bunch of random IOs,
 * then watch them complete.
 */
async fn demo_workload(
    guest: &Arc<Guest>,
    count: usize,
    ri: &mut RegionInfo,
) -> Result<()> {
    // TODO: Allow the user to specify a seed here.
    let mut rng = rand_chacha::ChaCha8Rng::from_entropy();

    let mut waiterlist = Vec::new();
    // TODO: Let the user select the number of loops
    // TODO: Allow user to request r/w/f percentage (how???)
    for i in 1..=count {
        let op = rng.gen_range(0..10);
        if op == 0 {
            // flush
            let waiter = guest.flush(None).await?;
            waiterlist.push(waiter);
        } else {
            // Read or Write both need this
            // Pick a random size (in blocks) for the IO, up to 10
            let size = rng.gen_range(1..=10) as usize;

            // Once we have our IO size, decide where the starting offset should
            // be, which is the total possible size minus the randomly chosen
            // IO size.
            let block_max = ri.total_blocks - size + 1;
            let block_index = rng.gen_range(0..block_max) as usize;

            // Convert offset and length to their byte values.
            let offset =
                Block::new(block_index as u64, ri.block_size.trailing_zeros());

            if op <= 4 {
                // Write
                // Update the write count for all blocks we plan to write to.
                for i in 0..size {
                    ri.write_log.update_wc(block_index + i);
                }

                let vec =
                    fill_vec(block_index, size, &ri.write_log, ri.block_size);
                let data = Bytes::from(vec);

                let waiter = guest.write(offset, data).await?;
                waiterlist.push(waiter);
            } else {
                // Read
                let length: usize = size * ri.block_size as usize;
                let vec: Vec<u8> = vec![255; length];
                let data = crucible::Buffer::from_vec(vec);
                let waiter = guest.read(offset, data.clone()).await?;
                waiterlist.push(waiter);
            }

            if i == 10 || i == 20 {
                guest.show_work().await?;
            }
        }
    }
    let mut wc = WQCounts {
        up_count: 0,
        ds_count: 0,
    };

    println!("loop over {} waiters", waiterlist.len());
    for wa in waiterlist {
        wa.wait().await?;
    }

    /*
     * Continue loping until all downstairs jobs finish also.
     */
    println!("All submitted jobs completed, waiting for downstairs");
    while wc.up_count + wc.ds_count > 0 {
        wc = guest.show_work().await?;
        tokio::time::sleep(tokio::time::Duration::from_secs(5)).await;
    }
    println!("All downstairs jobs completed.");
    if let Err(e) = verify_volume(guest, ri, false).await {
        bail!("Final volume verify failed: {:?}", e)
    }

    Ok(())
}

/*
 * This is a test workload that generates a single write spanning an extent
 * then will try to read the same.
 */
async fn span_workload(guest: &Arc<Guest>, ri: &mut RegionInfo) -> Result<()> {
    /*
     * Pick the last block in the first extent
     */
    let block_index = (ri.extent_size.value - 1) as usize;

    /*
     * Update the counter for the blocks we are about to write.
     */
    ri.write_log.update_wc(block_index);
    ri.write_log.update_wc(block_index + 1);

    let offset = Block::new(block_index as u64, ri.block_size.trailing_zeros());
    let vec = fill_vec(block_index, 2, &ri.write_log, ri.block_size);
    let data = Bytes::from(vec);

    println!("Sending a write spanning two extents");
    let waiter = guest.write(offset, data).await?;
    waiter.wait().await?;

    println!("Sending a flush");
    let waiter = guest.flush(None).await?;
    waiter.wait().await?;

    let length: usize = 2 * ri.block_size as usize;
    let vec: Vec<u8> = vec![99; length];
    let data = crucible::Buffer::from_vec(vec);

    println!("Sending a read spanning two extents");
    let waiter = guest.read(offset, data.clone()).await?;
    waiter.wait().await?;

    let dl = data.as_vec().await.to_vec();
    match validate_vec(dl, block_index, &mut ri.write_log, ri.block_size, false)
    {
        ValidateStatus::Bad | ValidateStatus::InRange => {
            bail!("Span read verify failed");
        }
        ValidateStatus::Good => {}
    }
    Ok(())
}

/*
 * Write, flush, then read every block in the volume.
 * We wait for each op to finish, so this is all sequential.
 */
async fn big_workload(guest: &Arc<Guest>, ri: &mut RegionInfo) -> Result<()> {
    for block_index in 0..ri.total_blocks {
        /*
         * Update the write count for all blocks we plan to write to.
         */
        ri.write_log.update_wc(block_index);

        let vec = fill_vec(block_index, 1, &ri.write_log, ri.block_size);
        let data = Bytes::from(vec);
        /*
         * Convert block_index to its byte value.
         */
        let offset =
            Block::new(block_index as u64, ri.block_size.trailing_zeros());

        let waiter = guest.write(offset, data).await?;
        waiter.wait().await?;

        let waiter = guest.flush(None).await?;
        waiter.wait().await?;

        let length: usize = ri.block_size as usize;
        let vec: Vec<u8> = vec![255; length];
        let data = crucible::Buffer::from_vec(vec);
        let waiter = guest.read(offset, data.clone()).await?;
        waiter.wait().await?;

        let dl = data.as_vec().await.to_vec();
        match validate_vec(
            dl,
            block_index,
            &mut ri.write_log,
            ri.block_size,
            false,
        ) {
            ValidateStatus::Bad | ValidateStatus::InRange => {
                bail!("Verify error at block:{}", block_index);
            }
            ValidateStatus::Good => {}
        }
    }

    println!("All IOs sent");
    guest.show_work().await?;

    Ok(())
}

async fn biggest_io_workload(
    guest: &Arc<Guest>,
    ri: &mut RegionInfo,
) -> Result<()> {
    /*
     * Based on our protocol, send the biggest IO we can.
     */
    println!("determine blocks for large io");
    let biggest_io_in_blocks = {
        let crucible_max_io =
            crucible_protocol::CrucibleEncoder::max_io_blocks(
                ri.block_size as usize,
            )?;

        if crucible_max_io < ri.total_blocks {
            crucible_max_io
        } else {
            println!(
                "Volume total blocks {} smaller than max IO blocks {}",
                ri.total_blocks, crucible_max_io,
            );
            ri.total_blocks
        }
    };

    println!(
        "Using {} as the largest single IO (in blocks)",
        biggest_io_in_blocks
    );
    let mut block_index = 0;
    while block_index < ri.total_blocks {
        let offset =
            Block::new(block_index as u64, ri.block_size.trailing_zeros());

        let next_io_blocks =
            if block_index + biggest_io_in_blocks > ri.total_blocks {
                ri.total_blocks - block_index
            } else {
                biggest_io_in_blocks
            };

        for i in 0..next_io_blocks {
            ri.write_log.update_wc(block_index + i);
        }

        let vec =
            fill_vec(block_index, next_io_blocks, &ri.write_log, ri.block_size);
        let data = Bytes::from(vec);

        println!(
            "IO at block:{}  size in blocks:{}",
            block_index, next_io_blocks
        );

        let waiter = guest.write(offset, data).await?;
        waiter.wait().await?;

        block_index += next_io_blocks;
    }

    Ok(())
}

/*
 * A loop that generates a bunch of random reads and writes, increasing the
 * offset each operation.  After 20 are submitted, we wait for all to finish.
 * Use this test and pass the --lossy flag and upstairs will at random skip
 * sending jobs to the downstairs, creating dependencys that it will
 * eventually resolve.
 *
 * TODO: Make this test use the global write count.
 */
async fn dep_workload(guest: &Arc<Guest>, ri: &mut RegionInfo) -> Result<()> {
    let final_offset = ri.total_size - ri.block_size;

    let mut my_offset: u64 = 0;
    for my_count in 1..150 {
        let mut waiterlist = Vec::new();

        /*
         * Generate some number of operations
         */
        for ioc in 0..200 {
            my_offset = (my_offset + ri.block_size) % final_offset;
            if random() {
                /*
                 * Generate a write buffer with a locally unique value.
                 */
                let mut vec: Vec<u8> =
                    Vec::with_capacity(ri.block_size as usize);
                let seed = ((my_offset % 254) + 1) as u8;
                for _ in 0..ri.block_size {
                    vec.push(seed);
                }
                let data = Bytes::from(vec);

                println!(
                    "Loop:{} send write {} @ offset:{}  len:{}",
                    my_count,
                    ioc,
                    my_offset,
                    data.len()
                );
                let waiter =
                    guest.write_to_byte_offset(my_offset, data).await?;
                waiterlist.push(waiter);
            } else {
                let vec: Vec<u8> = vec![0; ri.block_size as usize];
                let data = crucible::Buffer::from_vec(vec);

                println!(
                    "Loop:{} send read  {} @ offset:{} len:{}",
                    my_count,
                    ioc,
                    my_offset,
                    data.len().await
                );
                let waiter =
                    guest.read_from_byte_offset(my_offset, data).await?;
                waiterlist.push(waiter);
            }
        }

        guest.show_work().await?;

        // The final flush is to help prevent the pause that we get when the
        // last command is a write or read and we have to wait x seconds for the
        // flush check to trigger.
        println!("Loop:{} send a final flush and wait", my_count);
        let flush_waiter = guest.flush(None).await?;
        flush_waiter.wait().await?;

        println!("Loop:{} loop over {} waiters", my_count, waiterlist.len());
        for wa in waiterlist {
            wa.wait().await?;
        }
        println!("Loop:{} all waiters done", my_count);
        guest.show_work().await?;
    }

    println!("dep test done");
    Ok(())
}

#[cfg(test)]
mod test {
    use super::*;

    #[test]
    fn test_wl_update() {
        // Basic test to update write log
        let mut write_log = WriteLog::new(10);
        write_log.update_wc(0);
        assert_eq!(write_log.get_seed(0), 1);
        assert_eq!(write_log.get_seed(1), 0);
        // Non zero size is not empty
        assert!(!write_log.is_empty());
    }

    #[test]
    fn test_wl_update_rollover() {
        // Rollover of u8 at 250
        let mut write_log = WriteLog::new(10);
        write_log.set_wc(0, 249);
        assert_eq!(write_log.get_seed(0), 249);
        write_log.update_wc(0);
        assert_eq!(write_log.get_seed(0), 0);
        // Seed at zero does not mean the counter is zero
        assert!(!write_log.unwritten(0));
    }

    #[test]
    fn test_wl_empty() {
        // No size is empty
        let mut write_log = WriteLog::new(0);
        assert!(write_log.is_empty());
    }

    #[test]
    fn test_wl_update_commit() {
        // Write log returns highest after a commit, zero on one side
        let mut write_log = WriteLog::new(10);
        write_log.update_wc(0);
        write_log.commit();
        assert_eq!(write_log.get_seed(0), 1);
        assert_eq!(write_log.get_seed(1), 0);
    }

    #[test]
    fn test_wl_update_commit_rollover() {
        // Write log returns highest after a commit, but before u8 conversion
        let mut write_log = WriteLog::new(10);
        write_log.set_wc(0, 249);
        write_log.commit();
        write_log.update_wc(0);
        assert_eq!(write_log.get_seed(0), 0);
    }

    #[test]
    fn test_wl_update_commit_2() {
        // Write log keeps going up after a commit
        let mut write_log = WriteLog::new(10);
        write_log.update_wc(1);
        write_log.commit();
        write_log.update_wc(1);
        assert_eq!(write_log.get_seed(1), 2);
    }

    #[test]
    fn test_wl_commit_range() {
        // Verify that validate seed range returns true for all possible
        // values between min and max
        let bi = 1; // Block index
        let mut write_log = WriteLog::new(10);
        write_log.update_wc(bi); // 1
        write_log.update_wc(bi); // 2
        write_log.commit();
        write_log.update_wc(bi); // 3
        write_log.update_wc(bi); // 4

        // 2 is the minimum, less than should fail
        assert!(!write_log.validate_seed_range(bi, 1, false));
        assert!(write_log.validate_seed_range(bi, 2, false));
        assert!(write_log.validate_seed_range(bi, 3, false));
        assert!(write_log.validate_seed_range(bi, 4, false));
        // More than 4 should fail
        assert!(!write_log.validate_seed_range(bi, 5, false));
    }

    #[test]
    fn test_wl_commit_range_vv() {
        // Test expected return values from Validate_vec when we are
        // working with ranges.  An InRange will change the expected value for
        // future calls.
        let bi = 1; // Block index
        let bs: u64 = 512;
        let mut write_log = WriteLog::new(10);
        write_log.update_wc(bi); // 1
        let vec_at_one = fill_vec(bi, 1, &write_log, bs);
        write_log.update_wc(bi); // 2
        write_log.commit();
        let vec_at_two = fill_vec(bi, 1, &write_log, bs);
        write_log.update_wc(bi); // 3
        write_log.update_wc(bi); // 4
        let vec_at_four = fill_vec(bi, 1, &write_log, bs);

        // Too low
        assert_eq!(
            validate_vec(vec_at_one, bi, &mut write_log, bs, true),
            ValidateStatus::Bad
        );
        // The current good. Ignore range
        assert_eq!(
            validate_vec(vec_at_four.clone(), bi, &mut write_log, bs, false),
            ValidateStatus::Good
        );
        // In range, but will change the future
        assert_eq!(
            validate_vec(vec_at_two.clone(), bi, &mut write_log, bs, true),
            ValidateStatus::InRange
        );
        // The new good. The previous InRange should now be Good.
        assert_eq!(
            validate_vec(vec_at_two, bi, &mut write_log, bs, true),
            ValidateStatus::Good
        );
        // The original good is now bad.
        assert_eq!(
            validate_vec(vec_at_four, bi, &mut write_log, bs, true),
            ValidateStatus::Bad
        );
    }

    #[test]
    fn test_wl_commit_range_update() {
        // Verify that a validate_seed_range also updates the internal
        // max value to match the passed in value.
        let mut write_log = WriteLog::new(10);
        write_log.update_wc(1);
        write_log.update_wc(1);
        write_log.commit();
        write_log.update_wc(1);
        write_log.update_wc(1);
        assert_eq!(write_log.get_seed(1), 4);
        // Once we call this, it becomes the new expected value
        assert!(write_log.validate_seed_range(1, 3, true));
        assert_eq!(write_log.get_seed(1), 3);
    }
    #[test]
    fn test_wl_commit_range_update_min() {
        // Verify that a validate_seed_range also updates the internal
        // max value to match the passed in value.
        let mut write_log = WriteLog::new(10);
        write_log.update_wc(1);
        write_log.update_wc(1);
        write_log.commit();
        write_log.update_wc(1);
        write_log.update_wc(1);
        assert_eq!(write_log.get_seed(1), 4);
        // Once we call this, it becomes the new expected value
        assert!(write_log.validate_seed_range(1, 2, true));
        assert_eq!(write_log.get_seed(1), 2);
    }
    #[test]
    fn test_wl_commit_range_update_max() {
        // Verify that a validate_seed_range also updates the internal
        // max value to match the passed in value.
        let mut write_log = WriteLog::new(10);
        write_log.update_wc(1);
        write_log.update_wc(1);
        write_log.commit();
        write_log.update_wc(1);
        write_log.update_wc(1);
        assert_eq!(write_log.get_seed(1), 4);
        // Once we call this, it becomes the new expected value
        assert!(write_log.validate_seed_range(1, 4, true));
        // Still the same after the update
        assert_eq!(write_log.get_seed(1), 4);
    }

    #[test]
    fn test_wl_commit_range_rollover() {
        // validate seed range works if write log seed rolls over.
        let mut write_log = WriteLog::new(10);
        write_log.set_wc(0, 248);
        write_log.commit();
        write_log.update_wc(0); // 249
        write_log.update_wc(0); // 0
        write_log.update_wc(0); // 1
        assert_eq!(write_log.get_seed(0), 1);
        assert!(!write_log.validate_seed_range(0, 247, false));
        assert!(write_log.validate_seed_range(0, 248, false));
        assert!(write_log.validate_seed_range(0, 249, false));
        assert!(write_log.validate_seed_range(0, 0, false));
        assert!(write_log.validate_seed_range(0, 1, false));
        assert!(!write_log.validate_seed_range(0, 2, false));
    }

    #[test]
    fn test_wl_set() {
        // Write log returns highest after a set
        let mut write_log = WriteLog::new(10);
        write_log.set_wc(1, 4);
        assert_eq!(write_log.get_seed(1), 4);
    }

    #[test]
    fn test_wl_is_zero() {
        // Write log returns true when unwritten
        let mut write_log = WriteLog::new(10);
        assert!(write_log.unwritten(0));
        // Even after updating a different index
        write_log.update_wc(1);
        assert!(write_log.unwritten(0));
    }

    #[test]
    fn test_read_compare() {
        let bs: u64 = 512;
        let mut write_log = WriteLog::new(10);
        write_log.update_wc(0);

        let vec = fill_vec(0, 1, &write_log, bs);
        assert_eq!(
            validate_vec(vec, 0, &mut write_log, bs, false),
            ValidateStatus::Good
        );
    }

    #[test]
    fn test_read_compare_commit() {
        // Verify that a commit will still return the highest value even
        // if we have not written to the other side of the WriteLog buffer.
        let bs: u64 = 512;
        let mut write_log = WriteLog::new(10);
        write_log.update_wc(0);

        let vec = fill_vec(0, 1, &write_log, bs);
        write_log.commit();
        assert_eq!(
            validate_vec(vec, 0, &mut write_log, bs, false),
            ValidateStatus::Good
        );
    }

    #[test]
    fn test_read_compare_fail() {
        let bs: u64 = 512;
        let mut write_log = WriteLog::new(10);
        write_log.set_wc(0, 2);

        let vec = fill_vec(0, 1, &write_log, bs);
        write_log.update_wc(0);
        assert_eq!(
            validate_vec(vec, 0, &mut write_log, bs, false),
            ValidateStatus::Bad
        );
    }

    #[test]
    fn test_read_compare_fail_under() {
        let bs: u64 = 512;
        let mut write_log = WriteLog::new(10);
        write_log.set_wc(0, 2);

        let vec = fill_vec(0, 1, &write_log, bs);
        write_log.set_wc(0, 1);
        assert_eq!(
            validate_vec(vec, 0, &mut write_log, bs, false),
            ValidateStatus::Bad
        );
    }

    #[test]
    fn test_read_compare_1() {
        // Block 1 works the same as block 0
        let bs: u64 = 512;
        let mut write_log = WriteLog::new(10);
        let block_index = 1;
        write_log.update_wc(block_index);

        let vec = fill_vec(block_index, 1, &write_log, bs);
        assert_eq!(
            validate_vec(vec, block_index, &mut write_log, bs, false),
            ValidateStatus::Good
        );
    }

    #[test]
    fn test_read_compare_large() {
        let bs: u64 = 512;
        let total_blocks = 100;
        let block_index = 0;
        /*
         * Simulate having written to all blocks
         */
        let mut write_log = WriteLog::new(total_blocks);
        for i in 0..total_blocks {
            write_log.update_wc(i);
        }

        let vec = fill_vec(block_index, total_blocks, &write_log, bs);
        assert_eq!(
            validate_vec(vec, block_index, &mut write_log, bs, false),
            ValidateStatus::Good
        );
    }

    #[test]
    fn test_read_compare_large_fail() {
        // The last block in the data is wrong
        let bs: u64 = 512;
        let total_blocks = 100;
        let block_index = 0;
        /*
         * Simulate having written to all blocks
         */
        let mut write_log = WriteLog::new(total_blocks);
        for i in 0..total_blocks {
            write_log.update_wc(i);
        }
        let mut vec = fill_vec(block_index, total_blocks, &write_log, bs);
        let x = vec.len() - 1;
        vec[x] = 9;
        assert_eq!(
            validate_vec(vec, block_index, &mut write_log, bs, false),
            ValidateStatus::Bad
        );
    }

    #[test]
    fn test_read_compare_span() {
        // Verify a region larger than one block
        let bs: u64 = 512;
        let mut write_log = WriteLog::new(10);
        let block_index = 1;
        write_log.set_wc(block_index, 1);
        write_log.set_wc(block_index + 1, 2);
        write_log.set_wc(block_index + 2, 3);

        let vec = fill_vec(block_index, 3, &write_log, bs);
        assert_eq!(
            validate_vec(vec, block_index, &mut write_log, bs, false),
            ValidateStatus::Good
        );
    }

    #[test]
    fn test_read_compare_span_fail() {
        // Verify a data mismatch in a region larger than one block
        let bs: u64 = 512;
        let mut write_log = WriteLog::new(10);
        let block_index = 1;
        write_log.set_wc(block_index, 1);
        write_log.set_wc(block_index + 1, 2);
        write_log.set_wc(block_index + 2, 3);

        let mut vec = fill_vec(block_index, 3, &write_log, bs);
        /*
         * Replace the first value in the second block
         */
        vec[(bs + 1) as usize] = 9;
        assert_eq!(
            validate_vec(vec, block_index, &mut write_log, bs, false),
            ValidateStatus::Bad
        );
    }

    #[test]
    fn test_read_compare_span_fail_2() {
        // Verify the second value in the second block on a multi block
        // span will be discovered and reported.
        let bs: u64 = 512;
        let mut write_log = WriteLog::new(10);
        let block_index = 1;
        write_log.set_wc(block_index, 1);
        write_log.set_wc(block_index + 1, 2);
        write_log.set_wc(block_index + 2, 3);

        let mut vec = fill_vec(block_index, 3, &write_log, bs);
        /*
         * Replace the second value in the second block
         */
        vec[(bs + 2) as usize] = 9;
        assert_eq!(
            validate_vec(vec, block_index, &mut write_log, bs, false),
            ValidateStatus::Bad
        );
    }

    #[test]
    fn test_read_compare_empty() {
        // A new array has no expectations.
        let bs: u64 = 512;
        let mut write_log = WriteLog::new(10);

        let vec = fill_vec(0, 1, &write_log, bs);
        assert_eq!(
            validate_vec(vec, 0, &mut write_log, bs, false),
            ValidateStatus::Good
        );
    }

    #[test]
    fn test_read_compare_empty_data() {
        // A new array has no expectations, even if the buffer has
        // data in it.
        let bs: u64 = 512;
        let mut write_log = WriteLog::new(10);
        let mut fill_log = WriteLog::new(10);
        fill_log.set_wc(1, 1);
        fill_log.set_wc(2, 2);
        fill_log.set_wc(3, 3);

        // This should seed our fill_vec with zeros, as we don't
        // have any expectations for block 0.
        let vec = fill_vec(0, 1, &fill_log, bs);
        assert_eq!(
            validate_vec(vec, 0, &mut write_log, bs, false),
            ValidateStatus::Good
        );

        // Now fill the vec as if it read data from an already written block.
        // We fake this by using block one's data (which should be 1).
        let vec = fill_vec(1, 1, &fill_log, bs);
        assert_eq!(
            validate_vec(vec, 0, &mut write_log, bs, false),
            ValidateStatus::Good
        );
    }

    #[test]
    fn test_95_small() {
        // Test of one element
        let fv = vec![10.0];
        let pp = percentile(&fv, 95).unwrap();
        assert_eq!(pp, 10.0);
    }

    #[test]
    fn test_perc_bad_perc() {
        // Should fail on a bad percentile value
        let fv = vec![10.0];
        let res = percentile(&fv, 0);
        assert!(res.is_err());
    }

    #[test]
    fn test_perc_bad_big_perc() {
        // Should fail on a bad percentile value
        let fv = vec![10.0];
        let res = percentile(&fv, 100);
        assert!(res.is_err());
    }

    #[test]
    fn test_95_2() {
        // Determine the 95th percentile value with 2 elements
        // We must round up.
        let fv = vec![10.0, 20.0];
        let pp = percentile(&fv, 95).unwrap();
        assert_eq!(pp, 20.0);
    }

    #[test]
    fn test_95_10() {
        // Determine the 95th percentile value with 10 elements
        // We must round up.
        let fv = vec![1.1, 2.2, 3.3, 4.4, 5.0, 6.0, 7.0, 8.0, 9.0, 10.0];

        let pp = percentile(&fv, 95).unwrap();
        assert_eq!(pp, 10.0);
    }
    #[test]
    fn test_95_20() {
        // Determine the 95th percentile value with 20 elements
        // There is a whole number position for this array, so we must
        // return the average of two elements.
        let fv = vec![
            1.1, 2.2, 3.3, 4.4, 5.0, 6.0, 7.0, 8.0, 9.0, 10.0, 11.0, 12.0,
            13.0, 14.0, 15.0, 16.0, 17.0, 18.0, 19.0, 20.0,
        ];

        let pp = percentile(&fv, 95).unwrap();
        assert_eq!(pp, 19.5);
    }
    #[test]
    fn test_95_21() {
        // Determine the 95th percentile value with 21 elements
        let fv = vec![
            1.1, 2.2, 3.3, 4.4, 5.0, 6.0, 7.0, 8.0, 9.0, 8.0, 10.0, 11.0, 12.0,
            13.0, 14.0, 15.0, 16.0, 17.0, 18.0, 19.0, 20.0,
        ];

        let pp = percentile(&fv, 95).unwrap();
        assert_eq!(pp, 19.0);
    }
    #[test]
    fn test_perc_mixed() {
        // Determine the 95th, 90th, and 20th percentile values
        let fv = vec![
            43.0, 54.0, 56.0, 61.0, 62.0, 66.0, 68.0, 69.0, 69.0, 70.0, 71.0,
            72.0, 77.0, 78.0, 79.0, 85.0, 87.0, 88.0, 89.0, 93.0, 95.0, 96.0,
            98.0, 99.0, 99.4,
        ];

        let pp = percentile(&fv, 95).unwrap();
        assert_eq!(pp, 99.0);
        let pp = percentile(&fv, 90).unwrap();
        assert_eq!(pp, 98.0);
        let pp = percentile(&fv, 20).unwrap();
        assert_eq!(pp, 64.0);
    }
}<|MERGE_RESOLUTION|>--- conflicted
+++ resolved
@@ -1571,11 +1571,7 @@
         }
         let big_end = big_start.elapsed();
 
-<<<<<<< HEAD
         guest.flush(None).await?.wait().await?;
-=======
-        guest.flush(None)?.block_wait()?;
->>>>>>> 1e50d817
         perf_summary(
             "rwrites",
             count,
@@ -1649,12 +1645,8 @@
             );
         }
 
-<<<<<<< HEAD
         guest.flush(None).await?.wait().await?;
-=======
-        guest.flush(None)?.block_wait()?;
-
->>>>>>> 1e50d817
+
         // Before we finish, make sure the work queues are empty.
         loop {
             let wc = guest.query_work_queue().await?;
