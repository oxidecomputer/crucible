// Copyright 2023 Oxide Computer Company
use crate::{
    cdt, integrity_hash, live_repair::ExtentInfo, upstairs::UpstairsConfig,
    upstairs::UpstairsState, ClientIOStateCount, ClientId, CrucibleDecoder,
    CrucibleError, DownstairsIO, DsState, EncryptionContext, IOState, IOop,
    JobId, Message, ReadResponse, ReconcileIO, RegionDefinitionStatus,
    RegionMetadata,
};
use crucible_common::{
    deadline_secs, verbose_timeout, x509::TLSContext, IO_OUTSTANDING_MAX_JOBS,
};
use crucible_protocol::{
    BlockContext, MessageWriter, ReconciliationId, CRUCIBLE_MESSAGE_VERSION,
};

use std::{
    collections::BTreeSet,
    net::SocketAddr,
    sync::{
        atomic::{AtomicU64, Ordering},
        Arc,
    },
};

use futures::StreamExt;
use slog::{debug, error, info, o, warn, Logger};
use tokio::{
    net::{TcpSocket, TcpStream},
    sync::{mpsc, oneshot},
    time::{sleep_until, Duration},
};
use tokio_util::codec::FramedRead;
use uuid::Uuid;

// How long we wait before logging a message that we have not heard from
// the downstairs.
const TIMEOUT_SECS: f32 = 15.0;
// How many timeouts will we tolerate before we disconnect from a downstairs.
const TIMEOUT_LIMIT: usize = 3;
const PING_INTERVAL_SECS: f32 = 5.0;

/// Handle to a running I/O task
///
/// The I/O task is "thin"; it simply forwards messages around.  The task
/// continues running until `client_request_tx` is dropped, so it is always
/// valid to send it new messages.
#[derive(Debug)]
struct ClientTaskHandle {
    /// Handle to send data to the I/O task
    ///
    /// The only thing that we send to the client is [`Message`], which is then
    /// sent out over the network.
    client_request_tx: mpsc::Sender<Message>,

    /// Handle to receive data from the I/O task
    ///
    /// The client has a variety of responses, which include [`Message`]
    /// replies, but also things like "the I/O task has stopped"
    client_response_rx: mpsc::Receiver<ClientResponse>,

    /// One-shot sender to ask the client to open its connection
    ///
    /// This is used to hold the client (without connecting) in cases where we
    /// have deliberately deactivated this client.
    client_connect_tx: Option<oneshot::Sender<()>>,

    /// One-shot sender to stop the client
    ///
    /// This is a oneshot so that functions which stop the client don't
    /// necessarily need to be `async`.
    ///
    /// It is `None` if we have already requested that the client stop, but have
    /// not yet seen the task finished.
    client_stop_tx: Option<oneshot::Sender<ClientStopReason>>,
}

#[derive(Copy, Clone, Debug, PartialEq)]
pub struct ConnectionId(pub u64);

impl std::fmt::Display for ConnectionId {
    fn fmt(
        &self,
        f: &mut std::fmt::Formatter<'_>,
    ) -> Result<(), std::fmt::Error> {
        self.0.fmt(f)
    }
}

impl ConnectionId {
    fn update(&mut self) {
        self.0 += 1;
    }
}

/// Per-client data
///
/// This data structure contains client-specific state and manages communication
/// with a per-client IO task (through the `ClientTaskHandle`).
#[derive(Debug)]
pub(crate) struct DownstairsClient {
    /// Shared (static) configuration
    cfg: Arc<UpstairsConfig>,

    /// One's own client ID
    client_id: ClientId,

    /// Per-client log
    pub(crate) log: Logger,

    /// Client task IO
    ///
    /// The client task always sends `ClientResponse::Done` before stopping;
    /// this handle should never be dropped before that point.
    client_task: ClientTaskHandle,

    /// IO state counters
    pub(crate) io_state_count: ClientIOStateCount,

    /// Bytes in queues for this client
    ///
    /// This includes read, write, and write-unwritten jobs, and is used to
    /// estimate per-client backpressure to keep the 3x downstairs in sync.
    pub(crate) bytes_outstanding: u64,

    /// UUID for this downstairs region
    ///
    /// Unpopulated until provided by `Message::RegionInfo`
    region_uuid: Option<Uuid>,

    /// The IP:Port of each of the downstairs
    ///
    /// This is left unpopulated in some unit tests
    pub(crate) target_addr: Option<SocketAddr>,

    /// The IP:Port for repair when contacting the downstairs
    ///
    /// This is set to `None` during initialization
    pub(crate) repair_addr: Option<SocketAddr>,

    /// TLS context (if present)
    ///
    /// This is passed as a pointer to minimize copies
    tls_context: Option<Arc<crucible_common::x509::TLSContext>>,

    /// State of the downstairs connection
    state: DsState,

    /// The `JobId` of the last flush that this downstairs has acked
    ///
    /// Note that this is a job ID, not a downstairs flush index (contrast with
    /// [`Downstairs::next_flush`], which is a flush index).
    pub(crate) last_flush: JobId,

    /// Cache of new jobs
    new_jobs: BTreeSet<JobId>,

    /// Jobs that have been skipped
    pub(crate) skipped_jobs: BTreeSet<JobId>,

    /// Region metadata for this particular Downstairs
    ///
    /// On Startup, we collect info from each downstairs region. We use that
    /// info to make sure that all three regions in a region set are the
    /// same, and if not the same, to decide which data we will consider
    /// valid and make the other downstairs contain that same data.
    pub(crate) region_metadata: Option<RegionMetadata>,

    /**
     * Live Repair info
     * This will contain the extent info for each downstairs as reported
     * by those downstairs and is used to decide if an extent requires
     * repair or not.
     */
    pub(crate) repair_info: Option<ExtentInfo>,

    /// Accumulated statistics
    pub(crate) stats: DownstairsStats,

    /// State for the "promote to active" action
    promote_state: Option<PromoteState>,

    /// State for startup negotiation
    negotiation_state: NegotiationState,

    /// Session ID for a clients connection to a downstairs.
    connection_id: ConnectionId,

    /// Per-client delay, shared with the [`DownstairsClient`]
    client_delay_us: Arc<AtomicU64>,
}

impl DownstairsClient {
    pub(crate) fn new(
        client_id: ClientId,
        cfg: Arc<UpstairsConfig>,
        target_addr: Option<SocketAddr>,
        log: Logger,
        tls_context: Option<Arc<crucible_common::x509::TLSContext>>,
    ) -> Self {
        let client_delay_us = Arc::new(AtomicU64::new(0));
        Self {
            cfg,
            client_task: Self::new_io_task(
                target_addr,
                false, // do not delay in starting the task
                false, // do not start the task until GoActive
                client_id,
                tls_context.clone(),
                client_delay_us.clone(),
                &log,
            ),
            client_id,
            region_uuid: None,
            negotiation_state: NegotiationState::Start,
            tls_context,
            promote_state: None,
            log,
            target_addr,
            repair_addr: None,
            state: DsState::New,
            last_flush: JobId(0),
            stats: DownstairsStats::default(),
            new_jobs: BTreeSet::new(),
            skipped_jobs: BTreeSet::new(),
            region_metadata: None,
            repair_info: None,
            io_state_count: ClientIOStateCount::new(),
            bytes_outstanding: 0,
            connection_id: ConnectionId(0),
            client_delay_us,
        }
    }

    /// Builds a minimal `DownstairsClient` for testing
    ///
    /// The resulting client has no target address; any packets sent by the
    /// client will disappear into the void.
    #[cfg(test)]
    fn test_default() -> Self {
        let client_delay_us = Arc::new(AtomicU64::new(0));
        let cfg = Arc::new(UpstairsConfig {
            encryption_context: None,
            upstairs_id: Uuid::new_v4(),
            session_id: Uuid::new_v4(),
            generation: std::sync::atomic::AtomicU64::new(1),
            read_only: false,
            lossy: false,
        });
        Self {
            cfg,
            client_task: Self::new_dummy_task(false),
            client_id: ClientId::new(0),
            region_uuid: None,
            negotiation_state: NegotiationState::Start,
            tls_context: None,
            promote_state: None,
            log: crucible_common::build_logger(),
            target_addr: None,
            repair_addr: None,
            state: DsState::New,
            last_flush: JobId(0),
            stats: DownstairsStats::default(),
            new_jobs: BTreeSet::new(),
            skipped_jobs: BTreeSet::new(),
            region_metadata: None,
            repair_info: None,
            io_state_count: ClientIOStateCount::new(),
            bytes_outstanding: 0,
            connection_id: ConnectionId(0),
            client_delay_us,
        }
    }

    /// Return true if `io_send` can send more work, otherwise return false
    pub(crate) fn should_do_more_work(&self) -> bool {
        !self.new_jobs.is_empty()
            && matches!(self.state, DsState::Active | DsState::LiveRepair)
    }

    /// Choose which `ClientAction` to apply
    ///
    /// This function is called from within a top-level `select!`, so not only
    /// must the select expressions be cancel safe, but the **bodies** must also
    /// be cancel-safe.  This is why we simply return a single value in the body
    /// of each statement.
    ///
    /// This function will wait forever if we have asked for the client task to
    /// stop, so it should only be called in a higher-level `select!`.
    pub(crate) async fn select(&mut self) -> ClientAction {
        loop {
            let out = match self.client_task.client_response_rx.recv().await {
                Some(c) => c.into(),
                None => break ClientAction::ChannelClosed,
            };
            // Ignore client responses if we have told the client to exit (we
            // still propagate other ClientAction variants, e.g. TaskStopped).
            if self.client_task.client_stop_tx.is_some()
                || !matches!(out, ClientAction::Response(..))
            {
                break out;
            }
        }
    }

    /// Send a `Message::HereIAm` via the client IO task
    pub(crate) async fn send_here_i_am(&mut self) {
        self.send(Message::HereIAm {
            version: CRUCIBLE_MESSAGE_VERSION,
            upstairs_id: self.cfg.upstairs_id,
            session_id: self.cfg.session_id,
            gen: self.cfg.generation(),
            read_only: self.cfg.read_only,
            encrypted: self.cfg.encrypted(),
            alternate_versions: vec![],
        })
        .await;
    }

    fn halt_io_task(&mut self, r: ClientStopReason) {
        if let Some(t) = self.client_task.client_stop_tx.take() {
            if let Err(_e) = t.send(r) {
                warn!(self.log, "failed to send stop request")
            }
        } else {
            warn!(self.log, "client task is already stopping")
        }
    }

    /// Return a list of downstairs request IDs that represent unissued
    /// requests for this client.
    pub(crate) fn new_work(&mut self) -> BTreeSet<JobId> {
        std::mem::take(&mut self.new_jobs)
    }

    /// Requeues a single job
    ///
    /// This is used when running in lossy mode, where jobs may be skipped in
    /// `io_send`.
    pub(crate) fn requeue_one(&mut self, work: JobId) {
        self.new_jobs.insert(work);
    }

    pub(crate) async fn send(&mut self, m: Message) {
        // Normally, the client task continues running until
        // `self.client_task.client_request_tx` is dropped; as such, we should
        // always be able to send it a message.
        //
        // However, during Tokio shutdown, tasks may stop in arbitrary order.
        // We log an error but don't panic, because panicking is uncouth.
        if let Err(e) = self.client_task.client_request_tx.send(m).await {
            error!(
                self.log,
                "failed to send message: {e};
                 this should only happen during shutdown"
            )
        }
    }

    /// Sets a job state, handling `io_state_count` counters
    fn set_job_state(
        &mut self,
        job: &mut DownstairsIO,
        new_state: IOState,
    ) -> IOState {
        let is_running =
            matches!(new_state, IOState::New | IOState::InProgress);
        self.io_state_count.incr(&new_state);
        let old_state = job.state.insert(self.client_id, new_state);
        let was_running =
            matches!(old_state, IOState::New | IOState::InProgress);
        self.io_state_count.decr(&old_state);

        // Update our bytes-in-flight counter
        if was_running && !is_running {
            self.bytes_outstanding = self
                .bytes_outstanding
                .checked_sub(job.work.job_bytes())
                .unwrap();
        } else if is_running && !was_running {
            // This should only happen if a job is replayed, but that still
            // counts!
            self.bytes_outstanding += job.work.job_bytes();
        }

        old_state
    }

    /// Mark the given job as in-progress for this client
    ///
    /// Returns an `IOop` with modified dependencies
    pub(crate) fn in_progress(
        &mut self,
        job: &mut DownstairsIO,
        repair_min_id: Option<JobId>,
    ) -> IOop {
        let old_state = self.set_job_state(job, IOState::InProgress);
        assert_eq!(old_state, IOState::New);

        let mut out = job.work.clone();
        if self.dependencies_need_cleanup() {
            match &mut out {
                IOop::Write { dependencies, .. }
                | IOop::WriteUnwritten { dependencies, .. }
                | IOop::Flush { dependencies, .. }
                | IOop::Read { dependencies, .. }
                | IOop::ExtentFlushClose { dependencies, .. }
                | IOop::ExtentLiveRepair { dependencies, .. }
                | IOop::ExtentLiveReopen { dependencies, .. }
                | IOop::ExtentLiveNoOp { dependencies } => {
                    self.remove_dep_if_live_repair(
                        dependencies,
                        job.ds_id,
                        repair_min_id.expect("must have repair_min_id"),
                    );
                }
            }
        }
        // If our downstairs is under repair, then include any extent limit sent
        // in the IOop; otherwise, clear it out
        if let IOop::Flush { extent_limit, .. } = &mut out {
            if !matches!(self.state, DsState::LiveRepair) {
                *extent_limit = None;
            }
        }
        out
    }

    /// Ensures that the given job is in the job queue and in `IOState::New`
    ///
    /// Returns `true` if the job was requeued, or `false` if it was already `New`
    pub(crate) fn replay_job(&mut self, job: &mut DownstairsIO) -> bool {
        /*
         * If the job is InProgress or New, then we can just go back
         * to New and no extra work is required.
         * If it's Done, then by definition it has been acked; test that here
         * to double-check.
         */
        if IOState::Done == job.state[self.client_id] && !job.acked {
            panic!("[{}] This job was not acked: {:?}", self.client_id, job);
        }

        let old_state = self.set_job_state(job, IOState::New);
        job.replay = true;
        if old_state != IOState::New {
            self.requeue_one(job.ds_id);
            true
        } else {
            false
        }
    }

    /// Sets this job as skipped and moves it to `skipped_jobs`
    ///
    /// # Panics
    /// If the job is not new or in-progress
    pub(crate) fn skip_job(&mut self, job: &mut DownstairsIO) {
        let prev_state = self.set_job_state(job, IOState::Skipped);
        assert!(matches!(prev_state, IOState::New | IOState::InProgress));
        self.skipped_jobs.insert(job.ds_id);
    }

    /// Returns true if it's possible that we need to clean job dependencies
    pub(crate) fn dependencies_need_cleanup(&self) -> bool {
        matches!(self.state, DsState::LiveRepair)
            && !self.skipped_jobs.is_empty()
    }

    /// Sets our state to `DsState::Reconcile`
    ///
    /// # Panics
    /// If the previous state is not `DsState::WaitQuorum`
    pub(crate) fn begin_reconcile(&mut self) {
        info!(self.log, "Transition from {} to Reconcile", self.state);
        assert_eq!(self.state, DsState::WaitQuorum);
        self.state = DsState::Reconcile;
    }

    /// Go through the list of dependencies and remove any jobs that this
    /// downstairs has already skipped, as the downstairs on the other side will
    /// not have received these IOs.
    ///
    /// First off, any job that was "skipped" should not be a dependency for
    /// this specific downstairs.  In addition, any job that happened before
    /// the skipped jobs that was marked as "Done" should also be removed, as
    /// there will be no replay here and we are basically rebuilding this
    /// downstairs from other downstairs.
    fn remove_dep_if_live_repair(
        &self,
        deps: &mut Vec<JobId>,
        ds_id: JobId,
        repair_min_id: JobId,
    ) {
        debug!(
            self.log,
            "{} Remove check skipped:{:?} from deps:{:?}",
            ds_id,
            self.skipped_jobs,
            deps
        );
        assert!(matches!(self.state, DsState::LiveRepair));

        deps.retain(|x| !self.skipped_jobs.contains(x));

        // If we are repairing, then there must be a repair_min_id set so we
        // know where to stop with dependency inclusion.
        debug!(
            self.log,
            "{} Remove check < min repaired:{} from deps:{:?}",
            ds_id,
            repair_min_id,
            deps
        );
        deps.retain(|x| x >= &repair_min_id);
        info!(self.log, " {} final dependency list {:?}", ds_id, deps);
    }

    /// When the downstairs is marked as missing, handle its state transition
    pub(crate) fn on_missing(&mut self) {
        let current = &self.state;
        let new_state = match current {
            DsState::Active | DsState::Replay | DsState::Offline => {
                DsState::Offline
            }

            DsState::Faulted
            | DsState::LiveRepair
            | DsState::LiveRepairReady
            | DsState::Replaced => DsState::Faulted,

            DsState::New
            | DsState::Deactivated
            | DsState::Reconcile
            | DsState::FailedReconcile
            | DsState::Disconnected
            | DsState::BadVersion
            | DsState::WaitQuorum
            | DsState::BadRegion
            | DsState::WaitActive
            | DsState::Disabled => DsState::Disconnected,

            DsState::Replacing => DsState::Replaced,

            DsState::Migrating => panic!(),
        };

        if *current != new_state {
            info!(
                self.log,
                "Gone missing, transition from {current:?} to {new_state:?}"
            );
        }

        // Jobs are skipped and replayed in `Downstairs::reinitialize`, which is
        // (probably) the caller of this function.
        self.state = new_state;
    }

    /// Checks whether this Downstairs is ready for the upstairs to deactivate
    ///
    /// # Panics
    /// If the downstairs is offline
    pub(crate) fn ready_to_deactivate(&self) -> bool {
        match &self.state {
            DsState::New | DsState::WaitActive => {
                info!(
                    self.log,
                    "ready to deactivate from state {:?}", self.state
                );
                true
            }
            DsState::Offline => {
                panic!("can't deactivate while a downstairs is offline")
            }
            s => {
                info!(self.log, "not ready to deactivate due to state {s:?}");
                false
            }
        }
    }

    /// Switches the client state to Deactivated and stops the IO task
    pub(crate) fn deactivate(&mut self, up_state: &UpstairsState) {
        self.checked_state_transition(up_state, DsState::Deactivated);
        self.halt_io_task(ClientStopReason::Deactivated)
    }

    /// Resets this Downstairs and start a fresh connection
    ///
    /// # Panics
    /// If `self.client_task` is not `None`, or `self.target_addr` is `None`
    pub(crate) fn reinitialize(&mut self, auto_promote: bool) {
        // Clear this Downstair's repair address, and let the YesItsMe set it.
        // This works if this Downstairs is new, reconnecting, or was replaced
        // entirely; the repair address could have changed in any of these
        // cases.
        self.repair_addr = None;

        if auto_promote {
            self.promote_state = Some(PromoteState::Waiting);
        } else {
            self.promote_state = None;
        }
        self.negotiation_state = NegotiationState::Start;

        // TODO this is an awkward special case!
        if self.state == DsState::Disconnected {
            info!(self.log, "Disconnected -> New");
            self.state = DsState::New;
        }

        self.connection_id.update();

        // Restart with a short delay
        self.start_task(true, auto_promote);
    }

    /// Returns the last flush ID handled by this client
    pub(crate) fn last_flush(&self) -> JobId {
        self.last_flush
    }

    /// Starts a client IO task, saving the handle in `self.client_task`
    ///
    /// If we are running unit tests and `self.target_addr` is not populated, we
    /// start a dummy task instead.
    ///
    /// # Panics
    /// If `self.client_task` is not `None`, or `self.target_addr` is `None` and
    /// this isn't running in test mode
    fn start_task(&mut self, delay: bool, connect: bool) {
        self.client_task = Self::new_io_task(
            self.target_addr,
            delay,
            connect,
            self.client_id,
            self.tls_context.clone(),
            self.client_delay_us.clone(),
            &self.log,
        );
    }

    fn new_io_task(
        target: Option<SocketAddr>,
        delay: bool,
        connect: bool,
        client_id: ClientId,
        tls_context: Option<Arc<TLSContext>>,
        client_delay_us: Arc<AtomicU64>,
        log: &Logger,
    ) -> ClientTaskHandle {
        #[cfg(test)]
        if let Some(target) = target {
            Self::new_network_task(
                target,
                delay,
                connect,
                client_id,
                tls_context,
                client_delay_us,
                log,
            )
        } else {
            Self::new_dummy_task(connect)
        }

        #[cfg(not(test))]
        Self::new_network_task(
            target.expect("must provide socketaddr"),
            delay,
            connect,
            client_id,
            tls_context,
            client_delay_us,
            log,
        )
    }

    fn new_network_task(
        target: SocketAddr,
        delay: bool,
        connect: bool,
        client_id: ClientId,
        tls_context: Option<Arc<TLSContext>>,
        client_delay_us: Arc<AtomicU64>,
        log: &Logger,
    ) -> ClientTaskHandle {
        // These channels must support at least IO_OUTSTANDING_MAX_JOBS
        // messages; otherwise, we risk a deadlock if the IO task and main task
        // simultaneously try sending each other data when the channels are
        // full.
        let (client_request_tx, client_request_rx) =
            mpsc::channel(IO_OUTSTANDING_MAX_JOBS + 200);
        let (client_response_tx, client_response_rx) =
            mpsc::channel(IO_OUTSTANDING_MAX_JOBS + 200);
        let (client_stop_tx, client_stop_rx) = oneshot::channel();
        let (client_connect_tx, client_connect_rx) = oneshot::channel();

        let client_connect_tx = if connect {
            client_connect_tx.send(()).unwrap();
            None
        } else {
            Some(client_connect_tx)
        };

        let log = log.new(o!("" => "io task"));
        tokio::spawn(async move {
            let mut c = ClientIoTask {
                client_id,
                tls_context,
                target,
                request_rx: client_request_rx,
                response_tx: client_response_tx,
                start: client_connect_rx,
                stop: client_stop_rx,
                recv_task: ClientRxTask {
                    handle: None,
                    log: log.clone(),
                },
                delay,
                client_delay_us,
                log,
            };
            c.run().await
        });
        ClientTaskHandle {
            client_request_tx,
            client_connect_tx,
            client_stop_tx: Some(client_stop_tx),
            client_response_rx,
        }
    }

    /// Starts a dummy IO task, returning its IO handle
    #[cfg(test)]
    fn new_dummy_task(connect: bool) -> ClientTaskHandle {
        let (client_request_tx, client_request_rx) =
            mpsc::channel(IO_OUTSTANDING_MAX_JOBS + 200);
        let (_client_response_tx, client_response_rx) =
            mpsc::channel(IO_OUTSTANDING_MAX_JOBS + 200);
        let (client_stop_tx, client_stop_rx) = oneshot::channel();
        let (client_connect_tx, client_connect_rx) = oneshot::channel();

        // Forget these without dropping them, so that we can send values into
        // the void!
        std::mem::forget(client_request_rx);
        std::mem::forget(client_stop_rx);
        std::mem::forget(client_connect_rx);

        ClientTaskHandle {
            client_request_tx,
            client_connect_tx: if connect {
                None
            } else {
                Some(client_connect_tx)
            },
            client_stop_tx: Some(client_stop_tx),
            client_response_rx,
        }
    }

    /// Indicate that the upstairs has requested that we go active
    ///
    /// This either sent a `PromoteToActive` request directly, or schedules it
    /// to be sent once the client state reaches `WaitActive`.
    ///
    /// # Panics
    /// If we already called this function (without `reinitialize` in between),
    /// or `self.state` is invalid for promotion.
    pub(crate) async fn set_active_request(&mut self) {
        if let Some(t) = self.client_task.client_connect_tx.take() {
            info!(self.log, "sending connect oneshot to client");
            if let Err(e) = t.send(()) {
                error!(
                    self.log,
                    "failed to set client as active {e:?};
                     are we shutting down?"
                );
            }
        }
        match self.promote_state {
            Some(PromoteState::Waiting) => {
                panic!("called set_active_request while already waiting")
            }
            Some(PromoteState::Sent) => {
                panic!("called set_active_request after it was sent")
            }
            None => (),
        }
        // If we're already in the point of negotiation where we're waiting to
        // go active, then immediately go active!
        match self.state {
            DsState::New => {
                info!(
                    self.log,
                    "client set_active_request while in {:?}; waiting...",
                    self.state,
                );
                self.promote_state = Some(PromoteState::Waiting);
            }
            DsState::WaitActive => {
                info!(
                    self.log,
                    "client set_active_request while in WaitActive \
                 -> WaitForPromote"
                );
                // If the client task has stopped, then print a warning but
                // otherwise continue (because we'll be cleaned up by the
                // JoinHandle watcher).
                self.send(Message::PromoteToActive {
                    upstairs_id: self.cfg.upstairs_id,
                    session_id: self.cfg.session_id,
                    gen: self.cfg.generation(),
                })
                .await;

                self.promote_state = Some(PromoteState::Sent);
                // TODO: negotiation / promotion state is spread across
                // DsState, PromoteState, and NegotiationState.  We should
                // consolidate into a single place
                assert!(
                    self.negotiation_state == NegotiationState::Start
                        || self.negotiation_state
                            == NegotiationState::WaitForPromote
                );
                self.negotiation_state = NegotiationState::WaitForPromote;
            }
            s => panic!("invalid state for set_active_request: {s:?}"),
        }
    }

    /// Accessor method for client connection state
    pub(crate) fn state(&self) -> DsState {
        self.state
    }

    /// Sets the current state to `DsState::FailedReconcile`
    pub(crate) fn set_failed_reconcile(&mut self, up_state: &UpstairsState) {
        info!(
            self.log,
            "Transition from {} to FailedReconcile", self.state
        );
        self.checked_state_transition(up_state, DsState::FailedReconcile);
        self.restart_connection(up_state, ClientStopReason::FailedReconcile)
    }

    pub(crate) fn restart_connection(
        &mut self,
        up_state: &UpstairsState,
        reason: ClientStopReason,
    ) {
        let new_state = match self.state {
            DsState::Active => DsState::Offline,
            DsState::Replay => DsState::Offline,
            DsState::Offline => DsState::Offline,
            DsState::Migrating => DsState::Faulted,
            DsState::Faulted => DsState::Faulted,
            DsState::Deactivated => DsState::New,
            DsState::Reconcile => DsState::New,
            DsState::FailedReconcile => DsState::New,
            DsState::LiveRepair => DsState::Faulted,
            DsState::LiveRepairReady => DsState::Faulted,
            DsState::Replacing => DsState::Replaced,
            _ => {
                /*
                 * Any other state means we had not yet enabled this
                 * downstairs to receive IO, so we go to the back of the
                 * line and have to re-verify it again.
                 */
                DsState::Disconnected
            }
        };

        info!(
            self.log,
            "restarting connection, transition from {} to {}",
            self.state,
            new_state,
        );

        self.checked_state_transition(up_state, new_state);
        self.halt_io_task(reason);
    }

    /// Sets the current state to `DsState::Active`
    pub(crate) fn set_active(&mut self) {
        info!(self.log, "Transition from {} to Active", self.state);
        self.state = DsState::Active;
    }

    pub(crate) fn enqueue(
        &mut self,
        io: &mut DownstairsIO,
        last_repair_extent: Option<u64>,
    ) -> IOState {
        assert_eq!(io.state[self.client_id], IOState::New);

        // If a downstairs is faulted or ready for repair, we can move
        // that job directly to IOState::Skipped
        // If a downstairs is in repair, then we need to see if this
        // IO is on a repaired extent or not.  If an IO spans extents
        // where some are repaired and some are not, then this IO had
        // better have the dependencies already set to reflect the
        // requirement that a repair IO will need to finish first.
        let r = match self.state {
            DsState::Faulted
            | DsState::Replaced
            | DsState::Replacing
            | DsState::LiveRepairReady => {
                io.state.insert(self.client_id, IOState::Skipped);
                self.skipped_jobs.insert(io.ds_id);
                IOState::Skipped
            }
            DsState::LiveRepair => {
                // Pick the latest repair limit that's relevant for this
                // downstairs.  This is either the extent under repair (if
                // there are no reserved repair jobs), or the last extent
                // for which we have reserved a repair job ID; either way, the
                // caller has provided it to us.
                if io.work.send_io_live_repair(last_repair_extent) {
                    // Leave this IO as New, the downstairs will receive it.
                    self.new_jobs.insert(io.ds_id);
                    IOState::New
                } else {
                    // Move this IO to skipped, we are not ready for
                    // the downstairs to receive it.
                    io.state.insert(self.client_id, IOState::Skipped);
                    self.skipped_jobs.insert(io.ds_id);
                    IOState::Skipped
                }
            }
            _ => {
                self.new_jobs.insert(io.ds_id);
                IOState::New
            }
        };
        if r == IOState::New {
            self.bytes_outstanding += io.work.job_bytes();
        }
        self.io_state_count.incr(&r);
        r
    }

    /// Prepares for a new connection, then restarts the IO task
    pub(crate) fn replace(
        &mut self,
        up_state: &UpstairsState,
        new: SocketAddr,
    ) {
        self.target_addr = Some(new);

        self.region_metadata = None;
        self.checked_state_transition(up_state, DsState::Replacing);
        self.stats.replaced += 1;

        self.halt_io_task(ClientStopReason::Replacing);
    }

    /// Sets `self.state` to `new_state`, with logging and validity checking
    ///
    /// Conceptually, this function is a checked assignment to `self.state`.
    /// Thinking in terms of the graph of all possible states, this function
    /// will panic if there is not a valid state transition edge between the
    /// current `self.state` and the requested `new_state`.
    ///
    /// For example, transitioning to a `new_state` of [DsState::Replacing] is
    /// *always* possible, so this will never panic for that state transition.
    /// On the other hand, [DsState::Replaced] can *only* follow
    /// [DsState::Replacing], so if the current state is *anything else*, that
    /// indicates a logic error happened in some other part of the code.
    ///
    /// If the state transition is valid, this function simply sets `self.state`
    /// to the newly requested state. There's no magic here beyond that; this
    /// function does not change anything about the state or any other internal
    /// variables.
    ///
    /// # Panics
    /// If the transition is not valid
    pub(crate) fn checked_state_transition(
        &mut self,
        up_state: &UpstairsState,
        new_state: DsState,
    ) {
        // TODO this should probably be private!
        info!(self.log, "ds_transition from {} to {new_state}", self.state);

        let old_state = self.state;

        /*
         * Check that this is a valid transition
         */
        let panic_invalid = || {
            panic!(
                "[{}] {} Invalid transition: {:?} -> {:?}",
                self.client_id, self.cfg.upstairs_id, old_state, new_state
            )
        };
        match new_state {
            DsState::Replacing => {
                // A downstairs can be replaced at any time.
            }
            DsState::Replaced => {
                assert_eq!(old_state, DsState::Replacing);
            }
            DsState::WaitActive => {
                if old_state == DsState::Offline {
                    if matches!(up_state, UpstairsState::Active) {
                        panic!(
                            "[{}] {} Bad up active state change {} -> {}",
                            self.client_id,
                            self.cfg.upstairs_id,
                            old_state,
                            new_state,
                        );
                    }
                } else if old_state != DsState::New
                    && old_state != DsState::Faulted
                    && old_state != DsState::Disconnected
                {
                    panic!(
                        "[{}] {} Negotiation failed, {:?} -> {:?}",
                        self.client_id,
                        self.cfg.upstairs_id,
                        old_state,
                        new_state,
                    );
                }
            }
            DsState::WaitQuorum => {
                assert_eq!(old_state, DsState::WaitActive);
            }
            DsState::FailedReconcile => {
                assert_eq!(old_state, DsState::Reconcile);
            }
            DsState::Faulted => {
                match old_state {
                    DsState::Active
                    | DsState::Faulted
                    | DsState::Reconcile
                    | DsState::LiveRepair
                    | DsState::LiveRepairReady
                    | DsState::Offline
                    | DsState::Replay => {} /* Okay */
                    _ => {
                        panic_invalid();
                    }
                }
            }
            DsState::Reconcile => {
                assert!(!matches!(up_state, UpstairsState::Active));
                assert_eq!(old_state, DsState::WaitQuorum);
            }
            DsState::Replay => {
                assert!(matches!(up_state, UpstairsState::Active));
                assert_eq!(old_state, DsState::Offline);
            }
            DsState::Active => {
                match old_state {
                    DsState::WaitQuorum
                    | DsState::Replay
                    | DsState::Reconcile
                    | DsState::LiveRepair => {} // Okay

                    DsState::LiveRepairReady if self.cfg.read_only => {} // Okay

                    _ => {
                        panic_invalid();
                    }
                }
                /*
                 * Make sure reconcile happened when the upstairs is inactive.
                 */
                if old_state == DsState::Reconcile {
                    assert!(!matches!(up_state, UpstairsState::Active));
                }
            }
            DsState::Deactivated => {
                // We only go deactivated if we were actually active, or
                // somewhere past active.
                // if deactivate is requested before active, the downstairs
                // state should just go back to NEW and re-require an
                // activation.
                match old_state {
                    DsState::Active
                    | DsState::Replay
                    | DsState::LiveRepair
                    | DsState::LiveRepairReady
                    | DsState::Reconcile => {} // Okay
                    _ => {
                        panic_invalid();
                    }
                }
            }
            DsState::LiveRepair => {
                assert_eq!(old_state, DsState::LiveRepairReady);
            }
            DsState::LiveRepairReady => {
                match old_state {
                    DsState::Faulted | DsState::Replaced => {} // Okay
                    _ => {
                        panic_invalid();
                    }
                }
            }
            DsState::New => {
                // Before new, we must have been in
                // on of these states.
                match old_state {
                    DsState::Active
                    | DsState::Deactivated
                    | DsState::Faulted
                    | DsState::FailedReconcile => {} // Okay
                    _ => {
                        panic_invalid();
                    }
                }
            }
            DsState::Offline => {
                match old_state {
                    DsState::Active | DsState::Replay => {} // Okay
                    _ => {
                        panic_invalid();
                    }
                }
            }
            DsState::Disabled => {
                // A move to Disabled can happen at any time we are talking
                // to a downstairs.
            }
            DsState::BadVersion => match old_state {
                DsState::New | DsState::Disconnected => {}
                _ => {
                    panic_invalid();
                }
            },
            _ => {
                panic!(
                    "[{}] Missing check for transition {} to {}",
                    self.client_id, old_state, new_state
                );
            }
        }

        if old_state != new_state {
            info!(
                self.log,
                "[{}] Transition from {} to {}",
                self.client_id,
                old_state,
                new_state,
            );
            self.state = new_state;
        } else {
            warn!(
                self.log,
                "[{}] transition to same state: {}", self.client_id, new_state
            );
        }
    }

    /// Remove all jobs from `self.new_jobs`
    ///
    /// This is only useful when marking the downstair as faulted or similar
    pub(crate) fn clear_new_jobs(&mut self) {
        self.new_jobs.clear()
    }

    /// Aborts an in-progress live repair, conditionally restarting the task
    ///
    /// # Panics
    /// If this client is not in `DsState::LiveRepair` and `restart_task` is
    /// `true`, or vice versa.
    pub(crate) fn abort_repair(
        &mut self,
        up_state: &UpstairsState,
        restart_task: bool,
    ) {
        if restart_task {
            assert_eq!(self.state, DsState::LiveRepair);
            self.checked_state_transition(up_state, DsState::Faulted);
            self.halt_io_task(ClientStopReason::FailedLiveRepair);
        } else {
            // Someone else (i.e. receiving an error upon IO completion) already
            // restarted the IO task and kicked us out of the live-repair state,
            // but we'll do further cleanup here.
            assert_ne!(self.state, DsState::LiveRepair);
        }
        self.repair_info = None;
        self.stats.live_repair_aborted += 1;
    }

    /// Sets the state to `Fault` and restarts the IO task
    pub(crate) fn fault(
        &mut self,
        up_state: &UpstairsState,
        reason: ClientStopReason,
    ) {
        self.checked_state_transition(up_state, DsState::Faulted);
        self.halt_io_task(reason);
    }

    /// Finishes an in-progress live repair, setting our state to `Active`
    ///
    /// # Panics
    /// If this client is not in `DsState::LiveRepair`
    pub(crate) fn finish_repair(&mut self, up_state: &UpstairsState) {
        assert_eq!(self.state, DsState::LiveRepair);
        self.checked_state_transition(up_state, DsState::Active);
        self.repair_info = None;
        self.stats.live_repair_completed += 1;
    }

    /// Handles a single IO operation
    ///
    /// Returns `true` if the job is now ackable, `false` otherwise
    ///
    /// If this is a read response, then the values in `responses` must
    /// _already_ be decrypted (with corresponding hashes stored in
    /// `read_response_hashes`).
    pub(crate) fn process_io_completion(
        &mut self,
        job: &mut DownstairsIO,
        responses: Result<Vec<ReadResponse>, CrucibleError>,
        read_response_hashes: Vec<Option<u64>>,
        deactivate: bool,
        extent_info: Option<ExtentInfo>,
    ) -> bool {
        let ds_id = job.ds_id;
        if job.state[self.client_id] == IOState::Skipped {
            // This job was already marked as skipped, and at that time
            // all required action was taken on it.  We can drop any more
            // processing of it here and return.
            warn!(self.log, "Dropping already skipped job {}", ds_id);
            return false;
        }

        let mut jobs_completed_ok = job.state_count().completed_ok();
        let mut ackable = false;

        let new_state = match &responses {
            Ok(..) => {
                // Messages have already been decrypted out-of-band
                jobs_completed_ok += 1;
                IOState::Done
            }
            Err(e) => {
                // The downstairs sent us this error
                error!(
                    self.log,
                    "DS Reports error {e:?} on job {}, {:?} EC", ds_id, job,
                );
                IOState::Error(e.clone())
            }
        };

        // Update the state, maintaining various counters
        let old_state = self.set_job_state(job, new_state.clone());

        /*
         * Verify the job was InProgress
         */
        if old_state != IOState::InProgress {
            // This job is in an unexpected state.
            panic!(
                "[{}] Job {} completed while not InProgress: {:?} {:?}",
                self.client_id, ds_id, old_state, job
            );
        }

        if let IOState::Error(e) = new_state {
            // Some errors can be returned without considering the Downstairs
            // bad. For example, it's still an error if a snapshot exists
            // already but we should not increment downstairs_errors and
            // transition that Downstairs to Failed - that downstairs is still
            // able to serve IO.
            match e {
                CrucibleError::SnapshotExistsAlready(_) => {
                    // pass
                }
                _ => {
                    match job.work {
                        // Mark this downstairs as bad if this was a write,
                        // a write unwritten, or a flush
                        // XXX: Errors should be reported to nexus
                        IOop::Write { .. }
                        | IOop::WriteUnwritten { .. }
                        | IOop::Flush { .. } => {
                            self.stats.downstairs_errors += 1;
                        }

                        // If a repair job errors, mark that downstairs as bad
                        IOop::ExtentFlushClose { .. }
                        | IOop::ExtentLiveRepair { .. }
                        | IOop::ExtentLiveReopen { .. }
                        | IOop::ExtentLiveNoOp { .. } => {
                            self.stats.downstairs_errors += 1;
                        }

                        // If a read job fails, we sometimes need to panic.
                        IOop::Read {
                            dependencies: _,
                            requests: _,
                        } => {
                            // It's possible we get a read error if the
                            // downstairs disconnects. However XXX, someone
                            // should be told about this error.
                            //
                            // Some errors, we need to panic on.
                            match e {
                                CrucibleError::HashMismatch => {
                                    panic!(
                                        "[{}] {} read hash mismatch {:?} {:?}",
                                        self.client_id, ds_id, e, job
                                    );
                                }
                                CrucibleError::DecryptionError => {
                                    panic!(
                                        "[{}] {} read decrypt error {:?} {:?}",
                                        self.client_id, ds_id, e, job
                                    );
                                }
                                _ => {
                                    error!(
                                        self.log,
                                        "{} read error {:?} {:?}",
                                        ds_id,
                                        e,
                                        job
                                    );
                                }
                            }
                        }
                    }
                }
            }
        } else if job.acked {
            assert_eq!(new_state, IOState::Done);
            /*
             * If this job is already acked, then we don't have much
             * more to do here.  If it's a flush, then we want to be
             * sure to update the last flush for this client.
             */
            match &job.work {
                IOop::Flush {
                    dependencies: _dependencies,
                    flush_number: _flush_number,
                    gen_number: _gen_number,
                    snapshot_details: _,
                    extent_limit: _,
                } => {
                    self.last_flush = ds_id;
                }
                IOop::Read {
                    dependencies: _dependencies,
                    requests,
                } => {
                    /*
                     * For a read, make sure the data from a previous read
                     * has the same hash
                     */
                    let read_data: Vec<ReadResponse> = responses.unwrap();
                    assert!(!read_data.is_empty());
                    if job.read_response_hashes != read_response_hashes {
                        // XXX This error needs to go to Nexus
                        // XXX This will become the "force all downstairs
                        // to stop and refuse to restart" mode.
                        let msg = format!(
                            "[{}] read hash mismatch on id {}\n\
                            Expected {:x?}\n\
                            Computed {:x?}\n\
                            guest_id:{} request:{:?}\n\
                            job state:{:?}",
                            self.client_id,
                            ds_id,
                            job.read_response_hashes,
                            read_response_hashes,
                            job.guest_id,
                            requests,
                            job.state,
                        );
                        if job.replay {
                            info!(self.log, "REPLAY {}", msg);
                        } else {
                            panic!("{}", msg);
                        }
                    }
                }
                /*
                 * Write and WriteUnwritten IOs have no action here
                 * If this job was LiveRepair, we should never get here,
                 * as those jobs should never be acked before all three
                 * are done.
                 */
                IOop::Write { .. } | IOop::WriteUnwritten { .. } => {}
                IOop::ExtentFlushClose { .. }
                | IOop::ExtentLiveRepair { .. }
                | IOop::ExtentLiveReopen { .. }
                | IOop::ExtentLiveNoOp { .. } => {
                    panic!(
                        "[{}] Bad job received in process_ds_completion: {:?}",
                        self.client_id, job
                    );
                }
            }
        } else {
            assert_eq!(new_state, IOState::Done);
            assert!(!job.acked);

            let read_data: Vec<ReadResponse> = responses.unwrap();

            /*
             * Transition this job from Done to AckReady if enough have
             * returned ok.
             */
            match &job.work {
                IOop::Read { .. } => {
                    assert!(!read_data.is_empty());
                    assert!(extent_info.is_none());
                    if jobs_completed_ok == 1 {
                        assert!(job.data.is_none());
                        assert!(job.read_response_hashes.is_empty());
                        job.data = Some(read_data);
                        job.read_response_hashes = read_response_hashes;
                        assert!(!job.acked);
                        ackable = true;
                        debug!(self.log, "Read AckReady {}", job.ds_id.0);
                        cdt::up__to__ds__read__done!(|| job.guest_id.0);
                    } else {
                        /*
                         * If another job has finished already, we can
                         * compare our read hash to
                         * that and verify they are the same.
                         */
                        debug!(self.log, "Read already AckReady {ds_id}");
                        if job.read_response_hashes != read_response_hashes {
                            // XXX This error needs to go to Nexus
                            // XXX This will become the "force all downstairs
                            // to stop and refuse to restart" mode.
                            panic!(
                                "[{}] read hash mismatch on {} \n\
                                Expected {:x?}\n\
                                Computed {:x?}\n\
                                job: {:?}",
                                self.client_id,
                                ds_id,
                                job.read_response_hashes,
                                read_response_hashes,
                                job,
                            );
                        }
                    }
                }
                IOop::Write { .. } => {
                    assert!(read_data.is_empty());
                    assert!(extent_info.is_none());
                    if jobs_completed_ok == 2 {
                        ackable = true;
                        cdt::up__to__ds__write__done!(|| job.guest_id.0);
                    }
                }
                IOop::WriteUnwritten { .. } => {
                    assert!(read_data.is_empty());
                    assert!(extent_info.is_none());
                    if jobs_completed_ok == 2 {
                        ackable = true;
                        cdt::up__to__ds__write__unwritten__done!(|| job
                            .guest_id
                            .0);
                    }
                }
                IOop::Flush {
                    snapshot_details, ..
                } => {
                    assert!(read_data.is_empty());
                    assert!(extent_info.is_none());
                    /*
                     * If we are deactivating or have requested a
                     * snapshot, then we want an ACK from all three
                     * downstairs, not the usual two.
                     *
                     * TODO here for handling the case where one (or two,
                     * or three! gasp!) downstairs are Offline.
                     */
                    let ack_at_num_jobs =
                        if deactivate || snapshot_details.is_some() {
                            3
                        } else {
                            2
                        };

                    if jobs_completed_ok == ack_at_num_jobs {
                        ackable = true;
                        cdt::up__to__ds__flush__done!(|| job.guest_id.0);
                        if deactivate {
                            debug!(self.log, "deactivate flush {ds_id} done");
                        }
                    }
                    self.last_flush = ds_id;
                }
                IOop::ExtentFlushClose { .. } => {
                    assert!(read_data.is_empty());

                    let ci = self.repair_info.replace(extent_info.unwrap());
                    if ci.is_some() {
                        panic!(
                            "[{}] Unexpected repair found on insertion: {:?}",
                            self.client_id, ci
                        );
                    }

                    if jobs_completed_ok == 3 {
                        debug!(self.log, "ExtentFlushClose {ds_id} AckReady");
                        ackable = true;
                    }
                }
                IOop::ExtentLiveRepair { .. } => {
                    assert!(read_data.is_empty());
                    if jobs_completed_ok == 3 {
                        debug!(self.log, "ExtentLiveRepair AckReady {ds_id}");
                        ackable = true;
                    }
                }
                IOop::ExtentLiveReopen { .. } => {
                    assert!(read_data.is_empty());
                    if jobs_completed_ok == 3 {
                        debug!(self.log, "ExtentLiveReopen AckReady {ds_id}");
                        ackable = true;
                    }
                }
                IOop::ExtentLiveNoOp { .. } => {
                    assert!(read_data.is_empty());
                    if jobs_completed_ok == 3 {
                        debug!(self.log, "ExtentLiveNoOp AckReady {ds_id}");
                        ackable = true;
                    }
                }
            }
        }
        ackable
    }

    /// Mark this client as disabled and halt its IO task
    ///
    /// The IO task will automatically restart in the main event handler
    pub(crate) fn disable(&mut self, up_state: &UpstairsState) {
        self.checked_state_transition(up_state, DsState::Disabled);
        self.halt_io_task(ClientStopReason::Disabled);
    }

    /// Skips from `LiveRepairReady` to `Active`; a no-op otherwise
    ///
    /// # Panics
    /// If this downstairs is not read-only
    pub(crate) fn skip_live_repair(&mut self, up_state: &UpstairsState) {
        if self.state == DsState::LiveRepairReady {
            assert!(self.cfg.read_only);
            // TODO: could we do this transition early, by automatically
            // skipping LiveRepairReady if read-only?
            self.checked_state_transition(up_state, DsState::Active);
            self.stats.ro_lr_skipped += 1;
        }
    }

    /// Moves from `LiveRepairReady` to `LiveRepair`; a no-op otherwise
    pub(crate) fn start_live_repair(&mut self, up_state: &UpstairsState) {
        if self.state == DsState::LiveRepairReady {
            self.checked_state_transition(up_state, DsState::LiveRepair);
        }
    }

    /// Continues the negotiation and initial reconciliation process
    ///
    /// Returns an error if the upstairs should go inactive, which occurs if the
    /// error is at or after `Message::YouAreNowActive`.
    ///
    /// Returns `true` if negotiation for this downstairs is complete
    pub(crate) async fn continue_negotiation(
        &mut self,
        m: Message,
        up_state: &UpstairsState,
        ddef: &mut RegionDefinitionStatus,
    ) -> Result<bool, CrucibleError> {
        /*
         * Either we get all the way through the negotiation, or we hit the
         * timeout and exit to retry.
         *
         * XXX There are many ways we can handle this, but as we figure out
         * how the upstairs is notified that a DS is new or moving, or other
         * things, this way will work. We will revisit when we have more info.
         *
         * The negotiation flow starts as follows, with the value of the
         * negotiated variable on the left:
         *
         * NegotiationState::Start
         * -----------------------
         *          Upstairs             Downstairs
         *           HereIAm(...)  --->
         *                         <---  YesItsMe(...)
         *
         * At this point, a downstairs will wait for a PromoteToActive message
         * to be sent to it.  If this is a new upstairs that has not yet
         * connected to a downstairs, then we will wait for the guest to send
         * us this message and pass it down to the downstairs.  If a downstairs
         * is reconnecting after having already been active, then we look at our
         * upstairs guest_io_ready() and, if the upstairs is ready, we send the
         * downstairs the message ourselves that they should promote to active.
         * For downstairs currently in Disconnected or New states, we move to
         * WaitActive, for Faulted or Offline states, we stay in that state..
         *
         * NegotiationState::WaitForPromote
         * --------------------------------
         *    PromoteToActive(uuid)--->
         *                         <---  YouAreNowActive(uuid)
         *
         * YouAreNowActive includes information about the upstairs and session
         * ID and we do some sanity checking here to make sure it all still
         * matches with what we expect.  We next request RegionInfo from the
         * downstairs.
         *
         * NegotiationState::WaitForRegionInfo
         * -----------------------------------
         *       RegionInfoPlease  --->
         *                         <---  RegionInfo(r)
         *
         * At this point the upstairs looks to see what state the downstairs is
         * currently in.  It will be WaitActive, Faulted, or Offline.
         *
         * Depending on which state, we will either choose
         * NegotiationState::GetLastFlush or NegotiationState::GetExtentVersions
         * next.
         *
         * For the Offline state, the downstairs was connected and verified
         * and some point after that, the connection was lost.  To handle this
         * condition we want to know the last flush this downstairs had ACKd
         * so we can give it whatever work it missed.
         *
         * For WaitActive, it means this downstairs never was "Active" and we
         * have to go through the full compare of this downstairs with other
         * downstairs and make sure they are consistent.  To do that, we will
         * request extent versions and skip over NegotiationState::GetLastFlush.
         *
         * For Faulted, we don't know the condition of the data on the
         * Downstairs, so we transition this downstairs to LiveRepairReady.  We
         * also request extent versions and will have to repair this
         * downstairs, skipping over NegotiationState::GetLastFlush as well.
         *
         * NegotiationState::GetLastFlush (offline only)
         * ------------------------------
         *          Upstairs             Downstairs
         *          LastFlush(lf)) --->
         *                         <---  LastFlushAck(lf)
         *
         * After receiving our last flush, we now move this downstairs state to
         * Replay and skip ahead to NegotiationState::Done
         *
         * NegotiationState::GetExtentVersions
         * (WaitActive and LiveRepairReady come here from WaitForRegionInfo)
         * -----------------------------------
         *          Upstairs             Downstairs
         *    ExtentVersionsPlease --->
         *                         <---  ExtentVersions(g, v, d)
         *
         * Now with the extent info, Upstairs calls process_downstairs() and
         * if no problems, sends connected=true to the up_listen() task,
         * we set the downstairs to DsState::WaitQuorum and we exit the
         * while loop.
         *
         * NegotiationState::Done
         * ----------------------
         *    Now the downstairs is ready to receive replay IOs from the
         *    upstairs. We set the downstairs to DsState::Replay and the while
         *    loop is exited.
         */
        match m {
            Message::YesItsMe {
                version,
                repair_addr,
            } => {
                if self.negotiation_state != NegotiationState::Start {
                    error!(self.log, "got version already");
                    self.restart_connection(
                        up_state,
                        ClientStopReason::BadNegotiationOrder,
                    );
                    return Ok(false);
                }
                if version != CRUCIBLE_MESSAGE_VERSION {
                    error!(
                        self.log,
                        "expected version {}, got {}",
                        CRUCIBLE_MESSAGE_VERSION,
                        version
                    );
                    self.checked_state_transition(
                        up_state,
                        DsState::BadVersion,
                    );
                    self.restart_connection(
                        up_state,
                        ClientStopReason::Incompatible,
                    );
                    return Ok(false);
                }
                self.negotiation_state = NegotiationState::WaitForPromote;
                self.repair_addr = Some(repair_addr);
                match self.promote_state {
                    Some(PromoteState::Waiting) => {
                        self.send(Message::PromoteToActive {
                            upstairs_id: self.cfg.upstairs_id,
                            session_id: self.cfg.session_id,
                            gen: self.cfg.generation(),
                        })
                        .await;
                        self.promote_state = Some(PromoteState::Sent);
                        self.negotiation_state =
                            NegotiationState::WaitForPromote;
                        // TODO This is an unfortunate corner of the state
                        // machine, where we have to be in WaitActive despite
                        // _already_ having gone active.
                        if self.state == DsState::New {
                            self.checked_state_transition(
                                up_state,
                                DsState::WaitActive,
                            );
                        }
                    }
                    Some(PromoteState::Sent) => {
                        // We shouldn't be able to get here.
                        panic!("got YesItsMe with promote_state == Sent");
                    }
                    None => {
                        // Nothing to do here, wait for set_active_request
                        self.checked_state_transition(
                            up_state,
                            DsState::WaitActive,
                        );
                    }
                }
            }
            Message::VersionMismatch { version } => {
                error!(
                    self.log,
                    "downstairs version is {version}, \
                     ours is {CRUCIBLE_MESSAGE_VERSION}"
                );
                self.checked_state_transition(up_state, DsState::BadVersion);
                self.restart_connection(
                    up_state,
                    ClientStopReason::Incompatible,
                );
            }
            Message::EncryptedMismatch { expected } => {
                error!(
                    self.log,
                    "downstairs encrypted is {expected}, ours is {}",
                    self.cfg.encrypted()
                );
                self.restart_connection(
                    up_state,
                    ClientStopReason::Incompatible,
                );
            }
            Message::ReadOnlyMismatch { expected } => {
                error!(
                    self.log,
                    "downstairs read_only is {expected}, ours is {}",
                    self.cfg.read_only,
                );
                self.restart_connection(
                    up_state,
                    ClientStopReason::Incompatible,
                );
            }
            Message::YouAreNowActive {
                upstairs_id,
                session_id,
                gen,
            } => {
                if self.negotiation_state != NegotiationState::WaitForPromote {
                    error!(
                        self.log,
                        "Received YouAreNowActive out of order! {:?}",
                        self.negotiation_state
                    );
                    self.restart_connection(
                        up_state,
                        ClientStopReason::BadNegotiationOrder,
                    );
                    return Ok(false);
                }

                let match_uuid = self.cfg.upstairs_id == upstairs_id;
                let match_session = self.cfg.session_id == session_id;
                let upstairs_gen = self.cfg.generation();
                let match_gen = upstairs_gen == gen;
                let matches_self = match_uuid && match_session && match_gen;

                if !matches_self {
                    error!(
                        self.log,
                        "YouAreNowActive didn't match self! {} {} {}",
                        if !match_uuid {
                            format!(
                                "UUID {:?} != {:?}",
                                self.cfg.upstairs_id, upstairs_id
                            )
                        } else {
                            String::new()
                        },
                        if !match_session {
                            format!(
                                "session {:?} != {:?}",
                                self.cfg.session_id, session_id
                            )
                        } else {
                            String::new()
                        },
                        if !match_gen {
                            format!("gen {:?} != {:?}", upstairs_gen, gen)
                        } else {
                            String::new()
                        },
                    );
                    self.checked_state_transition(up_state, DsState::New);
                    if !match_gen {
                        let gen_error = format!(
                            "Generation requested:{} found:{}",
                            gen, upstairs_gen,
                        );
                        self.restart_connection(
                            up_state,
                            ClientStopReason::Incompatible,
                        );
                        return Err(CrucibleError::GenerationNumberTooLow(
                            gen_error,
                        ));
                    } else {
                        self.restart_connection(
                            up_state,
                            ClientStopReason::Incompatible,
                        );
                        return Err(CrucibleError::UuidMismatch);
                    }
                }

                self.negotiation_state = NegotiationState::WaitForRegionInfo;
                self.send(Message::RegionInfoPlease).await;
            }
            Message::RegionInfo { region_def } => {
                if self.negotiation_state != NegotiationState::WaitForRegionInfo
                {
                    error!(self.log, "Received RegionInfo out of order!");
                    self.restart_connection(
                        up_state,
                        ClientStopReason::BadNegotiationOrder,
                    );
                    return Ok(false);
                }
                info!(
                    self.log,
                    "downstairs client at {:?} has region UUID {}",
                    self.target_addr,
                    region_def.uuid(),
                );

                // Add (and/or verify) this region info to our
                // collection for each downstairs.
                if region_def.get_encrypted() != self.cfg.encrypted() {
                    error!(self.log, "encryption expectation mismatch!");
                    self.restart_connection(
                        up_state,
                        ClientStopReason::Incompatible,
                    );
                    return Ok(false);
                }

                /*
                 * TODO: Verify that a new downstairs does not share the same
                 * UUID with an existing downstairs.
                 *
                 * TODO(#551) Verify that `region_def` makes sense (valid,
                 * nonzero block size, etc.)
                 */

                /*
                 * If this downstairs was previously registered, make sure this
                 * connection reports the same UUID the old connection did,
                 * unless we are replacing a downstairs.
                 *
                 * XXX The expected per-client UUIDs should eventually be
                 * provided when the upstairs stairs. When that happens, they
                 * can be verified here.
                 */
                if let Some(uuid) = self.region_uuid {
                    if uuid != region_def.uuid() {
                        // If we are replacing the downstairs, then a new UUID
                        // is okay.
                        if self.state == DsState::Replaced {
                            warn!(
                                self.log,
                                "[{}] replace downstairs uuid:{} with {}",
                                self.client_id,
                                uuid,
                                region_def.uuid(),
                            );
                        } else {
                            panic!(
                                "New client:{} uuid:{} does not match \
                                 existing {}",
                                self.client_id,
                                region_def.uuid(),
                                uuid,
                            );
                        }
                    } else {
                        info!(self.log, "Returning UUID:{} matches", uuid);
                    }
                }

                /*
                 * If this is a new downstairs connection, insert the UUID.
                 * If this is a replacement downstairs, insert the UUID.
                 * If it is an existing UUID, we already compared and it is good,
                 * so the insert is unnecessary, but will result in the same UUID.
                 */
                self.region_uuid = Some(region_def.uuid());

                /*
                 * If there is an expected region definition of any kind
                 * (either from a previous connection or an expectation that
                 * was supplied when this upstairs was created), make sure
                 * the new definition matches it.
                 *
                 * If this upstairs' creator didn't specify any expected
                 * values, the first downstairs to connect sets the expected
                 * values for the other two.
                 */
                if let Some(prev_def) = ddef.get_def() {
                    if prev_def.block_size() != region_def.block_size()
                        || prev_def.extent_size().value
                            != region_def.extent_size().value
                        || prev_def.extent_size().block_size_in_bytes()
                            != region_def.extent_size().block_size_in_bytes()
                        || prev_def.extent_count() != region_def.extent_count()
                    {
                        // TODO(#558) Figure out if we can handle this error.
                        // Possibly not.
                        panic!(
                            "[{}] New downstairs region info mismatch: \
                                 {:?} vs. {:?}",
                            self.client_id, ddef, region_def
                        );
                    }
                }

                *ddef = RegionDefinitionStatus::Received(region_def);

                // Match on the current state of this downstairs
                match self.state {
                    DsState::Offline => {
                        /*
                         * If we are coming from state Offline, then it means
                         * the downstairs has departed then came back in short
                         * enough time that it does not have to go into full
                         * recovery/repair mode. If we have verified that the
                         * UUID and region info is the same, we can reconnect
                         * and let any outstanding work be replayed to catch us
                         * up.  We do need to tell the downstairs the last flush
                         * ID it had ACKd to us.
                         */
                        let lf = self.last_flush;
                        info!(
                            self.log,
                            "send last flush ID to this DS: {}", lf
                        );
                        self.negotiation_state = NegotiationState::GetLastFlush;

                        self.send(Message::LastFlush {
                            last_flush_number: lf,
                        })
                        .await;
                    }
                    DsState::WaitActive
                    | DsState::Faulted
                    | DsState::Replaced => {
                        /*
                         * Ask for the current version of all extents.
                         */
                        self.negotiation_state =
                            NegotiationState::GetExtentVersions;
                        self.send(Message::ExtentVersionsPlease).await;
                    }
                    DsState::Replacing => {
                        warn!(
                            self.log,
                            "exiting negotiation because we're replacing"
                        );
                        self.restart_connection(
                            up_state,
                            ClientStopReason::Replacing,
                        );
                    }
                    bad_state => {
                        panic!(
                            "[{}] join from invalid state {} {} {:?}",
                            self.client_id,
                            bad_state,
                            self.cfg.upstairs_id,
                            self.negotiation_state,
                        );
                    }
                }
            }
            Message::LastFlushAck { last_flush_number } => {
                if self.negotiation_state != NegotiationState::GetLastFlush {
                    error!(self.log, "Received LastFlushAck out of order!");
                    self.restart_connection(
                        up_state,
                        ClientStopReason::BadNegotiationOrder,
                    );
                    return Ok(false); // TODO should we trigger set_inactive?
                }
                match self.state {
                    DsState::Replacing => {
                        error!(
                            self.log,
                            "exiting negotiation due to LastFlushAck \
                             while replacing"
                        );
                        self.restart_connection(
                            up_state,
                            ClientStopReason::Replacing,
                        );
                        return Ok(false); // TODO should we trigger set_inactive?
                    }
                    DsState::Offline => (),
                    s => panic!("got LastFlushAck in bad state {s:?}"),
                }
                info!(
                    self.log,
                    "Replied this last flush ID: {last_flush_number}"
                );
                assert_eq!(self.last_flush, last_flush_number);

                // Setting the state to "Replay" here is a formality; we
                // actually copied over the jobs in `Downstairs::reinitialize`
                // if the client was coming back from Offline.
                //
                // XXX should we remove this state?
                self.checked_state_transition(up_state, DsState::Replay);

                // Immediately set the state to Active, since we've already
                // copied over the jobs.
                self.checked_state_transition(up_state, DsState::Active);

                self.negotiation_state = NegotiationState::Done;
            }
            Message::ExtentVersions {
                gen_numbers,
                flush_numbers,
                dirty_bits,
            } => {
                if self.negotiation_state != NegotiationState::GetExtentVersions
                {
                    error!(self.log, "Received ExtentVersions out of order!");
                    self.restart_connection(
                        up_state,
                        ClientStopReason::BadNegotiationOrder,
                    );
                    return Ok(false); // TODO should we trigger set_inactive?
                }
                match self.state {
                    DsState::WaitActive => {
                        self.checked_state_transition(
                            up_state,
                            DsState::WaitQuorum,
                        );
                    }
                    DsState::Replacing => {
                        warn!(
                            self.log,
                            "exiting negotiation due to ExtentVersions while \
                             replacing"
                        );
                        self.restart_connection(
                            up_state,
                            ClientStopReason::Replacing,
                        );
                        return Ok(false); // TODO should we trigger set_inactive?
                    }
                    DsState::Faulted | DsState::Replaced => {
                        self.checked_state_transition(
                            up_state,
                            DsState::LiveRepairReady,
                        );
                    }
                    s => panic!("downstairs in invalid state {s}"),
                }

                /*
                 * Record this downstairs region info for later
                 * comparison with the other downstairs in this
                 * region set.
                 */
                let dsr = RegionMetadata {
                    generation: gen_numbers,
                    flush_numbers,
                    dirty: dirty_bits,
                };

                if let Some(old_rm) = self.region_metadata.replace(dsr) {
                    warn!(self.log, "new RM replaced this: {:?}", old_rm);
                }
                self.negotiation_state = NegotiationState::Done;
            }
            m => panic!("invalid message in continue_negotiation: {m:?}"),
        }
        Ok(self.negotiation_state == NegotiationState::Done)
    }

    /// Sends the next reconciliation job to all clients
    ///
    /// The `job` argument should be a reference to
    /// `Downstairs::reconcile_current_work`, and its state is updated.
    pub(crate) async fn send_next_reconciliation_req(
        &mut self,
        job: &mut ReconcileIO,
    ) {
        // If someone has moved us out of reconcile, this is a logic error
        if self.state != DsState::Reconcile {
            panic!("[{}] should still be in reconcile", self.client_id);
        }
        let prev_state = job.state.insert(self.client_id, IOState::InProgress);
        assert_eq!(prev_state, IOState::New);

        // Some reconciliation messages need to be adjusted on a per-client
        // basis, e.g. not sending ExtentRepair to clients that aren't being
        // repaired.
        match &job.op {
            Message::ExtentRepair {
                repair_id,
                dest_clients,
                ..
            } => {
                assert!(!dest_clients.is_empty());
                if dest_clients.iter().any(|d| *d == self.client_id) {
                    info!(self.log, "sending reconcile request {repair_id:?}");
                    self.send(job.op.clone()).await;
                } else {
                    // Skip this job for this Downstairs, since only the target
                    // clients need to do the reconcile.
                    let prev_state =
                        job.state.insert(self.client_id, IOState::Skipped);
                    assert_eq!(prev_state, IOState::InProgress);
                    debug!(self.log, "no action needed request {repair_id:?}");
                }
            }
            Message::ExtentFlush {
                repair_id,
                client_id,
                ..
            } => {
                if *client_id == self.client_id {
                    debug!(self.log, "sending flush request {repair_id:?}");
                    self.send(job.op.clone()).await;
                } else {
                    debug!(self.log, "skipping flush request {repair_id:?}");
                    // Skip this job for this Downstairs, since it's narrowly
                    // aimed at a different client.
                    let prev_state =
                        job.state.insert(self.client_id, IOState::Skipped);
                    assert_eq!(prev_state, IOState::InProgress);
                }
            }
            Message::ExtentReopen { .. } | Message::ExtentClose { .. } => {
                // All other reconcile ops are sent as-is
                self.send(job.op.clone()).await;
            }
            m => panic!("invalid reconciliation request {m:?}"),
        }
    }

    /// When a reconciliation job is done, mark it as complete for this client
    ///
    /// Returns `true` if the job is done for all clients
    pub(crate) fn on_reconciliation_job_done(
        &mut self,
        reconcile_id: ReconciliationId,
        job: &mut ReconcileIO,
    ) -> bool {
        let old_state = job.state.insert(self.client_id, IOState::Done);
        assert_eq!(old_state, IOState::InProgress);
        assert_eq!(job.id, reconcile_id);
        job.state
            .iter()
            .all(|s| matches!(s, IOState::Done | IOState::Skipped))
    }

    pub(crate) fn total_live_work(&self) -> usize {
        (self.io_state_count.new + self.io_state_count.in_progress) as usize
    }

    pub(crate) fn total_bytes_outstanding(&self) -> usize {
        self.bytes_outstanding as usize
    }

    /// Returns a unique ID for the current connection, or `None`
    ///
    /// This can be used to disambiguate between messages returned from
    /// different connections to the same Downstairs.
    pub(crate) fn get_connection_id(&self) -> Option<ConnectionId> {
        if self.client_task.client_stop_tx.is_some() {
            Some(self.connection_id)
        } else {
            None
        }
    }

    /// Sets the per-client delay
    pub(crate) fn set_delay_us(&self, delay: u64) {
        self.client_delay_us.store(delay, Ordering::Relaxed);
    }

    /// Looks up the per-client delay
    pub(crate) fn get_delay_us(&self) -> u64 {
        self.client_delay_us.load(Ordering::Relaxed)
    }

    #[cfg(feature = "notify-nexus")]
    pub(crate) fn id(&self) -> Option<Uuid> {
        self.region_uuid
    }
}

/// How to handle "promote to active" requests
#[derive(Debug)]
enum PromoteState {
    /// Send `PromoteToActive` when the state machine reaches `WaitForPromote`
    Waiting,
    /// We have already sent `PromoteToActive`
    Sent,
}

/// Tracks client negotiation progress
#[derive(Copy, Clone, Debug, Eq, PartialEq)]
enum NegotiationState {
    Start,
    WaitForPromote,
    WaitForRegionInfo,
    GetLastFlush,
    GetExtentVersions,
    Done,
}

/// Action requested by `DownstairsClient::select`
///
/// This is split into a separate data structure because we need to distinguish
/// between choosing an action (which must be cancel safe) and applying that
/// action (which need not be).
#[derive(Debug)]
pub(crate) enum ClientAction {
    /// We have connected to the socket
    Connected,

    /// We have received a message on the client task channel
    Response(Message),

    /// The client task has stopped
    TaskStopped(ClientRunResult),

    /// The client IO channel has returned `None`
    ///
    /// This should never happen during normal operation, because
    /// 1) the IO task continues to run until the main upstairs task tells it to
    ///    stop (by dropping the `client_request_tx` handle), and
    /// 2) we are running with `panic=abort`, so if the IO task panics, it
    ///    should bring down the whole program
    ///
    /// However, this _may_ happen during shutdown, because the Tokio runtime
    /// shuts down tasks in arbitrary order and it's possible for the IO channel
    /// sender to be dropped before the main task stops.
    ChannelClosed,
}

#[derive(Debug, Default)]
pub(crate) struct DownstairsStats {
    /// Number of errors recorded
    pub downstairs_errors: usize,

    /// Count of extents repaired live.
    pub extents_repaired: usize,

    /// Count of extents checked but not needing live repair.
    pub extents_confirmed: usize,

    /// Count of time a downstairs LiveRepair completed.
    pub live_repair_completed: usize,

    /// Count of time a downstairs LiveRepair was aborted.
    pub live_repair_aborted: usize,

    /// Times we skipped repairing a downstairs due to being read-only
    pub ro_lr_skipped: usize,

    /// Count of downstairs connections
    pub connected: usize,

    /// Count of downstairs replacements
    pub replaced: usize,
}

/// When the upstairs halts the IO client task, it must provide a reason
#[derive(Debug)]
pub(crate) enum ClientStopReason {
    /// We are about to replace the client task
    Replacing,

    /// We have disabled the downstairs client for some reason
    ///
    /// (for example, we have received `Message::YouAreNoLongerActive`)
    Disabled,

    /// Reconcile failed and we're restarting
    FailedReconcile,

    /// Received an error from some IO
    IOError,

    /// Negotiation message received out of order
    BadNegotiationOrder,

    /// Negotiation says that we are incompatible
    Incompatible,

    /// Live-repair failed
    FailedLiveRepair,

    /// Too many jobs in the queue
    TooManyOutstandingJobs,

    /// Too many bytes in the queue
    TooManyOutstandingBytes,

    /// The upstairs has requested that we deactivate
    Deactivated,
}

/// Response received from the I/O task
#[derive(Debug)]
pub(crate) enum ClientResponse {
    /// We have connected to the socket and are starting the main loop
    Connected,
    /// We have received a message over the network
    Message(Message),
    /// The client task has stopped
    Done(ClientRunResult),
}

impl From<ClientResponse> for ClientAction {
    fn from(c: ClientResponse) -> Self {
        match c {
            ClientResponse::Connected => ClientAction::Connected,
            ClientResponse::Message(m) => ClientAction::Response(m),
            ClientResponse::Done(r) => ClientAction::TaskStopped(r),
        }
    }
}

/// Value returned by the `client_run` task
#[derive(Debug)]
pub(crate) enum ClientRunResult {
    /// The initial connection timed out
    ConnectionTimeout,
    /// We failed to make the initial connection
    ConnectionFailed(std::io::Error),
    /// We experienced a timeout after connecting
    Timeout,
    /// A socket write failed
    WriteFailed(anyhow::Error),
    /// We received an error while reading from the connection
    ReadFailed(anyhow::Error),
    /// The `DownstairsClient` requested that the task stop, so it did
    RequestedStop(ClientStopReason),
    /// The socket closed cleanly and the task exited
    Finished,
    /// One of the queues used to communicate with the main task closed
    ///
    /// This should only occur during program exit, when tasks are destroyed in
    /// arbitrary order.
    QueueClosed,
    /// The receive task has been cancelled
    ///
    /// This should only occur during program exit, when tasks are cancelled in
    /// arbitrary order (so the main client task may be awaiting the rx task
    /// when the latter is cancelled)
    ReceiveTaskCancelled,
}

/// Data structure to hold context for the client IO task
///
/// Client IO is managed by two tasks:
/// - The tx task, which calls `ClientIoTask::run`, sends messages from the main
///   task to the downstairs via a socket
/// - The rx task, which is spawned within `ClientIoTask::run` (and is not
///   publicly visible) receives messages from the socket and sends them
///   directly to the main task.
///
/// Splitting tx and rx is important, because it means that one or the other
/// should always be able to make progress.
struct ClientIoTask {
    client_id: ClientId,
    tls_context: Option<Arc<crucible_common::x509::TLSContext>>,
    target: SocketAddr,

    /// Request channel from the main task
    request_rx: mpsc::Receiver<Message>,

    /// Reply channel to the main task
    response_tx: mpsc::Sender<ClientResponse>,

    /// Oneshot used to start the task
    start: oneshot::Receiver<()>,

    /// Oneshot used to stop the task
    stop: oneshot::Receiver<ClientStopReason>,

    /// Delay on startup, to avoid a busy-loop if connections always fail
    delay: bool,

    /// Handle for the rx task
    recv_task: ClientRxTask,

    /// Shared handle to receive per-client backpressure delay
    client_delay_us: Arc<AtomicU64>,

    log: Logger,
}

/// Handle for the rx side of client IO
///
/// This is a convenient wrapper so that we can join the task exactly once,
/// aborting if the wrapper is dropped without being joined.
struct ClientRxTask {
    handle: Option<tokio::task::JoinHandle<ClientRunResult>>,
    log: Logger,
}

impl ClientRxTask {
    /// Waits for the client IO task to end
    ///
    /// # Panics
    /// If the `JoinHandle` returns a `JoinError`, or this is called without an
    /// IO handle (i.e. before the task is started or after it has been joined).
    async fn join(&mut self) -> ClientRunResult {
        let Some(t) = self.handle.as_mut() else {
            panic!("cannot join client rx task twice")
        };
        let out = match t.await {
            Ok(r) => r,
            Err(e) if e.is_cancelled() => {
                warn!(
                    self.log,
                    "client task was cancelled without us; \
                     hopefully the program is exiting"
                );
                ClientRunResult::ReceiveTaskCancelled
            }
            Err(e) => {
                panic!("join error on recv_task: {e:?}");
            }
        };
        // The IO task has finished, one way or another
        self.handle.take();
        out
    }
}

impl Drop for ClientRxTask {
    fn drop(&mut self) {
        if let Some(t) = self.handle.take() {
            t.abort();
        }
    }
}

impl ClientIoTask {
    async fn run(&mut self) {
        let r = self.run_inner().await;

        warn!(self.log, "client task is sending Done({r:?})");
        if self
            .response_tx
            .send(ClientResponse::Done(r))
            .await
            .is_err()
        {
            warn!(
                self.log,
                "client task could not reply to main task; shutting down?"
            );
        }
        while let Some(v) = self.request_rx.recv().await {
            warn!(self.log, "exiting client task is ignoring message {v}");
        }
        info!(self.log, "client task is exiting");
    }

    async fn run_inner(&mut self) -> ClientRunResult {
        // If we're reconnecting, then add a short delay to avoid constantly
        // spinning (e.g. if something is fundamentally wrong with the
        // Downstairs)
        if self.delay {
            tokio::time::sleep(std::time::Duration::from_secs(10)).await;
        }

        // Wait for the start oneshot to fire.  This may happen immediately, but
        // not necessarily (for example, if the client was deactivated).  We
        // also wait for the stop oneshot here, in case someone decides to stop
        // the IO task before it tries to connect.
        tokio::select! {
            s = &mut self.start => {
                if let Err(e) = s {
                    warn!(self.log, "failed to await start oneshot: {e}");
                    return ClientRunResult::QueueClosed;
                }
                // Otherwise, continue as usual
            }
            s = &mut self.stop => {
                warn!(self.log, "client IO task stopped before connecting");
                return match s {
                    Ok(s) =>
                        ClientRunResult::RequestedStop(s),
                    Err(e) => {
                        warn!(
                            self.log,
                           "client_stop_rx closed unexpectedly: {e:?}"
                        );
                        ClientRunResult::QueueClosed
                    }
                }
            }
        }

        // Make connection to this downstairs.
        let sock = if self.target.is_ipv4() {
            TcpSocket::new_v4().unwrap()
        } else {
            TcpSocket::new_v6().unwrap()
        };

        // Set a connect timeout, and connect to the target:
        info!(self.log, "connecting to {}", self.target);
        let tcp: TcpStream = tokio::select! {
            _ = sleep_until(deadline_secs(10.0))=> {
                warn!(self.log, "connect timeout");
                return ClientRunResult::ConnectionTimeout;
            }
            tcp = sock.connect(self.target) => {
                match tcp {
                    Ok(tcp) => {
                        info!(self.log, "ds_connection connected");
                        tcp
                    }
                    Err(e) => {
                        warn!(
                            self.log,
                            "ds_connection connect to {} failure: {e:?}",
                            self.target,
                        );
                        return ClientRunResult::ConnectionFailed(e);
                    }
                }
            }
        };

        // We're connected; before we wrap it, set TCP_NODELAY to assure
        // that we don't get Nagle'd.
        tcp.set_nodelay(true).expect("could not set TCP_NODELAY");

        if let Some(tls_context) = &self.tls_context {
            // XXX these unwraps are bad!
            let config = tls_context.get_client_config().unwrap();

            let connector = tokio_rustls::TlsConnector::from(Arc::new(config));

            let server_name = tokio_rustls::rustls::ServerName::try_from(
                format!("downstairs{}", self.client_id).as_str(),
            )
            .unwrap();

            let sock = connector.connect(server_name, tcp).await.unwrap();
            let (read, write) = tokio::io::split(sock);
            let fr = FramedRead::new(read, CrucibleDecoder::new());
            let fw = MessageWriter::new(write);
            self.cmd_loop(fr, fw).await
        } else {
            let (read, write) = tcp.into_split();
            let fr = FramedRead::new(read, CrucibleDecoder::new());
            let fw = MessageWriter::new(write);
            self.cmd_loop(fr, fw).await
        }
    }

    async fn cmd_loop<R, W>(
        &mut self,
        fr: FramedRead<R, crucible_protocol::CrucibleDecoder>,
        mut fw: MessageWriter<W>,
    ) -> ClientRunResult
    where
        R: tokio::io::AsyncRead
            + std::marker::Unpin
            + std::marker::Send
            + 'static,
        W: tokio::io::AsyncWrite
            + std::marker::Unpin
            + std::marker::Send
            + 'static,
    {
        self.response_tx
            .send(ClientResponse::Connected)
            .await
            .expect("client_response_tx closed unexpectedly");

        // Spawn a separate task to receive data over the network, so that we
        // can always make progress and keep the socket buffer from filling up.
        self.recv_task.handle = Some(tokio::spawn(rx_loop(
            self.response_tx.clone(),
            fr,
            self.log.clone(),
        )));

        let mut ping_interval = deadline_secs(PING_INTERVAL_SECS);
        let mut ping_count = 0u64;
        loop {
            tokio::select! {
                join_result = self.recv_task.join() => {
                    break join_result
                }

                m = self.request_rx.recv() => {
                    let Some(m) = m else {
                        warn!(
                            self.log,
                            "client request queue closed unexpectedly; \
                             is the program exiting?"
                         );
                        break ClientRunResult::QueueClosed;
                    };

                    if let Err(e) = self.write(&mut fw, m).await {
                        break e;
                    }
                }

                _ = sleep_until(ping_interval) => {
                    ping_interval = deadline_secs(PING_INTERVAL_SECS);
                    ping_count += 1;
                    cdt::ds__ping__sent!(|| (ping_count, self.client_id.get()));

                    let m = Message::Ruok;
                    if let Err(e) = self.write(&mut fw, m).await {
                        break e;
                    }
                }

                s = &mut self.stop => {
                    match s {
                        Ok(s) => {
                            break ClientRunResult::RequestedStop(s);
                        }

                        Err(e) => {
                            warn!(
                                self.log,
                                "client_stop_rx closed unexpectedly: {e:?}"
                            );
                            break ClientRunResult::QueueClosed;
                        }
                    }
                }
            }
        }
    }

    /// Writes a message to the given `AsyncWrite` stream, with cancel detection
    ///
    /// We wait for three possible outcomes:
    ///
    /// - The write completes (this is the normal outcome), with or without an
    ///   error.  Any error is returned.
    /// - The client rx task times out or exits for some other reason.  This is
    ///   definitionally a termination condition, so it is returned as an
    ///   `Err(..)` variant.
    /// - The main task requests that the IO task stop through the oneshot
    ///   channel.  This is returned as `ClientRunResult::RequestedStop`
    ///
    /// Any error returned here is an indication that the client task should
    /// stop immediately.
    async fn write<W>(
        &mut self,
        fw: &mut MessageWriter<W>,
        m: Message,
    ) -> Result<(), ClientRunResult>
    where
        W: tokio::io::AsyncWrite
            + std::marker::Unpin
            + std::marker::Send
            + 'static,
    {
        // Delay communication with this client based on backpressure, to keep
        // the three clients relatively in sync with each other.
        //
        // We don't need to delay writes, because they're already constrained by
        // the global backpressure system and cannot build up an unbounded
        // queue.  This is admittedly quite subtle; see crucible#1167 for
        // discussions and graphs.
        if !matches!(m, Message::Write { .. }) {
            let d = self.client_delay_us.load(Ordering::Relaxed);
            if d > 0 {
                tokio::time::sleep(Duration::from_micros(d)).await;
            }
        }

        // There's some duplication between this function and `cmd_loop` above,
        // but it's not obvious whether there's a cleaner way to organize stuff.
        tokio::select! {
            r = fw.send(m) => {
                if let Err(e) = r {
                    Err(ClientRunResult::WriteFailed(e.into()))
                } else {
                    Ok(())
                }
            }
            s = &mut self.stop => {
                match s {
                    Ok(s) => {
                        Err(ClientRunResult::RequestedStop(s))
                    }

                    Err(e) => {
                        warn!(
                            self.log,
                            "client_stop_rx closed unexpectedly: {e:?}"
                        );
                        Err(ClientRunResult::QueueClosed)
                    }
                }
            }
            join_result = self.recv_task.join() => {
                Err(join_result)
            }
        }
    }
}

async fn rx_loop<R>(
    response_tx: mpsc::Sender<ClientResponse>,
    mut fr: FramedRead<R, crucible_protocol::CrucibleDecoder>,
    log: Logger,
) -> ClientRunResult
where
    R: tokio::io::AsyncRead + std::marker::Unpin + std::marker::Send + 'static,
{
    loop {
        tokio::select! {
            f = fr.next() => {
                match f {
                    Some(Ok(m)) => {
                        if let Err(e) =
                            response_tx.send(ClientResponse::Message(m)).await
                        {
                            warn!(
                                log,
                                "client response queue closed unexpectedly: \
                                 {e}; is the program exiting?"
                            );
                            break ClientRunResult::QueueClosed;
                        }
                    }
                    Some(Err(e)) => {
                        warn!(log, "downstairs client error {e}");
                        break ClientRunResult::ReadFailed(e);
                    }
                    None => {
                        warn!(log, "downstairs disconnected");
                        break ClientRunResult::Finished;
                    }
                }
            }
            _ = verbose_timeout(TIMEOUT_SECS, TIMEOUT_LIMIT, log.clone()) => {
                warn!(log, "inactivity timeout");
                break ClientRunResult::Timeout;
            }
        }
    }
}

/// Returns:
/// - Ok(Some(valid_hash)) for successfully decrypted data
/// - Ok(None) if there were no block contexts and block was all 0
/// - Err otherwise
///
/// The return value of this will be stored with the job, and compared
/// between each read.
pub(crate) fn validate_encrypted_read_response(
    block_contexts: &mut Vec<BlockContext>,
    data: &mut [u8],
    encryption_context: &EncryptionContext,
    log: &Logger,
) -> Result<Option<u64>, CrucibleError> {
    // XXX because we don't have block generation numbers, an attacker
    // downstairs could:
    //
    // 1) remove encryption context and cause a denial of service, or
    // 2) roll back a block by writing an old data and encryption context
    //
    // check that this read response contains block contexts that contain
    // (at least one) encryption context.

    if block_contexts.is_empty() {
        // No block context(s) in the response!
        //
        // Either this is a read of an unwritten block, or an attacker
        // removed the encryption contexts from the db. Because the Upstairs
        // will perform reconciliation before activating, and because the
        // final step of reconciliation is a flush (which will remove block
        // contexts that do not match with the extent data), we should never
        // expect to see this case unless this is a blank block.
        //
        // XXX if it's not a blank block, we may be under attack?
        if data.iter().all(|&x| x == 0) {
            return Ok(None);
        } else {
            error!(log, "got empty block context with non-blank block");
            return Err(CrucibleError::MissingBlockContext);
        }
    }

    let mut valid_hash = None;
    let mut successful_decryption = false;

    // Attempt decryption with each encryption context, and fail if all
    // do not work. The most recent encryption context will most likely
    // be the correct one so start there.
    for ctx in block_contexts.iter().rev() {
        let block_encryption_ctx =
            if let Some(block_encryption_ctx) = &ctx.encryption_context {
                block_encryption_ctx
            } else {
                // this block context is missing an encryption context!
                // continue to see if another block context has a valid one.
                //
                // XXX should this be an error instead?
                continue;
            };

        // Validate integrity hash before decryption
        let computed_hash = integrity_hash(&[
            &block_encryption_ctx.nonce[..],
            &block_encryption_ctx.tag[..],
            data,
        ]);

        if computed_hash == ctx.hash {
            valid_hash = Some(ctx.hash);

            // Now that the integrity hash was verified, attempt
            // decryption.
            //
            // Note: decrypt_in_place does not overwrite the buffer if
            // it fails, otherwise we would need to copy here. There's a
            // unit test to validate this behaviour.
            use aes_gcm_siv::{Nonce, Tag};
            let decryption_result = encryption_context.decrypt_in_place(
                data,
                Nonce::from_slice(&block_encryption_ctx.nonce[..]),
                Tag::from_slice(&block_encryption_ctx.tag[..]),
            );

            if decryption_result.is_ok() {
                successful_decryption = true;
                break;
            } else {
                // Only one hash + nonce + tag combination will match the
                // data that is returned. Due to the fact that nonces are
                // random for each write, even if the Guest wrote the
                // same data block 100 times, only one index will be
                // valid. The sqlite backend will return any number of block
                // contexts, where the raw file backend will only return
                // one (because it knows the active slot).
                //
                // If the computed integrity hash matched but decryption
                // failed, continue to the next contexts. the current
                // hashing algorithm (xxHash) is not a cryptographic hash
                // and is only u64, so collisions are not impossible.
                warn!(
                    log,
                    "Decryption failed even though integrity hash matched!"
                );
            }
        }
    }

    if let Some(valid_hash) = valid_hash {
        if !successful_decryption {
            // No encryption context combination decrypted this block, but
            // one valid hash was found. This can occur if the decryption
            // key doesn't match the key that the data was encrypted with.
            error!(log, "Decryption failed with correct hash");
            Err(CrucibleError::DecryptionError)
        } else {
            // Filter out contexts that don't match, and return the successful
            // hash.
            block_contexts.retain(|context| context.hash == valid_hash);

            Ok(Some(valid_hash))
        }
    } else {
        error!(log, "No match for integrity hash");
        for ctx in block_contexts.iter() {
            let block_encryption_ctx =
                if let Some(block_encryption_ctx) = &ctx.encryption_context {
                    block_encryption_ctx
                } else {
                    error!(log, "missing encryption context!");
                    continue;
                };

            let computed_hash = integrity_hash(&[
                &block_encryption_ctx.nonce[..],
                &block_encryption_ctx.tag[..],
                data,
            ]);
            error!(
                log,
                "Expected: 0x{:x} != Computed: 0x{:x}", ctx.hash, computed_hash
            );
        }

        // no hash was correct
        Err(CrucibleError::HashMismatch)
    }
}

/// Returns:
/// - Ok(Some(valid_hash)) where the integrity hash matches
/// - Ok(None) where there is no integrity hash in the response and the
///   block is all 0
/// - Err otherwise
pub(crate) fn validate_unencrypted_read_response(
    block_contexts: &mut Vec<BlockContext>,
    data: &mut [u8],
    log: &Logger,
) -> Result<Option<u64>, CrucibleError> {
    if !block_contexts.is_empty() {
        // check integrity hashes - make sure at least one is correct.
        let mut successful_hash = false;
        let computed_hash = integrity_hash(&[data]);

        // The most recent hash is probably going to be the right one.
        for context in block_contexts.iter().rev() {
            if computed_hash == context.hash {
                successful_hash = true;
                break;
            }
        }

        if successful_hash {
            // Filter out contexts that don't match, and return the
            // successful hash.
            block_contexts.retain(|context| context.hash == computed_hash);

            Ok(Some(computed_hash))
        } else {
            // No integrity hash was correct for this response
            error!(log, "No match computed hash:0x{:x}", computed_hash,);
            for context in block_contexts.iter().rev() {
                error!(log, "No match          hash:0x{:x}", context.hash);
            }
            error!(log, "Data from hash:");
<<<<<<< HEAD
            for (i, item) in data.iter().enumerate().take(6) {
                error!(log, "[{}]:{}", i, item);
=======
            for (i, d) in data.iter().enumerate().take(6) {
                error!(log, "[{i}]:{d}");
>>>>>>> 7c361c58
            }

            Err(CrucibleError::HashMismatch)
        }
    } else {
        // No block context(s) in the response!
        //
        // Either this is a read of an unwritten block, or an attacker
        // removed the hashes from the db. Because the Upstairs will perform
        // reconciliation before activating, and because the final step of
        // reconciliation is a flush (which will remove block contexts that
        // do not match with the extent data), we should never expect to see
        // this case unless this is a blank block.
        //
        // XXX if it's not a blank block, we may be under attack?
        if data[..].iter().all(|&x| x == 0) {
            Ok(None)
        } else {
            error!(log, "got empty block context with non-blank block");
            Err(CrucibleError::MissingBlockContext)
        }
    }
}

#[cfg(test)]
mod test {
    use super::*;

    #[test]
    fn downstairs_transition_normal() {
        // Verify the correct downstairs progression
        // New -> WA -> WQ -> Active
        let mut client = DownstairsClient::test_default();
        client.checked_state_transition(
            &UpstairsState::Initializing,
            DsState::WaitActive,
        );
        client.checked_state_transition(
            &UpstairsState::Initializing,
            DsState::WaitQuorum,
        );
        client.checked_state_transition(
            &UpstairsState::Initializing,
            DsState::Active,
        );
    }

    #[test]
    fn downstairs_transition_replay() {
        // Verify offline goes to replay
        let mut client = DownstairsClient::test_default();
        client.checked_state_transition(
            &UpstairsState::Initializing,
            DsState::WaitActive,
        );
        client.checked_state_transition(
            &UpstairsState::Initializing,
            DsState::WaitQuorum,
        );
        // Upstairs goes active!
        client
            .checked_state_transition(&UpstairsState::Active, DsState::Active);
        client
            .checked_state_transition(&UpstairsState::Active, DsState::Offline);
        client
            .checked_state_transition(&UpstairsState::Active, DsState::Replay);
    }

    #[test]
    fn downstairs_transition_deactivate_new() {
        // Verify deactivate goes to new
        let mut client = DownstairsClient::test_default();
        client.checked_state_transition(
            &UpstairsState::Initializing,
            DsState::WaitActive,
        );
        client.checked_state_transition(
            &UpstairsState::Initializing,
            DsState::WaitQuorum,
        );
        // Upstairs goes active!
        client.checked_state_transition(
            &UpstairsState::Initializing,
            DsState::Active,
        );
        client.checked_state_transition(
            &UpstairsState::Active,
            DsState::Deactivated,
        );
        client.checked_state_transition(&UpstairsState::Active, DsState::New);
    }

    #[test]
    #[should_panic]
    fn downstairs_transition_deactivate_not_new() {
        // Verify deactivate goes to new
        let mut client = DownstairsClient::test_default();
        client.checked_state_transition(
            &UpstairsState::Initializing,
            DsState::Deactivated,
        );
    }

    #[test]
    #[should_panic]
    fn downstairs_transition_deactivate_not_wa() {
        // Verify no deactivate from wa
        let mut client = DownstairsClient::test_default();
        client.checked_state_transition(
            &UpstairsState::Initializing,
            DsState::WaitActive,
        );
        client.checked_state_transition(
            &UpstairsState::Initializing,
            DsState::Deactivated,
        );
    }

    #[test]
    #[should_panic]
    fn downstairs_transition_deactivate_not_wq() {
        // Verify no deactivate from wq
        let mut client = DownstairsClient::test_default();
        client.checked_state_transition(
            &UpstairsState::Initializing,
            DsState::WaitActive,
        );
        client.checked_state_transition(
            &UpstairsState::Initializing,
            DsState::WaitQuorum,
        );
        client.checked_state_transition(
            &UpstairsState::Initializing,
            DsState::Deactivated,
        );
    }

    #[test]
    fn downstairs_transition_active_to_faulted() {
        // Verify active upstairs can go to faulted
        let mut client = DownstairsClient::test_default();
        client.checked_state_transition(
            &UpstairsState::Initializing,
            DsState::WaitActive,
        );
        client.checked_state_transition(
            &UpstairsState::Initializing,
            DsState::WaitQuorum,
        );
        client.checked_state_transition(
            &UpstairsState::Initializing,
            DsState::Active,
        );
        client.checked_state_transition(
            &UpstairsState::Initializing,
            DsState::Faulted,
        );
    }

    #[test]
    #[should_panic]
    fn downstairs_transition_disconnect_no_active() {
        // Verify no activation from disconnected
        let mut client = DownstairsClient::test_default();
        client.checked_state_transition(
            &UpstairsState::Initializing,
            DsState::WaitActive,
        );
        client.checked_state_transition(
            &UpstairsState::Initializing,
            DsState::WaitQuorum,
        );
        client.checked_state_transition(
            &UpstairsState::Initializing,
            DsState::Deactivated,
        );
        client.checked_state_transition(
            &UpstairsState::Initializing,
            DsState::Active,
        );
    }

    #[test]
    #[should_panic]
    fn downstairs_transition_offline_no_active() {
        // Verify no activation from offline
        let mut client = DownstairsClient::test_default();
        client.checked_state_transition(
            &UpstairsState::Initializing,
            DsState::WaitActive,
        );
        client.checked_state_transition(
            &UpstairsState::Initializing,
            DsState::WaitQuorum,
        );
        client.checked_state_transition(
            &UpstairsState::Initializing,
            DsState::Active,
        );
        client.checked_state_transition(
            &UpstairsState::Initializing,
            DsState::Offline,
        );
        client.checked_state_transition(
            &UpstairsState::Initializing,
            DsState::Active,
        );
    }

    #[test]
    #[should_panic]
    fn downstairs_transition_same_wa() {
        // Verify we can't go to the same state we are in
        let mut client = DownstairsClient::test_default();
        client.checked_state_transition(
            &UpstairsState::Initializing,
            DsState::WaitActive,
        );
        client.checked_state_transition(
            &UpstairsState::Initializing,
            DsState::WaitActive,
        );
    }

    #[test]
    #[should_panic]
    fn downstairs_transition_same_wq() {
        let mut client = DownstairsClient::test_default();
        client.checked_state_transition(
            &UpstairsState::Initializing,
            DsState::WaitActive,
        );
        client.checked_state_transition(
            &UpstairsState::Initializing,
            DsState::WaitQuorum,
        );
        client.checked_state_transition(
            &UpstairsState::Initializing,
            DsState::WaitQuorum,
        );
    }

    #[test]
    #[should_panic]
    fn downstairs_transition_same_active() {
        let mut client = DownstairsClient::test_default();
        client.checked_state_transition(
            &UpstairsState::Initializing,
            DsState::WaitActive,
        );
        client.checked_state_transition(
            &UpstairsState::Initializing,
            DsState::WaitQuorum,
        );
        client.checked_state_transition(
            &UpstairsState::Initializing,
            DsState::Active,
        );
        client.checked_state_transition(
            &UpstairsState::Initializing,
            DsState::Active,
        );
    }

    #[test]
    #[should_panic]
    fn downstairs_transition_no_new_to_offline() {
        let mut client = DownstairsClient::test_default();
        client.checked_state_transition(
            &UpstairsState::Initializing,
            DsState::Offline,
        );
        client.checked_state_transition(
            &UpstairsState::Initializing,
            DsState::Offline,
        );
    }

    #[test]
    #[should_panic]
    fn downstairs_transition_same_offline() {
        let mut client = DownstairsClient::test_default();
        client.checked_state_transition(
            &UpstairsState::Initializing,
            DsState::WaitActive,
        );
        client.checked_state_transition(
            &UpstairsState::Initializing,
            DsState::WaitQuorum,
        );
        client.checked_state_transition(
            &UpstairsState::Initializing,
            DsState::Active,
        );
        client.checked_state_transition(
            &UpstairsState::Initializing,
            DsState::Offline,
        );
        client.checked_state_transition(
            &UpstairsState::Initializing,
            DsState::Offline,
        );
    }

    #[test]
    #[should_panic]
    fn downstairs_transition_backwards() {
        // Verify state can't go backwards
        // New -> WA -> WQ -> WA
        let mut client = DownstairsClient::test_default();
        client.checked_state_transition(
            &UpstairsState::Initializing,
            DsState::WaitActive,
        );
        client.checked_state_transition(
            &UpstairsState::Initializing,
            DsState::WaitQuorum,
        );
        client.checked_state_transition(
            &UpstairsState::Initializing,
            DsState::WaitActive,
        );
    }

    #[test]
    #[should_panic]
    fn downstairs_bad_transition_wq() {
        // Verify error when going straight to WQ
        let mut client = DownstairsClient::test_default();
        client.checked_state_transition(
            &UpstairsState::Initializing,
            DsState::WaitQuorum,
        );
    }

    #[test]
    #[should_panic]
    fn downstairs_transition_bad_replay() {
        // Verify new goes to replay will fail
        let mut client = DownstairsClient::test_default();
        client.checked_state_transition(
            &UpstairsState::Initializing,
            DsState::Replay,
        );
    }

    #[test]
    #[should_panic]
    fn downstairs_transition_bad_offline() {
        // Verify offline cannot go to WQ
        let mut client = DownstairsClient::test_default();
        client.checked_state_transition(
            &UpstairsState::Initializing,
            DsState::WaitActive,
        );
        client.checked_state_transition(
            &UpstairsState::Initializing,
            DsState::WaitQuorum,
        );
        client.checked_state_transition(
            &UpstairsState::Initializing,
            DsState::Active,
        );
        client.checked_state_transition(
            &UpstairsState::Initializing,
            DsState::Offline,
        );
        client.checked_state_transition(
            &UpstairsState::Initializing,
            DsState::WaitQuorum,
        );
    }

    #[test]
    #[should_panic]
    fn downstairs_transition_bad_active() {
        // Verify active can't go back to WQ
        let mut client = DownstairsClient::test_default();
        client.checked_state_transition(
            &UpstairsState::Initializing,
            DsState::WaitActive,
        );
        client.checked_state_transition(
            &UpstairsState::Initializing,
            DsState::WaitQuorum,
        );
        client.checked_state_transition(
            &UpstairsState::Initializing,
            DsState::Active,
        );
        client.checked_state_transition(
            &UpstairsState::Initializing,
            DsState::WaitQuorum,
        );
    }

    #[test]
    fn downstairs_transition_active_faulted() {
        // Verify
        let mut client = DownstairsClient::test_default();
        client.checked_state_transition(
            &UpstairsState::Initializing,
            DsState::WaitActive,
        );
        client.checked_state_transition(
            &UpstairsState::Initializing,
            DsState::WaitQuorum,
        );
        client.checked_state_transition(
            &UpstairsState::Initializing,
            DsState::Active,
        );
        client.checked_state_transition(
            &UpstairsState::Initializing,
            DsState::Faulted,
        );
    }
}<|MERGE_RESOLUTION|>--- conflicted
+++ resolved
@@ -2977,13 +2977,8 @@
                 error!(log, "No match          hash:0x{:x}", context.hash);
             }
             error!(log, "Data from hash:");
-<<<<<<< HEAD
-            for (i, item) in data.iter().enumerate().take(6) {
-                error!(log, "[{}]:{}", i, item);
-=======
             for (i, d) in data.iter().enumerate().take(6) {
                 error!(log, "[{i}]:{d}");
->>>>>>> 7c361c58
             }
 
             Err(CrucibleError::HashMismatch)
