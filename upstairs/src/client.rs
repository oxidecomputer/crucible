// Copyright 2023 Oxide Computer Company
use crate::{
    backpressure::BackpressureCounters, cdt, integrity_hash,
    live_repair::ExtentInfo, upstairs::UpstairsConfig, upstairs::UpstairsState,
    ClientIOStateCount, ClientId, CrucibleDecoder, CrucibleError, DownstairsIO,
    DsState, EncryptionContext, IOState, IOop, JobId, Message, RawReadResponse,
    ReconcileIO, ReconcileIOState, RegionDefinitionStatus, RegionMetadata,
    Validation,
};
use crucible_common::{x509::TLSContext, ExtentId, VerboseTimeout};
use crucible_protocol::{
    MessageWriter, ReconciliationId, CRUCIBLE_MESSAGE_VERSION,
};

use std::{
    collections::BTreeSet,
    net::SocketAddr,
    sync::{
        atomic::{AtomicU64, Ordering},
        Arc,
    },
};

use futures::StreamExt;
use slog::{debug, error, info, o, warn, Logger};
use tokio::{
    net::{TcpSocket, TcpStream},
    sync::{mpsc, oneshot},
    time::{sleep, sleep_until, Duration, Instant},
};
use tokio_util::codec::FramedRead;
use uuid::Uuid;

// Disconnect from downstairs upstairs after 45 sec, logging a warning every 15s
pub(crate) const CLIENT_TIMEOUT: VerboseTimeout = VerboseTimeout {
    tick: Duration::from_secs(15),
    count: 3,
};

const PING_INTERVAL: Duration = Duration::from_secs(5);

/// Delay before a client reconnects (to prevent spamming connections)
pub const CLIENT_RECONNECT_DELAY: std::time::Duration =
    std::time::Duration::from_secs(10);

/// Handle to a running I/O task
///
/// The I/O task is "thin"; it simply forwards messages around.  The task
/// continues running until `client_request_tx` is dropped, so it is always
/// valid to send it new messages.
#[derive(Debug)]
struct ClientTaskHandle {
    /// Handle to send data to the I/O task
    ///
    /// The only thing that we send to the client is [`Message`], which is then
    /// sent out over the network.
    client_request_tx: mpsc::UnboundedSender<Message>,

    /// Handle to receive data from the I/O task
    ///
    /// The client has a variety of responses, which include [`Message`]
    /// replies, but also things like "the I/O task has stopped"
    client_response_rx: mpsc::UnboundedReceiver<ClientResponse>,

    /// One-shot sender to ask the client to open its connection
    ///
    /// This is used to hold the client (without connecting) in cases where we
    /// have deliberately deactivated this client.
    client_connect_tx: Option<oneshot::Sender<()>>,

    /// One-shot sender to stop the client
    ///
    /// This is a oneshot so that functions which stop the client don't
    /// necessarily need to be `async`.
    ///
    /// It is `None` if we have already requested that the client stop, but have
    /// not yet seen the task finished.
    client_stop_tx: Option<oneshot::Sender<ClientStopReason>>,
}

#[derive(Copy, Clone, Debug, PartialEq)]
pub struct ConnectionId(pub u64);

impl std::fmt::Display for ConnectionId {
    fn fmt(
        &self,
        f: &mut std::fmt::Formatter<'_>,
    ) -> Result<(), std::fmt::Error> {
        self.0.fmt(f)
    }
}

impl ConnectionId {
    fn update(&mut self) {
        self.0 += 1;
    }
}

/// Per-client data
///
/// This data structure contains client-specific state and manages communication
/// with a per-client IO task (through the `ClientTaskHandle`).
#[derive(Debug)]
pub(crate) struct DownstairsClient {
    /// Shared (static) configuration
    cfg: Arc<UpstairsConfig>,

    /// One's own client ID
    client_id: ClientId,

    /// Per-client log
    pub(crate) log: Logger,

    /// Client task IO
    ///
    /// The client task always sends `ClientResponse::Done` before stopping;
    /// this handle should never be dropped before that point.
    client_task: ClientTaskHandle,

    /// Number of jobs in each IO state
    io_state_job_count: ClientIOStateCount,

    /// Number of bytes associated with each IO state
    io_state_byte_count: ClientIOStateCount<u64>,

    /// Jobs, write bytes, and total IO bytes in this client's queue
    ///
    /// These values are used for both global and local (per-client)
    /// backpressure.
    pub(crate) backpressure_counters: BackpressureCounters,

    /// UUID for this downstairs region
    ///
    /// Unpopulated until provided by `Message::RegionInfo`
    region_uuid: Option<Uuid>,

    /// The IP:Port of each of the downstairs
    ///
    /// This is left unpopulated in some unit tests
    pub(crate) target_addr: Option<SocketAddr>,

    /// The IP:Port for repair when contacting the downstairs
    ///
    /// This is set to `None` during initialization
    pub(crate) repair_addr: Option<SocketAddr>,

    /// Flag indicating that the Upstairs should replay jobs to this client
    needs_replay: bool,

    /// TLS context (if present)
    ///
    /// This is passed as a pointer to minimize copies
    tls_context: Option<Arc<crucible_common::x509::TLSContext>>,

    /// State of the downstairs connection
    state: DsState,

    /// The `JobId` of the last flush that this downstairs has acked
    ///
    /// Note that this is a job ID, not a downstairs flush index (contrast with
    /// [`Downstairs::next_flush`], which is a flush index).
    pub(crate) last_flush: JobId,

    /// Jobs that have been skipped
    pub(crate) skipped_jobs: BTreeSet<JobId>,

    /// Region metadata for this particular Downstairs
    ///
    /// On Startup, we collect info from each downstairs region. We use that
    /// info to make sure that all three regions in a region set are the
    /// same, and if not the same, to decide which data we will consider
    /// valid and make the other downstairs contain that same data.
    pub(crate) region_metadata: Option<RegionMetadata>,

    /**
     * Live Repair info
     * This will contain the extent info for each downstairs as reported
     * by those downstairs and is used to decide if an extent requires
     * repair or not.
     */
    pub(crate) repair_info: Option<ExtentInfo>,

    /// Accumulated statistics
    pub(crate) stats: DownstairsStats,

    /// State for the "promote to active" action
    promote_state: Option<PromoteState>,

    /// State for startup negotiation
    negotiation_state: NegotiationState,

    /// Session ID for a clients connection to a downstairs.
    connection_id: ConnectionId,

    /// Per-client delay, written here and read by the [`ClientIoTask`]
    client_delay_us: Arc<AtomicU64>,
}

impl DownstairsClient {
    pub(crate) fn new(
        client_id: ClientId,
        cfg: Arc<UpstairsConfig>,
        target_addr: Option<SocketAddr>,
        log: Logger,
        tls_context: Option<Arc<crucible_common::x509::TLSContext>>,
    ) -> Self {
        let client_delay_us = Arc::new(AtomicU64::new(0));
        Self {
            cfg,
            client_task: Self::new_io_task(
                target_addr,
                false, // do not delay in starting the task
                false, // do not start the task until GoActive
                client_id,
                tls_context.clone(),
                client_delay_us.clone(),
                &log,
            ),
            client_id,
            region_uuid: None,
            needs_replay: false,
            negotiation_state: NegotiationState::Start,
            tls_context,
            promote_state: None,
            log,
            target_addr,
            repair_addr: None,
            state: DsState::New,
            last_flush: JobId(0),
            stats: DownstairsStats::default(),
            skipped_jobs: BTreeSet::new(),
            region_metadata: None,
            repair_info: None,
            io_state_job_count: ClientIOStateCount::default(),
            io_state_byte_count: ClientIOStateCount::default(),
            backpressure_counters: BackpressureCounters::new(),
            connection_id: ConnectionId(0),
            client_delay_us,
        }
    }

    /// Builds a minimal `DownstairsClient` for testing
    ///
    /// The resulting client has no target address; any packets sent by the
    /// client will disappear into the void.
    #[cfg(test)]
    fn test_default() -> Self {
        let client_delay_us = Arc::new(AtomicU64::new(0));
        let cfg = Arc::new(UpstairsConfig {
            encryption_context: None,
            upstairs_id: Uuid::new_v4(),
            session_id: Uuid::new_v4(),
            generation: std::sync::atomic::AtomicU64::new(1),
            read_only: false,
        });
        Self {
            cfg,
            client_task: Self::new_dummy_task(false),
            client_id: ClientId::new(0),
            region_uuid: None,
            needs_replay: false,
            negotiation_state: NegotiationState::Start,
            tls_context: None,
            promote_state: None,
            log: crucible_common::build_logger(),
            target_addr: None,
            repair_addr: None,
            state: DsState::New,
            last_flush: JobId(0),
            stats: DownstairsStats::default(),
            skipped_jobs: BTreeSet::new(),
            region_metadata: None,
            repair_info: None,
            io_state_job_count: ClientIOStateCount::default(),
            io_state_byte_count: ClientIOStateCount::default(),
            backpressure_counters: BackpressureCounters::new(),
            connection_id: ConnectionId(0),
            client_delay_us,
        }
    }

    /// Choose which `ClientAction` to apply
    ///
    /// This function is called from within a top-level `select!`, so not only
    /// must the select expressions be cancel safe, but the **bodies** must also
    /// be cancel-safe.  This is why we simply return a single value in the body
    /// of each statement.
    ///
    /// This function will wait forever if we have asked for the client task to
    /// stop, so it should only be called in a higher-level `select!`.
    pub(crate) async fn select(&mut self) -> ClientAction {
        loop {
            let out = match self.client_task.client_response_rx.recv().await {
                Some(c) => c.into(),
                None => break ClientAction::ChannelClosed,
            };
            // Ignore client responses if we have told the client to exit (we
            // still propagate other ClientAction variants, e.g. TaskStopped).
            if self.client_task.client_stop_tx.is_some()
                || !matches!(out, ClientAction::Response(..))
            {
                break out;
            }
        }
    }

    /// Send a `Message::HereIAm` via the client IO task
    pub(crate) fn send_here_i_am(&mut self) {
        self.send(Message::HereIAm {
            version: CRUCIBLE_MESSAGE_VERSION,
            upstairs_id: self.cfg.upstairs_id,
            session_id: self.cfg.session_id,
            gen: self.cfg.generation(),
            read_only: self.cfg.read_only,
            encrypted: self.cfg.encrypted(),
            alternate_versions: vec![],
        });
    }

    fn halt_io_task(&mut self, r: ClientStopReason) {
        if let Some(t) = self.client_task.client_stop_tx.take() {
            if let Err(_e) = t.send(r) {
                warn!(self.log, "failed to send stop request")
            }
        } else {
            warn!(self.log, "client task is already stopping")
        }
    }

    pub(crate) fn send(&mut self, m: Message) {
        // Normally, the client task continues running until
        // `self.client_task.client_request_tx` is dropped; as such, we should
        // always be able to send it a message.
        //
        // However, during Tokio shutdown, tasks may stop in arbitrary order.
        // We log an error but don't panic, because panicking is uncouth.
        if let Err(e) = self.client_task.client_request_tx.send(m) {
            error!(
                self.log,
                "failed to send message: {e};
                 this should only happen during shutdown"
            )
        }
    }

    /// Sets a job state, handling `io_state/byte_count` counters
    fn set_job_state(
        &mut self,
        job: &mut DownstairsIO,
        new_state: IOState,
    ) -> IOState {
        let is_running = matches!(new_state, IOState::InProgress);
        self.io_state_job_count[&new_state] += 1;
        self.io_state_byte_count[&new_state] += job.work.job_bytes();
        let old_state = job.state.insert(self.client_id, new_state);
        let was_running = matches!(old_state, IOState::InProgress);
        self.io_state_job_count[&old_state] -= 1;
        self.io_state_byte_count[&old_state] -= job.work.job_bytes();

        // Update our bytes-in-flight counter
        if was_running && !is_running {
            // Because the job is no longer running, it shouldn't count for
            // backpressure.  Remove the backpressure guard for this client,
            // which decrements backpressure counters on drop.
            job.backpressure_guard.take(&self.client_id);
        } else if is_running
            && !was_running
            && !job.backpressure_guard.contains(&self.client_id)
        {
            // This should only happen if a job is replayed, but that still
            // counts!
            job.backpressure_guard.insert(
                self.client_id,
                self.backpressure_counters.increment(&job.work),
            );
        }

        old_state
    }

    /// Retire a job state, handling `io_state/byte_count` counters
    pub(crate) fn retire_job(&mut self, job: &DownstairsIO) {
        let state = &job.state[self.client_id];
        self.io_state_job_count[state] -= 1;
        self.io_state_byte_count[state] -= job.work.job_bytes();
    }

    /// Returns the number of jobs in each IO state
    pub(crate) fn io_state_job_count(&self) -> ClientIOStateCount {
        self.io_state_job_count
    }

    /// Returns the number of bytes associated with each IO state
    #[allow(unused)] // XXX this will be used in the future!
    pub(crate) fn io_state_byte_count(&self) -> ClientIOStateCount<u64> {
        self.io_state_byte_count
    }

    /// Returns a client-specialized copy of the job's `IOop`
    ///
    /// Dependencies are pruned if we're in live-repair, and the `extent_limit`
    /// is cleared if we're _not_ in live-repair.
    ///
    /// This is public so that we can call it in unit tests, but should
    /// generally not be called from general-purpose code.
    pub(crate) fn prune_deps(
        &self,
        ds_id: JobId,
        mut job: IOop,
        repair_min_id: Option<JobId>,
    ) -> IOop {
        if self.dependencies_need_cleanup() {
            match &mut job {
                IOop::Write { dependencies, .. }
                | IOop::WriteUnwritten { dependencies, .. }
                | IOop::Flush { dependencies, .. }
                | IOop::Barrier { dependencies, .. }
                | IOop::Read { dependencies, .. }
                | IOop::ExtentFlushClose { dependencies, .. }
                | IOop::ExtentLiveRepair { dependencies, .. }
                | IOop::ExtentLiveReopen { dependencies, .. }
                | IOop::ExtentLiveNoOp { dependencies } => {
                    self.remove_dep_if_live_repair(
                        dependencies,
                        ds_id,
                        repair_min_id.expect("must have repair_min_id"),
                    );
                }
            }
        }
        // If our downstairs is under repair, then include any extent limit sent
        // in the IOop; otherwise, clear it out
        if let IOop::Flush { extent_limit, .. } = &mut job {
            if !matches!(self.state, DsState::LiveRepair) {
                *extent_limit = None;
            }
        }
        job
    }

    /// Sets the given job's state to [`IOState::InProgress`]
    ///
    /// # Panics
    /// If the job's state is [`IOState::Done`] but the job has not been acked
    pub(crate) fn replay_job(&mut self, job: &mut DownstairsIO) {
        // If it's Done, then by definition it has been acked; test that here
        // to double-check.
        if IOState::Done == job.state[self.client_id] && !job.acked {
            panic!("[{}] This job was not acked: {:?}", self.client_id, job);
        }

        self.set_job_state(job, IOState::InProgress);
        job.replay = true;
    }

    /// Sets this job as skipped and moves it to `skipped_jobs`
    ///
    /// # Panics
    /// If the job's state is not [`IOState::InProgress`]
    pub(crate) fn skip_job(&mut self, ds_id: JobId, job: &mut DownstairsIO) {
        let prev_state = self.set_job_state(job, IOState::Skipped);
        assert!(matches!(prev_state, IOState::InProgress));
        self.skipped_jobs.insert(ds_id);
    }

    /// Returns true if it's possible that we need to clean job dependencies
    pub(crate) fn dependencies_need_cleanup(&self) -> bool {
        matches!(self.state, DsState::LiveRepair)
            && !self.skipped_jobs.is_empty()
    }

    /// Sets our state to `DsState::Reconcile`
    ///
    /// # Panics
    /// If the previous state is not `DsState::WaitQuorum`
    pub(crate) fn begin_reconcile(&mut self) {
        info!(self.log, "Transition from {} to Reconcile", self.state);
        assert_eq!(self.state, DsState::WaitQuorum);
        self.state = DsState::Reconcile;
    }

    /// Go through the list of dependencies and remove any jobs that this
    /// downstairs has already skipped, as the downstairs on the other side will
    /// not have received these IOs.
    ///
    /// First off, any job that was "skipped" should not be a dependency for
    /// this specific downstairs.  In addition, any job that happened before
    /// the skipped jobs that was marked as "Done" should also be removed, as
    /// there will be no replay here and we are basically rebuilding this
    /// downstairs from other downstairs.
    fn remove_dep_if_live_repair(
        &self,
        deps: &mut Vec<JobId>,
        ds_id: JobId,
        repair_min_id: JobId,
    ) {
        debug!(
            self.log,
            "{} Remove check skipped:{:?} from deps:{:?}",
            ds_id,
            self.skipped_jobs,
            deps
        );
        assert!(matches!(self.state, DsState::LiveRepair));

        deps.retain(|x| !self.skipped_jobs.contains(x));

        // If we are repairing, then there must be a repair_min_id set so we
        // know where to stop with dependency inclusion.
        debug!(
            self.log,
            "{} Remove check < min repaired:{} from deps:{:?}",
            ds_id,
            repair_min_id,
            deps
        );
        deps.retain(|x| x >= &repair_min_id);
        info!(self.log, " {} final dependency list {:?}", ds_id, deps);
    }

    /// When the downstairs is marked as missing, handle its state transition
    pub(crate) fn on_missing(&mut self) {
        let current = &self.state;
        let new_state = match current {
            DsState::Active | DsState::Offline => DsState::Offline,

            DsState::Faulted
            | DsState::LiveRepair
            | DsState::LiveRepairReady => DsState::Faulted,

            DsState::New
            | DsState::Deactivated
            | DsState::Reconcile
            | DsState::FailedReconcile
            | DsState::Disconnected
            | DsState::BadVersion
            | DsState::WaitQuorum
            | DsState::BadRegion
            | DsState::WaitActive
            | DsState::Disabled => DsState::Disconnected,

            // If we have replaced a downstairs, don't forget that.
            DsState::Replacing | DsState::Replaced => DsState::Replaced,

            DsState::Migrating => panic!(),
        };

        if *current != new_state {
            info!(
                self.log,
                "Gone missing, transition from {current:?} to {new_state:?}"
            );
        }

        // Jobs are skipped and replayed in `Downstairs::reinitialize`, which is
        // (probably) the caller of this function.
        self.state = new_state;
    }

    /// Checks whether this Downstairs is ready for the upstairs to deactivate
    ///
    /// # Panics
    /// If the downstairs is offline
    pub(crate) fn ready_to_deactivate(&self) -> bool {
        match &self.state {
            DsState::New | DsState::WaitActive => {
                info!(
                    self.log,
                    "ready to deactivate from state {:?}", self.state
                );
                true
            }
            s => {
                info!(self.log, "not ready to deactivate due to state {s:?}");
                false
            }
        }
    }

    /// Switches the client state to Deactivated and stops the IO task
    pub(crate) fn deactivate(&mut self, up_state: &UpstairsState) {
        self.checked_state_transition(up_state, DsState::Deactivated);
        self.halt_io_task(ClientStopReason::Deactivated)
    }

    /// Resets this Downstairs and start a fresh connection
    ///
    /// # Panics
    /// If `self.client_task` is not `None`, or `self.target_addr` is `None`
    pub(crate) fn reinitialize(&mut self, auto_promote: bool) {
        // Clear this Downstair's repair address, and let the YesItsMe set it.
        // This works if this Downstairs is new, reconnecting, or was replaced
        // entirely; the repair address could have changed in any of these
        // cases.
        self.repair_addr = None;
        self.needs_replay = false;

        if auto_promote {
            self.promote_state = Some(PromoteState::Waiting);
        } else {
            self.promote_state = None;
        }
        self.negotiation_state = NegotiationState::Start;

        // TODO this is an awkward special case!
        if self.state == DsState::Disconnected {
            info!(self.log, "Disconnected -> New");
            self.state = DsState::New;
        }

        self.connection_id.update();

        // Restart with a short delay
        self.start_task(true, auto_promote);
    }

    /// Sets the `needs_replay` flag
    pub(crate) fn needs_replay(&mut self) {
        self.needs_replay = true;
    }

    /// Returns and clears the `needs_replay` flag
    pub(crate) fn check_replay(&mut self) -> bool {
        std::mem::take(&mut self.needs_replay)
    }

    /// Returns the last flush ID handled by this client
    pub(crate) fn last_flush(&self) -> JobId {
        self.last_flush
    }

    /// Starts a client IO task, saving the handle in `self.client_task`
    ///
    /// If we are running unit tests and `self.target_addr` is not populated, we
    /// start a dummy task instead.
    ///
    /// # Panics
    /// If `self.client_task` is not `None`, or `self.target_addr` is `None` and
    /// this isn't running in test mode
    fn start_task(&mut self, delay: bool, connect: bool) {
        self.client_task = Self::new_io_task(
            self.target_addr,
            delay,
            connect,
            self.client_id,
            self.tls_context.clone(),
            self.client_delay_us.clone(),
            &self.log,
        );
    }

    fn new_io_task(
        target: Option<SocketAddr>,
        delay: bool,
        connect: bool,
        client_id: ClientId,
        tls_context: Option<Arc<TLSContext>>,
        client_delay_us: Arc<AtomicU64>,
        log: &Logger,
    ) -> ClientTaskHandle {
        #[cfg(test)]
        if let Some(target) = target {
            Self::new_network_task(
                target,
                delay,
                connect,
                client_id,
                tls_context,
                client_delay_us,
                log,
            )
        } else {
            Self::new_dummy_task(connect)
        }

        #[cfg(not(test))]
        Self::new_network_task(
            target.expect("must provide socketaddr"),
            delay,
            connect,
            client_id,
            tls_context,
            client_delay_us,
            log,
        )
    }

    fn new_network_task(
        target: SocketAddr,
        delay: bool,
        connect: bool,
        client_id: ClientId,
        tls_context: Option<Arc<TLSContext>>,
        client_delay_us: Arc<AtomicU64>,
        log: &Logger,
    ) -> ClientTaskHandle {
        // Messages in flight are limited by backpressure, so we can use
        // unbounded channels here without fear of runaway.
        let (client_request_tx, client_request_rx) = mpsc::unbounded_channel();
        let (client_response_tx, client_response_rx) =
            mpsc::unbounded_channel();
        let (client_stop_tx, client_stop_rx) = oneshot::channel();
        let (client_connect_tx, client_connect_rx) = oneshot::channel();

        let client_connect_tx = if connect {
            client_connect_tx.send(()).unwrap();
            None
        } else {
            Some(client_connect_tx)
        };

        let log = log.new(o!("" => "io task"));
        tokio::spawn(async move {
            let mut c = ClientIoTask {
                client_id,
                tls_context,
                target,
                request_rx: client_request_rx,
                response_tx: client_response_tx,
                start: client_connect_rx,
                stop: client_stop_rx,
                recv_task: ClientRxTask {
                    handle: None,
                    log: log.clone(),
                },
                delay,
                client_delay_us,
                log,
            };
            c.run().await
        });
        ClientTaskHandle {
            client_request_tx,
            client_connect_tx,
            client_stop_tx: Some(client_stop_tx),
            client_response_rx,
        }
    }

    /// Starts a dummy IO task, returning its IO handle
    #[cfg(test)]
    fn new_dummy_task(connect: bool) -> ClientTaskHandle {
        let (client_request_tx, client_request_rx) = mpsc::unbounded_channel();
        let (_client_response_tx, client_response_rx) =
            mpsc::unbounded_channel();
        let (client_stop_tx, client_stop_rx) = oneshot::channel();
        let (client_connect_tx, client_connect_rx) = oneshot::channel();

        // Forget these without dropping them, so that we can send values into
        // the void!
        std::mem::forget(client_request_rx);
        std::mem::forget(client_stop_rx);
        std::mem::forget(client_connect_rx);

        ClientTaskHandle {
            client_request_tx,
            client_connect_tx: if connect {
                None
            } else {
                Some(client_connect_tx)
            },
            client_stop_tx: Some(client_stop_tx),
            client_response_rx,
        }
    }

    /// Indicate that the upstairs has requested that we go active
    ///
    /// This either sent a `PromoteToActive` request directly, or schedules it
    /// to be sent once the client state reaches `WaitActive`.
    ///
    /// # Panics
    /// If we already called this function (without `reinitialize` in between),
    /// or `self.state` is invalid for promotion.
    pub(crate) fn set_active_request(&mut self) {
        if let Some(t) = self.client_task.client_connect_tx.take() {
            info!(self.log, "sending connect oneshot to client");
            if let Err(e) = t.send(()) {
                error!(
                    self.log,
                    "failed to set client as active {e:?};
                     are we shutting down?"
                );
            }
        }
        match self.promote_state {
            Some(PromoteState::Waiting) => {
                panic!("called set_active_request while already waiting")
            }
            Some(PromoteState::Sent) => {
                panic!("called set_active_request after it was sent")
            }
            None => (),
        }
        // If we're already in the point of negotiation where we're waiting to
        // go active, then immediately go active!
        match self.state {
            DsState::New => {
                info!(
                    self.log,
                    "client set_active_request while in {:?}; waiting...",
                    self.state,
                );
                self.promote_state = Some(PromoteState::Waiting);
            }
            DsState::Replaced => {
                info!(
                    self.log,
                    "client set_active_request while Replaced; waiting..."
                );
                self.promote_state = Some(PromoteState::Waiting);
            }
            DsState::WaitActive => {
                info!(
                    self.log,
                    "client set_active_request while in WaitActive \
                 -> WaitForPromote"
                );
                // If the client task has stopped, then print a warning but
                // otherwise continue (because we'll be cleaned up by the
                // JoinHandle watcher).
                self.send(Message::PromoteToActive {
                    upstairs_id: self.cfg.upstairs_id,
                    session_id: self.cfg.session_id,
                    gen: self.cfg.generation(),
                });

                self.promote_state = Some(PromoteState::Sent);
                // TODO: negotiation / promotion state is spread across
                // DsState, PromoteState, and NegotiationState.  We should
                // consolidate into a single place
                assert!(
                    self.negotiation_state == NegotiationState::Start
                        || self.negotiation_state
                            == NegotiationState::WaitForPromote
                );
                self.negotiation_state = NegotiationState::WaitForPromote;
            }
            s => panic!("invalid state for set_active_request: {s:?}"),
        }
    }

    /// Accessor method for client connection state
    pub(crate) fn state(&self) -> DsState {
        self.state
    }

    /// Sets the current state to `DsState::FailedReconcile`
    pub(crate) fn set_failed_reconcile(&mut self, up_state: &UpstairsState) {
        info!(
            self.log,
            "Transition from {} to FailedReconcile", self.state
        );
        self.checked_state_transition(up_state, DsState::FailedReconcile);
        self.restart_connection(up_state, ClientStopReason::FailedReconcile)
    }

    pub(crate) fn restart_connection(
        &mut self,
        up_state: &UpstairsState,
        reason: ClientStopReason,
    ) {
        let new_state = match self.state {
            DsState::Active => DsState::Offline,
            DsState::Offline => DsState::Offline,
            DsState::Migrating => DsState::Faulted,
            DsState::Faulted => DsState::Faulted,
            DsState::Deactivated => DsState::New,
            DsState::Reconcile => DsState::New,
            DsState::FailedReconcile => DsState::New,
            DsState::LiveRepair => DsState::Faulted,
            DsState::LiveRepairReady => DsState::Faulted,
            DsState::Replacing => DsState::Replaced,
            _ => {
                /*
                 * Any other state means we had not yet enabled this
                 * downstairs to receive IO, so we go to the back of the
                 * line and have to re-verify it again.
                 */
                DsState::Disconnected
            }
        };

        info!(
            self.log,
            "restarting connection, transition from {} to {}",
            self.state,
            new_state,
        );

        self.checked_state_transition(up_state, new_state);
        self.halt_io_task(reason);
    }

    /// Sets the current state to `DsState::Active`
    pub(crate) fn set_active(&mut self) {
        info!(self.log, "Transition from {} to Active", self.state);
        self.state = DsState::Active;
    }

    /// Checks whether the given job should be sent
    ///
    /// Returns an [`EnqueueResult`] indicating how the caller should handle the
    /// packet.
    ///
    /// If the job should be skipped, then it is added to `self.skipped_jobs`.
    /// `self.io_state_job_count` is updated with the incoming job state.
    #[must_use]
    pub(crate) fn enqueue(
        &mut self,
        ds_id: JobId,
        io: &IOop,
        last_repair_extent: Option<ExtentId>,
    ) -> EnqueueResult {
        // If a downstairs is faulted or ready for repair, we can move
        // that job directly to IOState::Skipped
        // If a downstairs is in repair, then we need to see if this
        // IO is on a repaired extent or not.  If an IO spans extents
        // where some are repaired and some are not, then this IO had
        // better have the dependencies already set to reflect the
        // requirement that a repair IO will need to finish first.
        let should_send = self.should_send(io, last_repair_extent);

        // Update our set of skipped jobs if we're not sending this one
        if matches!(should_send, EnqueueResult::Skip) {
            self.skipped_jobs.insert(ds_id);
        }

        // Update our state counters based on the job state
<<<<<<< HEAD
        let state = if should_send {
            &IOState::InProgress
        } else {
            &IOState::Skipped
        };
        self.io_state_job_count[state] += 1;
        self.io_state_byte_count[state] += io.job_bytes();
=======
        let state = should_send.state();
        self.io_state_job_count[&state] += 1;
        self.io_state_byte_count[&state] += io.job_bytes();

>>>>>>> 540fd3aa
        should_send
    }

    /// Checks whether the given job should be sent or skipped
    ///
    /// Returns an [`EnqueueResult`] indicating how the caller should handle the
    /// packet.
    #[must_use]
    fn should_send(
        &self,
        io: &IOop,
        last_repair_extent: Option<ExtentId>,
    ) -> EnqueueResult {
        match self.state {
            // We never send jobs if we're in certain inactive states
            DsState::Faulted
            | DsState::Replaced
            | DsState::Replacing
            | DsState::LiveRepairReady => EnqueueResult::Skip,

            // We conditionally send jobs if we're in live-repair, depending on
            // the current extent.
            DsState::LiveRepair => {
                // Pick the latest repair limit that's relevant for this
                // downstairs.  This is either the extent under repair (if
                // there are no reserved repair jobs), or the last extent
                // for which we have reserved a repair job ID; either way, the
                // caller has provided it to us.
                if io.send_io_live_repair(last_repair_extent) {
                    EnqueueResult::Send
                } else {
                    EnqueueResult::Skip
                }
            }

            // Send jobs if the client is active or offline
            //
            // Sending jobs to an offline client seems counter-intuitive, but it
            // means that those jobs are marked as InProgress, so they aren't
            // cleared out by a subsequent flush (so we'll be able to bring that
            // client back into compliance by replaying jobs).
            DsState::Active => EnqueueResult::Send,
            DsState::Offline => EnqueueResult::Hold,

            DsState::New
            | DsState::BadVersion
            | DsState::WaitActive
            | DsState::WaitQuorum
            | DsState::BadRegion
            | DsState::Disconnected
            | DsState::Reconcile
            | DsState::FailedReconcile
            | DsState::Deactivated
            | DsState::Disabled
            | DsState::Migrating => panic!(
                "enqueue should not be called from state {:?}",
                self.state
            ),
        }
    }

    /// Prepares for a new connection, then restarts the IO task
    pub(crate) fn replace(
        &mut self,
        up_state: &UpstairsState,
        new: SocketAddr,
    ) {
        self.target_addr = Some(new);

        self.region_metadata = None;
        self.checked_state_transition(up_state, DsState::Replacing);
        self.stats.replaced += 1;

        self.halt_io_task(ClientStopReason::Replacing);
    }

    /// Sets `self.state` to `new_state`, with logging and validity checking
    ///
    /// Conceptually, this function is a checked assignment to `self.state`.
    /// Thinking in terms of the graph of all possible states, this function
    /// will panic if there is not a valid state transition edge between the
    /// current `self.state` and the requested `new_state`.
    ///
    /// For example, transitioning to a `new_state` of [DsState::Replacing] is
    /// *always* possible, so this will never panic for that state transition.
    /// On the other hand, [DsState::Replaced] can *only* follow
    /// [DsState::Replacing], so if the current state is *anything else*, that
    /// indicates a logic error happened in some other part of the code.
    ///
    /// If the state transition is valid, this function simply sets `self.state`
    /// to the newly requested state. There's no magic here beyond that; this
    /// function does not change anything about the state or any other internal
    /// variables.
    ///
    /// # Panics
    /// If the transition is not valid
    pub(crate) fn checked_state_transition(
        &mut self,
        up_state: &UpstairsState,
        new_state: DsState,
    ) {
        // TODO this should probably be private!
        info!(self.log, "ds_transition from {} to {new_state}", self.state);

        let old_state = self.state;

        /*
         * Check that this is a valid transition
         */
        let panic_invalid = || {
            panic!(
                "[{}] {} Invalid transition: {:?} -> {:?}",
                self.client_id, self.cfg.upstairs_id, old_state, new_state
            )
        };
        match new_state {
            DsState::Replacing => {
                // A downstairs can be replaced at any time.
            }
            DsState::Replaced => {
                assert_eq!(old_state, DsState::Replacing);
            }
            DsState::WaitActive => {
                if old_state == DsState::Offline {
                    if matches!(up_state, UpstairsState::Active) {
                        panic!(
                            "[{}] {} Bad up active state change {} -> {}",
                            self.client_id,
                            self.cfg.upstairs_id,
                            old_state,
                            new_state,
                        );
                    }
                } else if old_state != DsState::New
                    && old_state != DsState::Faulted
                    && old_state != DsState::Disconnected
                    && old_state != DsState::Replaced
                {
                    panic!(
                        "[{}] {} Negotiation failed, {:?} -> {:?}",
                        self.client_id,
                        self.cfg.upstairs_id,
                        old_state,
                        new_state,
                    );
                }
            }
            DsState::WaitQuorum => {
                assert_eq!(old_state, DsState::WaitActive);
            }
            DsState::FailedReconcile => {
                assert_eq!(old_state, DsState::Reconcile);
            }
            DsState::Faulted => {
                match old_state {
                    DsState::Active
                    | DsState::Faulted
                    | DsState::Reconcile
                    | DsState::LiveRepair
                    | DsState::LiveRepairReady
                    | DsState::Offline => {} // Okay
                    _ => {
                        panic_invalid();
                    }
                }
            }
            DsState::Reconcile => {
                assert!(!matches!(up_state, UpstairsState::Active));
                assert_eq!(old_state, DsState::WaitQuorum);
            }
            DsState::Active => {
                match old_state {
                    DsState::WaitQuorum
                    | DsState::Reconcile
                    | DsState::LiveRepair
                    | DsState::Offline => {} // Okay

                    DsState::LiveRepairReady if self.cfg.read_only => {} // Okay

                    _ => {
                        panic_invalid();
                    }
                }
                /*
                 * Make sure reconcile happened when the upstairs is inactive.
                 */
                if old_state == DsState::Reconcile {
                    assert!(!matches!(up_state, UpstairsState::Active));
                }
            }
            DsState::Deactivated => {
                // We only go deactivated if we were actually active, or
                // somewhere past active.
                // if deactivate is requested before active, the downstairs
                // state should just go back to NEW and re-require an
                // activation.
                match old_state {
                    DsState::Active
                    | DsState::LiveRepair
                    | DsState::LiveRepairReady
                    | DsState::Offline
                    | DsState::Reconcile => {} // Okay
                    DsState::Faulted => {
                        if matches!(up_state, UpstairsState::Active) {
                            // Can't transition like this when active
                            panic_invalid();
                        }
                    }
                    _ => {
                        panic_invalid();
                    }
                }
            }
            DsState::LiveRepair => {
                assert_eq!(old_state, DsState::LiveRepairReady);
            }
            DsState::LiveRepairReady => {
                match old_state {
                    DsState::Faulted | DsState::Replaced => {} // Okay
                    _ => {
                        panic_invalid();
                    }
                }
            }
            DsState::New => {
                // Before new, we must have been in
                // on of these states.
                match old_state {
                    DsState::Active
                    | DsState::Deactivated
                    | DsState::Faulted
                    | DsState::FailedReconcile => {} // Okay
                    _ => {
                        panic_invalid();
                    }
                }
            }
            DsState::Offline => {
                match old_state {
                    DsState::Active => {} // Okay
                    _ => {
                        panic_invalid();
                    }
                }
            }
            DsState::Disabled => {
                // A move to Disabled can happen at any time we are talking
                // to a downstairs.
            }
            DsState::BadVersion => match old_state {
                DsState::New | DsState::Disconnected => {}
                _ => {
                    panic_invalid();
                }
            },
            _ => {
                panic!(
                    "[{}] Missing check for transition {} to {}",
                    self.client_id, old_state, new_state
                );
            }
        }

        if old_state != new_state {
            info!(
                self.log,
                "[{}] Transition from {} to {}",
                self.client_id,
                old_state,
                new_state,
            );
            self.state = new_state;
        } else {
            warn!(
                self.log,
                "[{}] transition to same state: {}", self.client_id, new_state
            );
        }
    }

    /// Aborts an in-progress live repair, conditionally restarting the task
    ///
    /// # Panics
    /// If this client is not in `DsState::LiveRepair` and `restart_task` is
    /// `true`, or vice versa.
    pub(crate) fn abort_repair(
        &mut self,
        up_state: &UpstairsState,
        restart_task: bool,
    ) {
        if restart_task {
            assert_eq!(self.state, DsState::LiveRepair);
            self.checked_state_transition(up_state, DsState::Faulted);
            self.halt_io_task(ClientStopReason::FailedLiveRepair);
        } else {
            // Someone else (i.e. receiving an error upon IO completion) already
            // restarted the IO task and kicked us out of the live-repair state,
            // but we'll do further cleanup here.
            assert_ne!(self.state, DsState::LiveRepair);
        }
        self.repair_info = None;
        self.stats.live_repair_aborted += 1;
    }

    /// Sets the state to `Fault` and restarts the IO task
    pub(crate) fn fault(
        &mut self,
        up_state: &UpstairsState,
        reason: ClientStopReason,
    ) {
        self.checked_state_transition(up_state, DsState::Faulted);
        self.halt_io_task(reason);
    }

    /// Finishes an in-progress live repair, setting our state to `Active`
    ///
    /// # Panics
    /// If this client is not in `DsState::LiveRepair`
    pub(crate) fn finish_repair(&mut self, up_state: &UpstairsState) {
        assert_eq!(self.state, DsState::LiveRepair);
        self.checked_state_transition(up_state, DsState::Active);
        self.repair_info = None;
        self.stats.live_repair_completed += 1;
    }

    /// Handles a single IO operation
    ///
    /// Returns `true` if the job is now ackable, `false` otherwise
    ///
    /// If this is a read response, then the values in `responses` must
    /// _already_ be decrypted (with corresponding validation results stored in
    /// `read_validations`).
    pub(crate) fn process_io_completion(
        &mut self,
        ds_id: JobId,
        job: &mut DownstairsIO,
        responses: Result<RawReadResponse, CrucibleError>,
        read_validations: Vec<Validation>,
        deactivate: bool,
        extent_info: Option<ExtentInfo>,
    ) -> bool {
        if job.state[self.client_id] == IOState::Skipped {
            // This job was already marked as skipped, and at that time
            // all required action was taken on it.  We can drop any more
            // processing of it here and return.
            warn!(self.log, "Dropping already skipped job {}", ds_id);
            return false;
        }

        let mut jobs_completed_ok = job.state_count().completed_ok();
        let mut ackable = false;

        let new_state = match &responses {
            Ok(..) => {
                // Messages have already been decrypted out-of-band
                jobs_completed_ok += 1;
                IOState::Done
            }
            Err(e) => {
                // The downstairs sent us this error
                error!(
                    self.log,
                    "DS Reports error {e:?} on job {}, {:?} EC", ds_id, job,
                );
                IOState::Error(e.clone())
            }
        };

        // Update the state, maintaining various counters
        let old_state = self.set_job_state(job, new_state.clone());

        /*
         * Verify the job was InProgress
         */
        if old_state != IOState::InProgress {
            // This job is in an unexpected state.
            panic!(
                "[{}] Job {} completed while not InProgress: {:?} {:?}",
                self.client_id, ds_id, old_state, job
            );
        }

        if let IOState::Error(e) = new_state {
            // Some errors can be returned without considering the Downstairs
            // bad. For example, it's still an error if a snapshot exists
            // already but we should not increment downstairs_errors and
            // transition that Downstairs to Failed - that downstairs is still
            // able to serve IO.
            match e {
                CrucibleError::SnapshotExistsAlready(_) => {
                    // pass
                }
                _ => {
                    match job.work {
                        // Mark this downstairs as bad if this was a write,
                        // a write unwritten, or a flush
                        // XXX: Errors should be reported to nexus
                        IOop::Write { .. }
                        | IOop::WriteUnwritten { .. }
                        | IOop::Flush { .. }
                        | IOop::Barrier { .. } => {
                            self.stats.downstairs_errors += 1;
                        }

                        // If a repair job errors, mark that downstairs as bad
                        IOop::ExtentFlushClose { .. }
                        | IOop::ExtentLiveRepair { .. }
                        | IOop::ExtentLiveReopen { .. }
                        | IOop::ExtentLiveNoOp { .. } => {
                            self.stats.downstairs_errors += 1;
                        }

                        // If a read job fails, we sometimes need to panic.
                        IOop::Read { .. } => {
                            // It's possible we get a read error if the
                            // downstairs disconnects. However XXX, someone
                            // should be told about this error.
                            //
                            // Some errors, we need to panic on.
                            match e {
                                CrucibleError::HashMismatch => {
                                    panic!(
                                        "{} [{}] {} read hash mismatch {:?} {:?}",
                                        self.cfg.session_id, self.client_id, ds_id, e, job
                                    );
                                }
                                CrucibleError::DecryptionError => {
                                    panic!(
                                        "[{}] {} read decrypt error {:?} {:?}",
                                        self.client_id, ds_id, e, job
                                    );
                                }
                                _ => {
                                    error!(
                                        self.log,
                                        "{} read error {:?} {:?}",
                                        ds_id,
                                        e,
                                        job
                                    );
                                }
                            }
                        }
                    }
                }
            }
        } else if job.acked {
            assert_eq!(new_state, IOState::Done);
            /*
             * If this job is already acked, then we don't have much
             * more to do here.  If it's a flush, then we want to be
             * sure to update the last flush for this client.
             */
            match &job.work {
                IOop::Flush { .. } => {
                    self.last_flush = ds_id;
                }
                IOop::Read {
                    start_eid,
                    start_offset,
                    ..
                } => {
                    /*
                     * For a read, make sure the data from a previous read
                     * has the same hash
                     */
                    let read_data = responses.unwrap();
                    assert!(!read_data.blocks.is_empty());
                    if job.read_validations != read_validations {
                        // XXX This error needs to go to Nexus
                        // XXX This will become the "force all downstairs
                        // to stop and refuse to restart" mode.
                        let msg = format!(
                            "[{}] read hash mismatch on id {}\n\
                            session: {:?}\n\
                            Expected {:x?}\n\
                            Computed {:x?}\n\
                            start eid:{:?} start offset:{:?}\n\
                            job state:{:?}",
                            self.client_id,
                            ds_id,
                            self.cfg.session_id,
                            job.read_validations,
                            read_validations,
                            start_eid,
                            start_offset,
                            job.state,
                        );
                        if job.replay {
                            info!(self.log, "REPLAY {}", msg);
                        } else {
                            panic!("{}", msg);
                        }
                    }
                }
                /*
                 * Write and WriteUnwritten IOs have no action here
                 * If this job was LiveRepair, we should never get here,
                 * as those jobs should never be acked before all three
                 * are done.
                 */
                IOop::Write { .. }
                | IOop::WriteUnwritten { .. }
                | IOop::Barrier { .. } => {}
                IOop::ExtentFlushClose { .. }
                | IOop::ExtentLiveRepair { .. }
                | IOop::ExtentLiveReopen { .. }
                | IOop::ExtentLiveNoOp { .. } => {
                    panic!(
                        "[{}] Bad job received in process_ds_completion: {:?}",
                        self.client_id, job
                    );
                }
            }
        } else {
            assert_eq!(new_state, IOState::Done);
            assert!(!job.acked);

            let read_data = responses.unwrap();

            /*
             * Transition this job from Done to AckReady if enough have
             * returned ok.
             */
            match &job.work {
                IOop::Read { .. } => {
                    assert!(!read_data.blocks.is_empty());
                    assert!(extent_info.is_none());
                    if jobs_completed_ok == 1 {
                        assert!(job.data.is_none());
                        assert!(job.read_validations.is_empty());
                        job.data = Some(read_data);
                        job.read_validations = read_validations;
                        assert!(!job.acked);
                        ackable = true;
                        debug!(self.log, "Read AckReady {}", ds_id.0);
                        cdt::up__to__ds__read__done!(|| ds_id.0);
                    } else {
                        /*
                         * If another job has finished already, we can
                         * compare our read hash to
                         * that and verify they are the same.
                         */
                        debug!(self.log, "Read already AckReady {ds_id}");
                        if job.read_validations != read_validations {
                            // XXX This error needs to go to Nexus
                            // XXX This will become the "force all downstairs
                            // to stop and refuse to restart" mode.
                            panic!(
                                "[{}] read hash mismatch on {} \n\
                                Expected {:x?}\n\
                                Computed {:x?}\n\
                                job: {:?}",
                                self.client_id,
                                ds_id,
                                job.read_validations,
                                read_validations,
                                job,
                            );
                        }
                    }
                }
                IOop::Write { .. } => {
                    assert!(read_data.blocks.is_empty());
                    assert!(read_data.data.is_empty());
                    assert!(extent_info.is_none());
                    if jobs_completed_ok == 2 {
                        ackable = true;
                        cdt::up__to__ds__write__done!(|| ds_id.0);
                    }
                }
                IOop::WriteUnwritten { .. } => {
                    assert!(read_data.blocks.is_empty());
                    assert!(read_data.data.is_empty());
                    assert!(extent_info.is_none());
                    if jobs_completed_ok == 2 {
                        ackable = true;
                        cdt::up__to__ds__write__unwritten__done!(|| ds_id.0);
                    }
                }
                IOop::Flush {
                    snapshot_details, ..
                } => {
                    assert!(read_data.blocks.is_empty());
                    assert!(read_data.data.is_empty());
                    assert!(extent_info.is_none());
                    /*
                     * If we are deactivating or have requested a
                     * snapshot, then we want an ACK from all three
                     * downstairs, not the usual two.
                     *
                     * TODO here for handling the case where one (or two,
                     * or three! gasp!) downstairs are Offline.
                     */
                    let ack_at_num_jobs =
                        if deactivate || snapshot_details.is_some() {
                            3
                        } else {
                            2
                        };

                    if jobs_completed_ok == ack_at_num_jobs {
                        ackable = true;
                        cdt::up__to__ds__flush__done!(|| ds_id.0);
                        if deactivate {
                            debug!(self.log, "deactivate flush {ds_id} done");
                        }
                    }
                    self.last_flush = ds_id;
                }
                IOop::Barrier { .. } => {
                    assert!(read_data.blocks.is_empty());
                    assert!(read_data.data.is_empty());
                    assert!(extent_info.is_none());

                    if jobs_completed_ok == 3 {
                        ackable = true;
                        cdt::up__to__ds__barrier__done!(|| ds_id.0);
                    }
                }
                IOop::ExtentFlushClose { .. } => {
                    assert!(read_data.blocks.is_empty());
                    assert!(read_data.data.is_empty());

                    let ci = self.repair_info.replace(extent_info.unwrap());
                    if ci.is_some() {
                        panic!(
                            "[{}] Unexpected repair found on insertion: {:?}",
                            self.client_id, ci
                        );
                    }

                    if jobs_completed_ok == 3 {
                        debug!(self.log, "ExtentFlushClose {ds_id} AckReady");
                        ackable = true;
                    }
                }
                IOop::ExtentLiveRepair { .. } => {
                    assert!(read_data.blocks.is_empty());
                    assert!(read_data.data.is_empty());
                    if jobs_completed_ok == 3 {
                        debug!(self.log, "ExtentLiveRepair AckReady {ds_id}");
                        ackable = true;
                    }
                }
                IOop::ExtentLiveReopen { .. } => {
                    assert!(read_data.blocks.is_empty());
                    assert!(read_data.data.is_empty());
                    if jobs_completed_ok == 3 {
                        debug!(self.log, "ExtentLiveReopen AckReady {ds_id}");
                        ackable = true;
                    }
                }
                IOop::ExtentLiveNoOp { .. } => {
                    assert!(read_data.blocks.is_empty());
                    assert!(read_data.data.is_empty());
                    if jobs_completed_ok == 3 {
                        debug!(self.log, "ExtentLiveNoOp AckReady {ds_id}");
                        ackable = true;
                    }
                }
            }
        }
        ackable
    }

    /// Mark this client as disabled and halt its IO task
    ///
    /// The IO task will automatically restart in the main event handler
    pub(crate) fn disable(&mut self, up_state: &UpstairsState) {
        self.checked_state_transition(up_state, DsState::Disabled);
        self.halt_io_task(ClientStopReason::Disabled);
    }

    /// Skips from `LiveRepairReady` to `Active`; a no-op otherwise
    ///
    /// # Panics
    /// If this downstairs is not read-only
    pub(crate) fn skip_live_repair(&mut self, up_state: &UpstairsState) {
        if self.state == DsState::LiveRepairReady {
            assert!(self.cfg.read_only);
            // TODO: could we do this transition early, by automatically
            // skipping LiveRepairReady if read-only?
            self.checked_state_transition(up_state, DsState::Active);
            self.stats.ro_lr_skipped += 1;
        }
    }

    /// Moves from `LiveRepairReady` to `LiveRepair`; a no-op otherwise
    pub(crate) fn start_live_repair(&mut self, up_state: &UpstairsState) {
        if self.state == DsState::LiveRepairReady {
            self.checked_state_transition(up_state, DsState::LiveRepair);
        }
    }

    /// Continues the negotiation and initial reconciliation process
    ///
    /// Returns an error if the upstairs should go inactive, which occurs if the
    /// error is at or after `Message::YouAreNowActive`.
    ///
    /// Returns `true` if negotiation for this downstairs is complete
    pub(crate) fn continue_negotiation(
        &mut self,
        m: Message,
        up_state: &UpstairsState,
        ddef: &mut RegionDefinitionStatus,
    ) -> Result<bool, CrucibleError> {
        /*
         * Either we get all the way through the negotiation, or we hit the
         * timeout and exit to retry.
         *
         * XXX There are many ways we can handle this, but as we figure out
         * how the upstairs is notified that a DS is new or moving, or other
         * things, this way will work. We will revisit when we have more info.
         *
         * The negotiation flow starts as follows, with the value of the
         * negotiated variable on the left:
         *
         * NegotiationState::Start
         * -----------------------
         *          Upstairs             Downstairs
         *           HereIAm(...)  --->
         *                         <---  YesItsMe(...)
         *
         * At this point, a downstairs will wait for a PromoteToActive message
         * to be sent to it.  If this is a new upstairs that has not yet
         * connected to a downstairs, then we will wait for the guest to send
         * us this message and pass it down to the downstairs.  If a downstairs
         * is reconnecting after having already been active, then we look at our
         * upstairs guest_io_ready() and, if the upstairs is ready, we send the
         * downstairs the message ourselves that they should promote to active.
         * For downstairs currently in Disconnected or New states, we move to
         * WaitActive, for Faulted or Offline states, we stay in that state..
         *
         * NegotiationState::WaitForPromote
         * --------------------------------
         *    PromoteToActive(uuid)--->
         *                         <---  YouAreNowActive(uuid)
         *
         * YouAreNowActive includes information about the upstairs and session
         * ID and we do some sanity checking here to make sure it all still
         * matches with what we expect.  We next request RegionInfo from the
         * downstairs.
         *
         * NegotiationState::WaitForRegionInfo
         * -----------------------------------
         *       RegionInfoPlease  --->
         *                         <---  RegionInfo(r)
         *
         * At this point the upstairs looks to see what state the downstairs is
         * currently in.  It will be WaitActive, Faulted, or Offline.
         *
         * Depending on which state, we will either choose
         * NegotiationState::GetLastFlush or NegotiationState::GetExtentVersions
         * next.
         *
         * For the Offline state, the downstairs was connected and verified
         * and some point after that, the connection was lost.  To handle this
         * condition we want to know the last flush this downstairs had ACKd
         * so we can give it whatever work it missed.
         *
         * For WaitActive, it means this downstairs never was "Active" and we
         * have to go through the full compare of this downstairs with other
         * downstairs and make sure they are consistent.  To do that, we will
         * request extent versions and skip over NegotiationState::GetLastFlush.
         *
         * For Faulted, we don't know the condition of the data on the
         * Downstairs, so we transition this downstairs to LiveRepairReady.  We
         * also request extent versions and will have to repair this
         * downstairs, skipping over NegotiationState::GetLastFlush as well.
         *
         * NegotiationState::GetLastFlush (offline only)
         * ------------------------------
         *          Upstairs             Downstairs
         *          LastFlush(lf)) --->
         *                         <---  LastFlushAck(lf)
         *
         * After receiving our last flush, we now replay all saved jobs for this
         * Downstairs and skip ahead to NegotiationState::Done
         *
         * NegotiationState::GetExtentVersions
         * (WaitActive and LiveRepairReady come here from WaitForRegionInfo)
         * -----------------------------------
         *          Upstairs             Downstairs
         *    ExtentVersionsPlease --->
         *                         <---  ExtentVersions(g, v, d)
         *
         * Now with the extent info, Upstairs calls process_downstairs() and
         * if no problems, sends connected=true to the up_listen() task,
         * we set the downstairs to DsState::WaitQuorum and we exit the
         * while loop.
         *
         * NegotiationState::Done
         * ----------------------
         *    Now the downstairs is ready to receive replay IOs from the
         *    upstairs. We set the downstairs to DsState::Active and the while
         *    loop is exited.
         */
        match m {
            Message::YesItsMe {
                version,
                repair_addr,
            } => {
                if self.negotiation_state != NegotiationState::Start {
                    error!(self.log, "got version already");
                    self.restart_connection(
                        up_state,
                        ClientStopReason::BadNegotiationOrder,
                    );
                    return Ok(false);
                }
                if version != CRUCIBLE_MESSAGE_VERSION {
                    error!(
                        self.log,
                        "expected version {}, got {}",
                        CRUCIBLE_MESSAGE_VERSION,
                        version
                    );
                    self.checked_state_transition(
                        up_state,
                        DsState::BadVersion,
                    );
                    self.restart_connection(
                        up_state,
                        ClientStopReason::Incompatible,
                    );
                    return Ok(false);
                }
                self.negotiation_state = NegotiationState::WaitForPromote;
                self.repair_addr = Some(repair_addr);
                match self.promote_state {
                    Some(PromoteState::Waiting) => {
                        self.send(Message::PromoteToActive {
                            upstairs_id: self.cfg.upstairs_id,
                            session_id: self.cfg.session_id,
                            gen: self.cfg.generation(),
                        });
                        self.promote_state = Some(PromoteState::Sent);
                        self.negotiation_state =
                            NegotiationState::WaitForPromote;
                        // TODO This is an unfortunate corner of the state
                        // machine, where we have to be in WaitActive despite
                        // _already_ having gone active.
                        // If we are Replaced and we have not yet gone active
                        // then it is valid for us to transition to WA.
                        if self.state == DsState::New
                            || (self.state == DsState::Replaced
                                && !matches!(up_state, UpstairsState::Active))
                        {
                            self.checked_state_transition(
                                up_state,
                                DsState::WaitActive,
                            );
                        } else {
                            warn!(
                                self.log,
                                "version negotiation from state {:?}",
                                self.state
                            );
                        }
                    }
                    Some(PromoteState::Sent) => {
                        // We shouldn't be able to get here.
                        panic!("got YesItsMe with promote_state == Sent");
                    }
                    None => {
                        // Nothing to do here, wait for set_active_request
                        self.checked_state_transition(
                            up_state,
                            DsState::WaitActive,
                        );
                    }
                }
            }
            Message::VersionMismatch { version } => {
                error!(
                    self.log,
                    "downstairs version is {version}, \
                     ours is {CRUCIBLE_MESSAGE_VERSION}"
                );
                self.checked_state_transition(up_state, DsState::BadVersion);
                self.restart_connection(
                    up_state,
                    ClientStopReason::Incompatible,
                );
            }
            Message::EncryptedMismatch { expected } => {
                error!(
                    self.log,
                    "downstairs encrypted is {expected}, ours is {}",
                    self.cfg.encrypted()
                );
                self.restart_connection(
                    up_state,
                    ClientStopReason::Incompatible,
                );
            }
            Message::ReadOnlyMismatch { expected } => {
                error!(
                    self.log,
                    "downstairs read_only is {expected}, ours is {}",
                    self.cfg.read_only,
                );
                self.restart_connection(
                    up_state,
                    ClientStopReason::Incompatible,
                );
            }
            Message::YouAreNowActive {
                upstairs_id,
                session_id,
                gen,
            } => {
                if self.negotiation_state != NegotiationState::WaitForPromote {
                    error!(
                        self.log,
                        "Received YouAreNowActive out of order! {:?}",
                        self.negotiation_state
                    );
                    self.restart_connection(
                        up_state,
                        ClientStopReason::BadNegotiationOrder,
                    );
                    return Ok(false);
                }

                let match_uuid = self.cfg.upstairs_id == upstairs_id;
                let match_session = self.cfg.session_id == session_id;
                let upstairs_gen = self.cfg.generation();
                let match_gen = upstairs_gen == gen;
                let matches_self = match_uuid && match_session && match_gen;

                if !matches_self {
                    error!(
                        self.log,
                        "YouAreNowActive didn't match self! {} {} {}",
                        if !match_uuid {
                            format!(
                                "UUID {:?} != {:?}",
                                self.cfg.upstairs_id, upstairs_id
                            )
                        } else {
                            String::new()
                        },
                        if !match_session {
                            format!(
                                "session {:?} != {:?}",
                                self.cfg.session_id, session_id
                            )
                        } else {
                            String::new()
                        },
                        if !match_gen {
                            format!("gen {:?} != {:?}", upstairs_gen, gen)
                        } else {
                            String::new()
                        },
                    );
                    self.checked_state_transition(up_state, DsState::New);
                    if !match_gen {
                        let gen_error = format!(
                            "Generation requested:{} found:{}",
                            gen, upstairs_gen,
                        );
                        self.restart_connection(
                            up_state,
                            ClientStopReason::Incompatible,
                        );
                        return Err(CrucibleError::GenerationNumberTooLow(
                            gen_error,
                        ));
                    } else {
                        self.restart_connection(
                            up_state,
                            ClientStopReason::Incompatible,
                        );
                        return Err(CrucibleError::UuidMismatch);
                    }
                }

                self.negotiation_state = NegotiationState::WaitForRegionInfo;
                self.send(Message::RegionInfoPlease);
            }
            Message::RegionInfo { region_def } => {
                if self.negotiation_state != NegotiationState::WaitForRegionInfo
                {
                    error!(self.log, "Received RegionInfo out of order!");
                    self.restart_connection(
                        up_state,
                        ClientStopReason::BadNegotiationOrder,
                    );
                    return Ok(false);
                }
                info!(
                    self.log,
                    "downstairs client at {:?} has region UUID {}",
                    self.target_addr,
                    region_def.uuid(),
                );

                // Add (and/or verify) this region info to our
                // collection for each downstairs.
                if region_def.get_encrypted() != self.cfg.encrypted() {
                    error!(self.log, "encryption expectation mismatch!");
                    self.restart_connection(
                        up_state,
                        ClientStopReason::Incompatible,
                    );
                    return Ok(false);
                }

                /*
                 * TODO: Verify that a new downstairs does not share the same
                 * UUID with an existing downstairs.
                 *
                 * TODO(#551) Verify that `region_def` makes sense (valid,
                 * nonzero block size, etc.)
                 */

                /*
                 * If this downstairs was previously registered, make sure this
                 * connection reports the same UUID the old connection did,
                 * unless we are replacing a downstairs.
                 *
                 * XXX The expected per-client UUIDs should eventually be
                 * provided when the upstairs stairs. When that happens, they
                 * can be verified here.
                 */
                if let Some(uuid) = self.region_uuid {
                    if uuid != region_def.uuid() {
                        // If we are replacing the downstairs, then a new UUID
                        // is okay.
                        if self.state == DsState::Replaced {
                            warn!(
                                self.log,
                                "Replace downstairs uuid:{} with {}",
                                uuid,
                                region_def.uuid(),
                            );
                        } else {
                            // If we are not yet active (and, as such, we have
                            // not finished reconciliation), we can replace a
                            // downstairs here.
                            match up_state {
                                UpstairsState::Initializing
                                | UpstairsState::GoActive(_) => {
                                    warn!(
                                        self.log,
                                        "Replace {} with {} before active",
                                        uuid,
                                        region_def.uuid(),
                                    );
                                }
                                _ => {
                                    panic!(
                                        "New client:{} uuid:{} does not match \
                                         existing {} ds_state:{:?} \
                                         up_state:{:?}",
                                        self.client_id,
                                        region_def.uuid(),
                                        uuid,
                                        self.state,
                                        up_state,
                                    );
                                }
                            }
                        }
                    } else {
                        info!(self.log, "Returning UUID:{} matches", uuid);
                    }
                }

                /*
                 * If this is a new downstairs connection, insert the UUID.
                 * If this is a replacement downstairs, insert the UUID.
                 * If it is an existing UUID, we already compared and it is
                 * good, so the insert is unnecessary, but will result in the
                 * same UUID.
                 */
                self.region_uuid = Some(region_def.uuid());

                /*
                 * If there is an expected region definition of any kind
                 * (either from a previous connection or an expectation that
                 * was supplied when this upstairs was created), make sure
                 * the new definition matches it.
                 *
                 * If this upstairs' creator didn't specify any expected
                 * values, the first downstairs to connect sets the expected
                 * values for the other two.
                 */
                if let Some(prev_def) = ddef.get_def() {
                    if prev_def.block_size() != region_def.block_size()
                        || prev_def.extent_size().value
                            != region_def.extent_size().value
                        || prev_def.extent_size().block_size_in_bytes()
                            != region_def.extent_size().block_size_in_bytes()
                        || prev_def.extent_count() != region_def.extent_count()
                    {
                        // TODO(#558) Figure out if we can handle this error.
                        // Possibly not.
                        panic!(
                            "[{}] New downstairs region info mismatch: \
                                 {:?} vs. {:?}",
                            self.client_id, ddef, region_def
                        );
                    }
                }

                *ddef = RegionDefinitionStatus::Received(region_def);

                // Match on the current state of this downstairs
                match self.state {
                    DsState::Offline => {
                        /*
                         * If we are coming from state Offline, then it means
                         * the downstairs has departed then came back in short
                         * enough time that it does not have to go into full
                         * recovery/repair mode. If we have verified that the
                         * UUID and region info is the same, we can reconnect
                         * and let any outstanding work be replayed to catch us
                         * up.  We do need to tell the downstairs the last flush
                         * ID it had ACKd to us.
                         */
                        let lf = self.last_flush;
                        info!(
                            self.log,
                            "send last flush ID to this DS: {}", lf
                        );
                        self.negotiation_state = NegotiationState::GetLastFlush;

                        self.send(Message::LastFlush {
                            last_flush_number: lf,
                        });
                    }
                    DsState::WaitActive
                    | DsState::Faulted
                    | DsState::Replaced => {
                        /*
                         * Ask for the current version of all extents.
                         */
                        self.negotiation_state =
                            NegotiationState::GetExtentVersions;
                        self.send(Message::ExtentVersionsPlease);
                    }
                    DsState::Replacing => {
                        warn!(
                            self.log,
                            "exiting negotiation because we're replacing"
                        );
                        self.restart_connection(
                            up_state,
                            ClientStopReason::Replacing,
                        );
                    }
                    bad_state => {
                        panic!(
                            "[{}] join from invalid state {} {} {:?}",
                            self.client_id,
                            bad_state,
                            self.cfg.upstairs_id,
                            self.negotiation_state,
                        );
                    }
                }
            }
            Message::LastFlushAck { last_flush_number } => {
                if self.negotiation_state != NegotiationState::GetLastFlush {
                    error!(self.log, "Received LastFlushAck out of order!");
                    self.restart_connection(
                        up_state,
                        ClientStopReason::BadNegotiationOrder,
                    );
                    return Ok(false); // TODO should we trigger set_inactive?
                }
                match self.state {
                    DsState::Replacing => {
                        error!(
                            self.log,
                            "exiting negotiation due to LastFlushAck \
                             while replacing"
                        );
                        self.restart_connection(
                            up_state,
                            ClientStopReason::Replacing,
                        );
                        return Ok(false); // TODO should we trigger set_inactive?
                    }
                    DsState::Offline => (),
                    s => panic!("got LastFlushAck in bad state {s:?}"),
                }
                info!(
                    self.log,
                    "Replied this last flush ID: {last_flush_number}"
                );
                assert_eq!(self.last_flush, last_flush_number);

                // Immediately set the state to Active, since we've already
                // copied over the jobs.
                self.checked_state_transition(up_state, DsState::Active);

                self.negotiation_state = NegotiationState::Done;
            }
            Message::ExtentVersions {
                gen_numbers,
                flush_numbers,
                dirty_bits,
            } => {
                if self.negotiation_state != NegotiationState::GetExtentVersions
                {
                    error!(self.log, "Received ExtentVersions out of order!");
                    self.restart_connection(
                        up_state,
                        ClientStopReason::BadNegotiationOrder,
                    );
                    return Ok(false); // TODO should we trigger set_inactive?
                }
                match self.state {
                    DsState::WaitActive => {
                        self.checked_state_transition(
                            up_state,
                            DsState::WaitQuorum,
                        );
                    }
                    DsState::Replacing => {
                        warn!(
                            self.log,
                            "exiting negotiation due to ExtentVersions while \
                             replacing"
                        );
                        self.restart_connection(
                            up_state,
                            ClientStopReason::Replacing,
                        );
                        return Ok(false); // TODO should we trigger set_inactive?
                    }
                    DsState::Faulted | DsState::Replaced => {
                        self.checked_state_transition(
                            up_state,
                            DsState::LiveRepairReady,
                        );
                    }
                    s => panic!("downstairs in invalid state {s}"),
                }

                /*
                 * Record this downstairs region info for later
                 * comparison with the other downstairs in this
                 * region set.
                 */
                let dsr = RegionMetadata {
                    generation: gen_numbers,
                    flush_numbers,
                    dirty: dirty_bits,
                };

                if let Some(old_rm) = self.region_metadata.replace(dsr) {
                    warn!(self.log, "new RM replaced this: {:?}", old_rm);
                }
                self.negotiation_state = NegotiationState::Done;
            }
            m => panic!("invalid message in continue_negotiation: {m:?}"),
        }
        Ok(self.negotiation_state == NegotiationState::Done)
    }

    /// Sends the next reconciliation job to all clients
    ///
    /// The `job` argument should be a reference to
    /// `Downstairs::reconcile_current_work`, and its state is updated.
    pub(crate) fn send_next_reconciliation_req(
        &mut self,
        job: &mut ReconcileIO,
    ) {
        // If someone has moved us out of reconcile, this is a logic error
        if self.state != DsState::Reconcile {
            panic!("[{}] should still be in reconcile", self.client_id);
        }
        let prev_state = job
            .state
            .insert(self.client_id, ReconcileIOState::InProgress);
        assert_eq!(prev_state, ReconcileIOState::New);

        // Some reconciliation messages need to be adjusted on a per-client
        // basis, e.g. not sending ExtentRepair to clients that aren't being
        // repaired.
        match &job.op {
            Message::ExtentRepair {
                repair_id,
                dest_clients,
                ..
            } => {
                assert!(!dest_clients.is_empty());
                if dest_clients.iter().any(|d| *d == self.client_id) {
                    info!(self.log, "sending reconcile request {repair_id:?}");
                    self.send(job.op.clone());
                } else {
                    // Skip this job for this Downstairs, since only the target
                    // clients need to do the reconcile.
                    let prev_state = job
                        .state
                        .insert(self.client_id, ReconcileIOState::Skipped);
                    assert_eq!(prev_state, ReconcileIOState::InProgress);
                    debug!(self.log, "no action needed request {repair_id:?}");
                }
            }
            Message::ExtentFlush {
                repair_id,
                client_id,
                ..
            } => {
                if *client_id == self.client_id {
                    debug!(self.log, "sending flush request {repair_id:?}");
                    self.send(job.op.clone());
                } else {
                    debug!(self.log, "skipping flush request {repair_id:?}");
                    // Skip this job for this Downstairs, since it's narrowly
                    // aimed at a different client.
                    let prev_state = job
                        .state
                        .insert(self.client_id, ReconcileIOState::Skipped);
                    assert_eq!(prev_state, ReconcileIOState::InProgress);
                }
            }
            Message::ExtentReopen { .. } | Message::ExtentClose { .. } => {
                // All other reconcile ops are sent as-is
                self.send(job.op.clone());
            }
            m => panic!("invalid reconciliation request {m:?}"),
        }
    }

    /// When a reconciliation job is done, mark it as complete for this client
    ///
    /// Returns `true` if the job is done for all clients
    pub(crate) fn on_reconciliation_job_done(
        &mut self,
        reconcile_id: ReconciliationId,
        job: &mut ReconcileIO,
    ) -> bool {
        let old_state =
            job.state.insert(self.client_id, ReconcileIOState::Done);
        assert_eq!(old_state, ReconcileIOState::InProgress);
        assert_eq!(job.id, reconcile_id);
        job.state.iter().all(|s| {
            matches!(s, ReconcileIOState::Done | ReconcileIOState::Skipped)
        })
    }

    pub(crate) fn total_live_work(&self) -> usize {
        self.io_state_job_count.in_progress as usize
    }

    pub(crate) fn total_bytes_outstanding(&self) -> usize {
        self.backpressure_counters.get_io_bytes() as usize
    }

    /// Returns a unique ID for the current connection, or `None`
    ///
    /// This can be used to disambiguate between messages returned from
    /// different connections to the same Downstairs.
    pub(crate) fn get_connection_id(&self) -> Option<ConnectionId> {
        if self.client_task.client_stop_tx.is_some() {
            Some(self.connection_id)
        } else {
            None
        }
    }

    /// Sets the per-client delay
    pub(crate) fn set_delay_us(&self, delay: u64) {
        self.client_delay_us.store(delay, Ordering::Relaxed);
    }

    /// Looks up the per-client delay
    pub(crate) fn get_delay_us(&self) -> u64 {
        self.client_delay_us.load(Ordering::Relaxed)
    }

    #[cfg(feature = "notify-nexus")]
    pub(crate) fn id(&self) -> Option<Uuid> {
        self.region_uuid
    }
}

/// How to handle "promote to active" requests
#[derive(Debug)]
enum PromoteState {
    /// Send `PromoteToActive` when the state machine reaches `WaitForPromote`
    Waiting,
    /// We have already sent `PromoteToActive`
    Sent,
}

/// Tracks client negotiation progress
#[derive(Copy, Clone, Debug, Eq, PartialEq)]
enum NegotiationState {
    Start,
    WaitForPromote,
    WaitForRegionInfo,
    GetLastFlush,
    GetExtentVersions,
    Done,
}

/// Result value from [`DownstairsClient::enqueue`]
pub(crate) enum EnqueueResult {
    /// The given job should be marked as in progress and sent
    Send,

    /// The given job should be marked as in progress, but not sent
    ///
    /// This is used when the Downstairs is Offline; we want to mark the job as
    /// in-progress so that it's eligible for replay, but the job should not
    /// actually go out on the wire.
    Hold,

    /// The job should be marked as skipped and not sent
    Skip,
}

impl EnqueueResult {
    pub(crate) fn state(&self) -> IOState {
        match self {
            EnqueueResult::Send | EnqueueResult::Hold => IOState::InProgress,
            EnqueueResult::Skip => IOState::Skipped,
        }
    }
}

/// Action requested by `DownstairsClient::select`
///
/// This is split into a separate data structure because we need to distinguish
/// between choosing an action (which must be cancel safe) and applying that
/// action (which need not be).
#[derive(Debug)]
pub(crate) enum ClientAction {
    /// We have connected to the socket
    Connected,

    /// We have received a message on the client task channel
    Response(Message),

    /// The client task has stopped
    TaskStopped(ClientRunResult),

    /// The client IO channel has returned `None`
    ///
    /// This should never happen during normal operation, because
    /// 1) the IO task continues to run until the main upstairs task tells it to
    ///    stop (by dropping the `client_request_tx` handle), and
    /// 2) we are running with `panic=abort`, so if the IO task panics, it
    ///    should bring down the whole program
    ///
    /// However, this _may_ happen during shutdown, because the Tokio runtime
    /// shuts down tasks in arbitrary order and it's possible for the IO channel
    /// sender to be dropped before the main task stops.
    ChannelClosed,
}

#[derive(Debug, Default)]
pub(crate) struct DownstairsStats {
    /// Number of errors recorded
    pub downstairs_errors: usize,

    /// Count of extents repaired live.
    pub extents_repaired: usize,

    /// Count of extents checked but not needing live repair.
    pub extents_confirmed: usize,

    /// Count of time a downstairs LiveRepair completed.
    pub live_repair_completed: usize,

    /// Count of time a downstairs LiveRepair was aborted.
    pub live_repair_aborted: usize,

    /// Times we skipped repairing a downstairs due to being read-only
    pub ro_lr_skipped: usize,

    /// Count of downstairs connections
    pub connected: usize,

    /// Count of downstairs replacements
    pub replaced: usize,
}

/// When the upstairs halts the IO client task, it must provide a reason
#[derive(Debug)]
pub(crate) enum ClientStopReason {
    /// We are about to replace the client task
    Replacing,

    /// We have disabled the downstairs client for some reason
    ///
    /// (for example, we have received `Message::YouAreNoLongerActive`)
    Disabled,

    /// Reconcile failed and we're restarting
    FailedReconcile,

    /// Received an error from some IO
    IOError,

    /// Negotiation message received out of order
    BadNegotiationOrder,

    /// Negotiation says that we are incompatible
    Incompatible,

    /// Live-repair failed
    FailedLiveRepair,

    /// Too many jobs in the queue
    TooManyOutstandingJobs,

    /// Too many bytes in the queue
    TooManyOutstandingBytes,

    /// The upstairs has requested that we deactivate
    Deactivated,

    /// The test suite has requested a fault
    #[cfg(test)]
    RequestedFault,

    /// The upstairs has requested that we deactivate when we were offline
    OfflineDeactivated,
}

/// Response received from the I/O task
#[derive(Debug)]
pub(crate) enum ClientResponse {
    /// We have connected to the socket and are starting the main loop
    Connected,
    /// We have received a message over the network
    Message(Message),
    /// The client task has stopped
    Done(ClientRunResult),
}

impl From<ClientResponse> for ClientAction {
    fn from(c: ClientResponse) -> Self {
        match c {
            ClientResponse::Connected => ClientAction::Connected,
            ClientResponse::Message(m) => ClientAction::Response(m),
            ClientResponse::Done(r) => ClientAction::TaskStopped(r),
        }
    }
}

/// Value returned by the `client_run` task
#[derive(Debug)]
pub(crate) enum ClientRunResult {
    /// The initial connection timed out
    ConnectionTimeout,
    /// We failed to make the initial connection
    #[allow(dead_code)]
    ConnectionFailed(std::io::Error),
    /// We experienced a timeout after connecting
    Timeout,
    /// A socket write failed
    #[allow(dead_code)]
    WriteFailed(anyhow::Error),
    /// We received an error while reading from the connection
    #[allow(dead_code)]
    ReadFailed(anyhow::Error),
    /// The `DownstairsClient` requested that the task stop, so it did
    #[allow(dead_code)]
    RequestedStop(ClientStopReason),
    /// The socket closed cleanly and the task exited
    Finished,
    /// One of the queues used to communicate with the main task closed
    ///
    /// This should only occur during program exit, when tasks are destroyed in
    /// arbitrary order.
    QueueClosed,
    /// The receive task has been cancelled
    ///
    /// This should only occur during program exit, when tasks are cancelled in
    /// arbitrary order (so the main client task may be awaiting the rx task
    /// when the latter is cancelled)
    ReceiveTaskCancelled,
}

/// Data structure to hold context for the client IO task
///
/// Client IO is managed by two tasks:
/// - The tx task, which calls `ClientIoTask::run`, sends messages from the main
///   task to the downstairs via a socket
/// - The rx task, which is spawned within `ClientIoTask::run` (and is not
///   publicly visible) receives messages from the socket and sends them
///   directly to the main task.
///
/// Splitting tx and rx is important, because it means that one or the other
/// should always be able to make progress.
struct ClientIoTask {
    client_id: ClientId,
    tls_context: Option<Arc<crucible_common::x509::TLSContext>>,
    target: SocketAddr,

    /// Request channel from the main task
    request_rx: mpsc::UnboundedReceiver<Message>,

    /// Reply channel to the main task
    response_tx: mpsc::UnboundedSender<ClientResponse>,

    /// Oneshot used to start the task
    start: oneshot::Receiver<()>,

    /// Oneshot used to stop the task
    stop: oneshot::Receiver<ClientStopReason>,

    /// Delay on startup, to avoid a busy-loop if connections always fail
    delay: bool,

    /// Handle for the rx task
    recv_task: ClientRxTask,

    /// Shared handle to receive per-client backpressure delay
    ///
    /// Written by the [`DownstairsClient`] and read by the IO task
    client_delay_us: Arc<AtomicU64>,

    log: Logger,
}

/// Handle for the rx side of client IO
///
/// This is a convenient wrapper so that we can join the task exactly once,
/// aborting if the wrapper is dropped without being joined.
struct ClientRxTask {
    handle: Option<tokio::task::JoinHandle<ClientRunResult>>,
    log: Logger,
}

impl ClientRxTask {
    /// Waits for the client IO task to end
    ///
    /// # Panics
    /// If the `JoinHandle` returns a `JoinError`, or this is called without an
    /// IO handle (i.e. before the task is started or after it has been joined).
    async fn join(&mut self) -> ClientRunResult {
        let Some(t) = self.handle.as_mut() else {
            panic!("cannot join client rx task twice")
        };
        let out = match t.await {
            Ok(r) => r,
            Err(e) if e.is_cancelled() => {
                warn!(
                    self.log,
                    "client task was cancelled without us; \
                     hopefully the program is exiting"
                );
                ClientRunResult::ReceiveTaskCancelled
            }
            Err(e) => {
                panic!("join error on recv_task: {e:?}");
            }
        };
        // The IO task has finished, one way or another
        self.handle.take();
        out
    }
}

impl Drop for ClientRxTask {
    fn drop(&mut self) {
        if let Some(t) = self.handle.take() {
            t.abort();
        }
    }
}

impl ClientIoTask {
    async fn run(&mut self) {
        let r = self.run_inner().await;

        warn!(self.log, "client task is sending Done({r:?})");
        if self.response_tx.send(ClientResponse::Done(r)).is_err() {
            warn!(
                self.log,
                "client task could not reply to main task; shutting down?"
            );
        }
        while let Some(v) = self.request_rx.recv().await {
            warn!(self.log, "exiting client task is ignoring message {v}");
        }
        info!(self.log, "client task is exiting");
    }

    async fn run_inner(&mut self) -> ClientRunResult {
        // If we're reconnecting, then add a short delay to avoid constantly
        // spinning (e.g. if something is fundamentally wrong with the
        // Downstairs)
        //
        // The upstairs can still stop us here, e.g. if we need to transition
        // from Offline -> Faulted because we hit a job limit, that bounces the
        // IO task (whether it *should* is debatable).
        if self.delay {
            tokio::select! {
                s = &mut self.stop => {
                    warn!(self.log, "client IO task stopped during sleep");
                    return match s {
                        Ok(s) =>
                            ClientRunResult::RequestedStop(s),
                        Err(e) => {
                            warn!(
                                self.log,
                               "client_stop_rx closed unexpectedly: {e:?}"
                            );
                            ClientRunResult::QueueClosed
                        }
                    }
                }
                _ = tokio::time::sleep(CLIENT_RECONNECT_DELAY) => {
                    // this is fine
                },
            }
        }

        // Wait for the start oneshot to fire.  This may happen immediately, but
        // not necessarily (for example, if the client was deactivated).  We
        // also wait for the stop oneshot here, in case someone decides to stop
        // the IO task before it tries to connect.
        tokio::select! {
            s = &mut self.start => {
                if let Err(e) = s {
                    warn!(self.log, "failed to await start oneshot: {e}");
                    return ClientRunResult::QueueClosed;
                }
                // Otherwise, continue as usual
            }
            s = &mut self.stop => {
                warn!(self.log, "client IO task stopped before connecting");
                return match s {
                    Ok(s) =>
                        ClientRunResult::RequestedStop(s),
                    Err(e) => {
                        warn!(
                            self.log,
                           "client_stop_rx closed unexpectedly: {e:?}"
                        );
                        ClientRunResult::QueueClosed
                    }
                }
            }
        }

        // Make connection to this downstairs.
        let sock = if self.target.is_ipv4() {
            TcpSocket::new_v4().unwrap()
        } else {
            TcpSocket::new_v6().unwrap()
        };

        // Set a connect timeout, and connect to the target:
        info!(self.log, "connecting to {}", self.target);
        let tcp: TcpStream = tokio::select! {
            _ = sleep(Duration::from_secs(10))=> {
                warn!(self.log, "connect timeout");
                return ClientRunResult::ConnectionTimeout;
            }
            tcp = sock.connect(self.target) => {
                match tcp {
                    Ok(tcp) => {
                        info!(
                            self.log,
                            "ds_connection connected from {:?}",
                            tcp.local_addr()
                        );
                        tcp
                    }
                    Err(e) => {
                        warn!(
                            self.log,
                            "ds_connection connect to {} failure: {e:?}",
                            self.target,
                        );
                        return ClientRunResult::ConnectionFailed(e);
                    }
                }
            }
            s = &mut self.stop => {
                warn!(self.log, "client IO task stopped during connection");
                return match s {
                    Ok(s) =>
                        ClientRunResult::RequestedStop(s),
                    Err(e) => {
                        warn!(
                            self.log,
                           "client_stop_rx closed unexpectedly: {e:?}"
                        );
                        ClientRunResult::QueueClosed
                    }
                }
            }
        };

        // We're connected; before we wrap it, set TCP_NODELAY to assure
        // that we don't get Nagle'd.
        tcp.set_nodelay(true).expect("could not set TCP_NODELAY");

        if let Some(tls_context) = &self.tls_context {
            // XXX these unwraps are bad!
            let config = tls_context.get_client_config().unwrap();

            let connector = tokio_rustls::TlsConnector::from(Arc::new(config));

            let server_name = tokio_rustls::rustls::ServerName::try_from(
                format!("downstairs{}", self.client_id).as_str(),
            )
            .unwrap();

            let sock = connector.connect(server_name, tcp).await.unwrap();
            let (read, write) = tokio::io::split(sock);
            let fr = FramedRead::new(read, CrucibleDecoder::new());
            let fw = MessageWriter::new(write);
            self.cmd_loop(fr, fw).await
        } else {
            let (read, write) = tcp.into_split();
            let fr = FramedRead::new(read, CrucibleDecoder::new());
            let fw = MessageWriter::new(write);
            self.cmd_loop(fr, fw).await
        }
    }

    async fn cmd_loop<R, W>(
        &mut self,
        fr: FramedRead<R, crucible_protocol::CrucibleDecoder>,
        mut fw: MessageWriter<W>,
    ) -> ClientRunResult
    where
        R: tokio::io::AsyncRead
            + std::marker::Unpin
            + std::marker::Send
            + 'static,
        W: tokio::io::AsyncWrite
            + std::marker::Unpin
            + std::marker::Send
            + 'static,
    {
        self.response_tx
            .send(ClientResponse::Connected)
            .expect("client_response_tx closed unexpectedly");

        // Spawn a separate task to receive data over the network, so that we
        // can always make progress and keep the socket buffer from filling up.
        self.recv_task.handle = Some(tokio::spawn(rx_loop(
            self.response_tx.clone(),
            fr,
            self.log.clone(),
            self.client_id,
        )));

        let mut ping_deadline = Instant::now() + PING_INTERVAL;
        let mut ping_count = 0u64;
        loop {
            tokio::select! {
                join_result = self.recv_task.join() => {
                    break join_result
                }

                m = self.request_rx.recv() => {
                    let Some(m) = m else {
                        warn!(
                            self.log,
                            "client request queue closed unexpectedly; \
                             is the program exiting?"
                         );
                        break ClientRunResult::QueueClosed;
                    };

                    if let Err(e) = self.write(&mut fw, m).await {
                        break e;
                    }
                }

                _ = sleep_until(ping_deadline) => {
                    ping_deadline = Instant::now() + PING_INTERVAL;
                    ping_count += 1;
                    cdt::ds__ping__sent!(|| (ping_count, self.client_id.get()));

                    let m = Message::Ruok;
                    if let Err(e) = self.write(&mut fw, m).await {
                        break e;
                    }
                }

                s = &mut self.stop => {
                    match s {
                        Ok(s) => {
                            break ClientRunResult::RequestedStop(s);
                        }

                        Err(e) => {
                            warn!(
                                self.log,
                                "client_stop_rx closed unexpectedly: {e:?}"
                            );
                            break ClientRunResult::QueueClosed;
                        }
                    }
                }
            }
        }
    }

    /// Writes a message to the given `AsyncWrite` stream, with cancel detection
    ///
    /// We wait for three possible outcomes:
    ///
    /// - The write completes (this is the normal outcome), with or without an
    ///   error.  Any error is returned.
    /// - The client rx task times out or exits for some other reason.  This is
    ///   definitionally a termination condition, so it is returned as an
    ///   `Err(..)` variant.
    /// - The main task requests that the IO task stop through the oneshot
    ///   channel.  This is returned as `ClientRunResult::RequestedStop`
    ///
    /// Any error returned here is an indication that the client task should
    /// stop immediately.
    async fn write<W>(
        &mut self,
        fw: &mut MessageWriter<W>,
        m: Message,
    ) -> Result<(), ClientRunResult>
    where
        W: tokio::io::AsyncWrite
            + std::marker::Unpin
            + std::marker::Send
            + 'static,
    {
        // Delay communication with this client based on backpressure, to keep
        // the three clients relatively in sync with each other.
        //
        // We don't need to delay writes, because they're already constrained by
        // the global backpressure system and cannot build up an unbounded
        // queue.  This is admittedly quite subtle; see crucible#1167 for
        // discussions and graphs.
        if !matches!(m, Message::Write { .. } | Message::WriteUnwritten { .. })
        {
            let d = self.client_delay_us.load(Ordering::Relaxed);
            if d > 0 {
                tokio::time::sleep(Duration::from_micros(d)).await;
            }
        }

        update_net_start_probes(&m, self.client_id);
        // There's some duplication between this function and `cmd_loop` above,
        // but it's not obvious whether there's a cleaner way to organize stuff.
        tokio::select! {
            r = fw.send(m) => {
                if let Err(e) = r {
                    Err(ClientRunResult::WriteFailed(e.into()))
                } else {
                    Ok(())
                }
            }
            s = &mut self.stop => {
                match s {
                    Ok(s) => {
                        Err(ClientRunResult::RequestedStop(s))
                    }

                    Err(e) => {
                        warn!(
                            self.log,
                            "client_stop_rx closed unexpectedly: {e:?}"
                        );
                        Err(ClientRunResult::QueueClosed)
                    }
                }
            }
            join_result = self.recv_task.join() => {
                Err(join_result)
            }
        }
    }
}

async fn rx_loop<R>(
    response_tx: mpsc::UnboundedSender<ClientResponse>,
    mut fr: FramedRead<R, crucible_protocol::CrucibleDecoder>,
    log: Logger,
    cid: ClientId,
) -> ClientRunResult
where
    R: tokio::io::AsyncRead + std::marker::Unpin + std::marker::Send + 'static,
{
    loop {
        tokio::select! {
            f = fr.next() => {
                match f {
                    Some(Ok(m)) => {
                        update_net_done_probes(&m, cid);
                        if let Err(e) =
                            response_tx.send(ClientResponse::Message(m))
                        {
                            warn!(
                                log,
                                "client response queue closed unexpectedly: \
                                 {e}; is the program exiting?"
                            );
                            break ClientRunResult::QueueClosed;
                        }
                    }
                    Some(Err(e)) => {
                        warn!(log, "downstairs client error {e}");
                        break ClientRunResult::ReadFailed(e);
                    }
                    None => {
                        warn!(log, "downstairs disconnected");
                        break ClientRunResult::Finished;
                    }
                }
            }
            _ = CLIENT_TIMEOUT.wait(&log) => {
                warn!(log, "inactivity timeout");
                break ClientRunResult::Timeout;
            }
        }
    }
}

fn update_net_start_probes(m: &Message, cid: ClientId) {
    match m {
        Message::ReadRequest { job_id, .. } => {
            cdt::ds__read__net__start!(|| (job_id.0, cid.get()));
        }
        Message::Write { ref header, .. } => {
            cdt::ds__write__net__start!(|| (header.job_id.0, cid.get()));
        }
        Message::WriteUnwritten { ref header, .. } => {
            cdt::ds__write__unwritten__net__start!(|| (
                header.job_id.0,
                cid.get()
            ));
        }
        Message::Flush { job_id, .. } => {
            cdt::ds__flush__net__start!(|| (job_id.0, cid.get()));
        }
        _ => {}
    }
}
fn update_net_done_probes(m: &Message, cid: ClientId) {
    match m {
        Message::ReadResponse { ref header, .. } => {
            cdt::ds__read__net__done!(|| (header.job_id.0, cid.get()));
        }
        Message::WriteAck { job_id, .. } => {
            cdt::ds__write__net__done!(|| (job_id.0, cid.get()));
        }
        Message::WriteUnwrittenAck { job_id, .. } => {
            cdt::ds__write__unwritten__net__done!(|| (job_id.0, cid.get()));
        }
        Message::FlushAck { job_id, .. } => {
            cdt::ds__flush__net__done!(|| (job_id.0, cid.get()));
        }
        _ => {}
    }
}

/// Returns:
/// - `Ok(Some(ctx))` for successfully decrypted data
/// - `Ok(None)` if there is no block context and the block is all 0
/// - `Err(..)` otherwise
///
/// The return value of this will be stored with the job, and compared
/// between each read.
pub(crate) fn validate_encrypted_read_response(
    block_context: Option<crucible_protocol::EncryptionContext>,
    data: &mut [u8],
    encryption_context: &EncryptionContext,
    log: &Logger,
) -> Result<Validation, CrucibleError> {
    // XXX because we don't have block generation numbers, an attacker
    // downstairs could:
    //
    // 1) remove encryption context and cause a denial of service, or
    // 2) roll back a block by writing an old data and encryption context
    //
    // check that this read response contains block contexts that contain
    // a matching encryption context.

    let Some(ctx) = block_context else {
        // No block context(s) in the response!
        //
        // Either this is a read of an unwritten block, or an attacker
        // removed the encryption contexts from the db. Because the Upstairs
        // will perform reconciliation before activating, and because the
        // final step of reconciliation is a flush (which will remove block
        // contexts that do not match with the extent data), we should never
        // expect to see this case unless this is a blank block.
        //
        // XXX if it's not a blank block, we may be under attack?
        if data.iter().all(|&x| x == 0) {
            return Ok(Validation::Empty);
        } else {
            error!(log, "got empty block context with non-blank block");
            return Err(CrucibleError::MissingBlockContext);
        }
    };

    // We're using authenticated encryption, so if it decrypts correctly, we can
    // be confident that it wasn't corrupted.  Corruption either on-disk
    // (unlikely due to ZFS) or in-transit (unlikely-ish due to TCP checksums)
    // will both result in decryption failure; we can't tell these cases apart.
    //
    // Note: decrypt_in_place does not overwrite the buffer if it fails,
    // otherwise we would need to copy here. There's a unit test to validate
    // this behaviour.
    use aes_gcm_siv::{Nonce, Tag};
    let decryption_result = encryption_context.decrypt_in_place(
        data,
        Nonce::from_slice(&ctx.nonce[..]),
        Tag::from_slice(&ctx.tag[..]),
    );
    if decryption_result.is_ok() {
        Ok(Validation::Encrypted(ctx))
    } else {
        error!(log, "Decryption failed!");
        Err(CrucibleError::DecryptionError)
    }
}

/// Returns:
/// - Ok(Some(valid_hash)) where the integrity hash matches
/// - Ok(None) where there is no integrity hash in the response and the
///   block is all 0
/// - Err otherwise
pub(crate) fn validate_unencrypted_read_response(
    block_hash: Option<u64>,
    data: &mut [u8],
    log: &Logger,
) -> Result<Validation, CrucibleError> {
    if let Some(hash) = block_hash {
        // check integrity hashes - make sure it is correct
        let computed_hash = integrity_hash(&[data]);

        if computed_hash == hash {
            Ok(Validation::Unencrypted(computed_hash))
        } else {
            // No integrity hash was correct for this response
            error!(log, "No match computed hash:0x{:x}", computed_hash,);
            error!(log, "No match          hash:0x{:x}", hash);
            error!(log, "Data from hash:");
            for (i, d) in data[..6].iter().enumerate() {
                error!(log, "[{i}]:{d}");
            }

            Err(CrucibleError::HashMismatch)
        }
    } else {
        // No block context(s) in the response!
        //
        // Either this is a read of an unwritten block, or an attacker
        // removed the hashes from the db. Because the Upstairs will perform
        // reconciliation before activating, and because the final step of
        // reconciliation is a flush (which will remove block contexts that
        // do not match with the extent data), we should never expect to see
        // this case unless this is a blank block.
        //
        // XXX if it's not a blank block, we may be under attack?
        if data[..].iter().all(|&x| x == 0) {
            Ok(Validation::Empty)
        } else {
            error!(log, "got empty block context with non-blank block");
            Err(CrucibleError::MissingBlockContext)
        }
    }
}

#[cfg(test)]
mod test {
    use super::*;

    #[test]
    fn downstairs_transition_normal() {
        // Verify the correct downstairs progression
        // New -> WA -> WQ -> Active
        let mut client = DownstairsClient::test_default();
        client.checked_state_transition(
            &UpstairsState::Initializing,
            DsState::WaitActive,
        );
        client.checked_state_transition(
            &UpstairsState::Initializing,
            DsState::WaitQuorum,
        );
        client.checked_state_transition(
            &UpstairsState::Initializing,
            DsState::Active,
        );
    }

    #[test]
    fn downstairs_transition_deactivate_new() {
        // Verify deactivate goes to new
        let mut client = DownstairsClient::test_default();
        client.checked_state_transition(
            &UpstairsState::Initializing,
            DsState::WaitActive,
        );
        client.checked_state_transition(
            &UpstairsState::Initializing,
            DsState::WaitQuorum,
        );
        // Upstairs goes active!
        client.checked_state_transition(
            &UpstairsState::Initializing,
            DsState::Active,
        );
        client.checked_state_transition(
            &UpstairsState::Active,
            DsState::Deactivated,
        );
        client.checked_state_transition(&UpstairsState::Active, DsState::New);
    }

    #[test]
    #[should_panic]
    fn downstairs_transition_deactivate_not_new() {
        // Verify deactivate goes to new
        let mut client = DownstairsClient::test_default();
        client.checked_state_transition(
            &UpstairsState::Initializing,
            DsState::Deactivated,
        );
    }

    #[test]
    #[should_panic]
    fn downstairs_transition_deactivate_not_wa() {
        // Verify no deactivate from wa
        let mut client = DownstairsClient::test_default();
        client.checked_state_transition(
            &UpstairsState::Initializing,
            DsState::WaitActive,
        );
        client.checked_state_transition(
            &UpstairsState::Initializing,
            DsState::Deactivated,
        );
    }

    #[test]
    #[should_panic]
    fn downstairs_transition_deactivate_not_wq() {
        // Verify no deactivate from wq
        let mut client = DownstairsClient::test_default();
        client.checked_state_transition(
            &UpstairsState::Initializing,
            DsState::WaitActive,
        );
        client.checked_state_transition(
            &UpstairsState::Initializing,
            DsState::WaitQuorum,
        );
        client.checked_state_transition(
            &UpstairsState::Initializing,
            DsState::Deactivated,
        );
    }

    #[test]
    fn downstairs_transition_active_to_faulted() {
        // Verify active upstairs can go to faulted
        let mut client = DownstairsClient::test_default();
        client.checked_state_transition(
            &UpstairsState::Initializing,
            DsState::WaitActive,
        );
        client.checked_state_transition(
            &UpstairsState::Initializing,
            DsState::WaitQuorum,
        );
        client.checked_state_transition(
            &UpstairsState::Initializing,
            DsState::Active,
        );
        client.checked_state_transition(
            &UpstairsState::Initializing,
            DsState::Faulted,
        );
    }

    #[test]
    #[should_panic]
    fn downstairs_transition_disconnect_no_active() {
        // Verify no activation from disconnected
        let mut client = DownstairsClient::test_default();
        client.checked_state_transition(
            &UpstairsState::Initializing,
            DsState::WaitActive,
        );
        client.checked_state_transition(
            &UpstairsState::Initializing,
            DsState::WaitQuorum,
        );
        client.checked_state_transition(
            &UpstairsState::Initializing,
            DsState::Deactivated,
        );
        client.checked_state_transition(
            &UpstairsState::Initializing,
            DsState::Active,
        );
    }

    #[test]
    #[should_panic]
    fn downstairs_transition_same_wa() {
        // Verify we can't go to the same state we are in
        let mut client = DownstairsClient::test_default();
        client.checked_state_transition(
            &UpstairsState::Initializing,
            DsState::WaitActive,
        );
        client.checked_state_transition(
            &UpstairsState::Initializing,
            DsState::WaitActive,
        );
    }

    #[test]
    #[should_panic]
    fn downstairs_transition_same_wq() {
        let mut client = DownstairsClient::test_default();
        client.checked_state_transition(
            &UpstairsState::Initializing,
            DsState::WaitActive,
        );
        client.checked_state_transition(
            &UpstairsState::Initializing,
            DsState::WaitQuorum,
        );
        client.checked_state_transition(
            &UpstairsState::Initializing,
            DsState::WaitQuorum,
        );
    }

    #[test]
    #[should_panic]
    fn downstairs_transition_same_active() {
        let mut client = DownstairsClient::test_default();
        client.checked_state_transition(
            &UpstairsState::Initializing,
            DsState::WaitActive,
        );
        client.checked_state_transition(
            &UpstairsState::Initializing,
            DsState::WaitQuorum,
        );
        client.checked_state_transition(
            &UpstairsState::Initializing,
            DsState::Active,
        );
        client.checked_state_transition(
            &UpstairsState::Initializing,
            DsState::Active,
        );
    }

    #[test]
    #[should_panic]
    fn downstairs_transition_no_new_to_offline() {
        let mut client = DownstairsClient::test_default();
        client.checked_state_transition(
            &UpstairsState::Initializing,
            DsState::Offline,
        );
        client.checked_state_transition(
            &UpstairsState::Initializing,
            DsState::Offline,
        );
    }

    #[test]
    #[should_panic]
    fn downstairs_transition_same_offline() {
        let mut client = DownstairsClient::test_default();
        client.checked_state_transition(
            &UpstairsState::Initializing,
            DsState::WaitActive,
        );
        client.checked_state_transition(
            &UpstairsState::Initializing,
            DsState::WaitQuorum,
        );
        client.checked_state_transition(
            &UpstairsState::Initializing,
            DsState::Active,
        );
        client.checked_state_transition(
            &UpstairsState::Initializing,
            DsState::Offline,
        );
        client.checked_state_transition(
            &UpstairsState::Initializing,
            DsState::Offline,
        );
    }

    #[test]
    #[should_panic]
    fn downstairs_transition_backwards() {
        // Verify state can't go backwards
        // New -> WA -> WQ -> WA
        let mut client = DownstairsClient::test_default();
        client.checked_state_transition(
            &UpstairsState::Initializing,
            DsState::WaitActive,
        );
        client.checked_state_transition(
            &UpstairsState::Initializing,
            DsState::WaitQuorum,
        );
        client.checked_state_transition(
            &UpstairsState::Initializing,
            DsState::WaitActive,
        );
    }

    #[test]
    #[should_panic]
    fn downstairs_bad_transition_wq() {
        // Verify error when going straight to WQ
        let mut client = DownstairsClient::test_default();
        client.checked_state_transition(
            &UpstairsState::Initializing,
            DsState::WaitQuorum,
        );
    }

    #[test]
    #[should_panic]
    fn downstairs_transition_bad_offline() {
        // Verify offline cannot go to WQ
        let mut client = DownstairsClient::test_default();
        client.checked_state_transition(
            &UpstairsState::Initializing,
            DsState::WaitActive,
        );
        client.checked_state_transition(
            &UpstairsState::Initializing,
            DsState::WaitQuorum,
        );
        client.checked_state_transition(
            &UpstairsState::Initializing,
            DsState::Active,
        );
        client.checked_state_transition(
            &UpstairsState::Initializing,
            DsState::Offline,
        );
        client.checked_state_transition(
            &UpstairsState::Initializing,
            DsState::WaitQuorum,
        );
    }

    #[test]
    #[should_panic]
    fn downstairs_transition_bad_active() {
        // Verify active can't go back to WQ
        let mut client = DownstairsClient::test_default();
        client.checked_state_transition(
            &UpstairsState::Initializing,
            DsState::WaitActive,
        );
        client.checked_state_transition(
            &UpstairsState::Initializing,
            DsState::WaitQuorum,
        );
        client.checked_state_transition(
            &UpstairsState::Initializing,
            DsState::Active,
        );
        client.checked_state_transition(
            &UpstairsState::Initializing,
            DsState::WaitQuorum,
        );
    }

    #[test]
    fn downstairs_transition_active_faulted() {
        // Verify
        let mut client = DownstairsClient::test_default();
        client.checked_state_transition(
            &UpstairsState::Initializing,
            DsState::WaitActive,
        );
        client.checked_state_transition(
            &UpstairsState::Initializing,
            DsState::WaitQuorum,
        );
        client.checked_state_transition(
            &UpstairsState::Initializing,
            DsState::Active,
        );
        client.checked_state_transition(
            &UpstairsState::Initializing,
            DsState::Faulted,
        );
    }
}<|MERGE_RESOLUTION|>--- conflicted
+++ resolved
@@ -927,20 +927,10 @@
         }
 
         // Update our state counters based on the job state
-<<<<<<< HEAD
-        let state = if should_send {
-            &IOState::InProgress
-        } else {
-            &IOState::Skipped
-        };
+        let state = should_send.state();
         self.io_state_job_count[state] += 1;
         self.io_state_byte_count[state] += io.job_bytes();
-=======
-        let state = should_send.state();
-        self.io_state_job_count[&state] += 1;
-        self.io_state_byte_count[&state] += io.job_bytes();
-
->>>>>>> 540fd3aa
+
         should_send
     }
 
