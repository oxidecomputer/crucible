// Copyright 2021 Oxide Computer Company

#[cfg(test)]
use super::*;

#[cfg(test)]
mod up_test {
    use super::*;

    use std::collections::HashSet;
    use std::iter::FromIterator;
    use std::net::{IpAddr, Ipv4Addr, SocketAddr};

    use itertools::Itertools;
    use pseudo_file::IOSpan;
    use ringbuffer::RingBuffer;

    fn hashset(data: &[u64]) -> HashSet<u64> {
        HashSet::from_iter(data.iter().cloned())
    }

    // Create a simple logger
    fn csl() -> Logger {
        let plain = slog_term::PlainSyncDecorator::new(std::io::stdout());
        Logger::root(slog_term::FullFormat::new(plain).build().fuse(), o!())
    }

    fn extent_tuple(eid: u64, offset: u64) -> (u64, Block) {
        (eid, Block::new_512(offset))
    }

    #[test]
    fn test_iospan() {
        let span = IOSpan::new(512, 1024, 512);
        assert!(span.is_block_regular());
        assert_eq!(span.affected_block_count(), 2);

        let span = IOSpan::new(513, 1024, 512);
        assert!(!span.is_block_regular());
        assert_eq!(span.affected_block_count(), 3);

        let span = IOSpan::new(512, 500, 512);
        assert!(!span.is_block_regular());
        assert_eq!(span.affected_block_count(), 1);

        let span = IOSpan::new(512, 512, 4096);
        assert!(!span.is_block_regular());
        assert_eq!(span.affected_block_count(), 1);

        let span = IOSpan::new(500, 4096 * 10, 4096);
        assert!(!span.is_block_regular());
        assert_eq!(span.affected_block_count(), 10 + 1);

        let span = IOSpan::new(500, 4096 * 3 + (4096 - 500 + 1), 4096);
        assert!(!span.is_block_regular());
        assert_eq!(span.affected_block_count(), 3 + 2);

        // Some from hammer
        let span = IOSpan::new(137690, 1340, 512);
        assert!(!span.is_block_regular());
        assert_eq!(span.affected_block_count(), 4);
        assert_eq!(span.affected_block_numbers(), &vec![268, 269, 270, 271]);
    }

    #[tokio::test]
    async fn test_iospan_buffer_read_write() {
        let span = IOSpan::new(500, 64, 512);
        assert_eq!(span.affected_block_count(), 2);
        assert_eq!(span.affected_block_numbers(), &vec![0, 1]);

        span.write_from_buffer_into_blocks(&Bytes::from(vec![1; 64]))
            .await;

        for i in 0..500 {
            assert_eq!(span.buffer().as_vec().await[i], 0);
        }
        for i in 500..512 {
            assert_eq!(span.buffer().as_vec().await[i], 1);
        }
        for i in 512..(512 + 64 - 12) {
            assert_eq!(span.buffer().as_vec().await[i], 1);
        }
        for i in (512 + 64 - 12)..1024 {
            assert_eq!(span.buffer().as_vec().await[i], 0);
        }

        let data = Buffer::new(64);
        span.read_from_blocks_into_buffer(&mut data.as_vec().await[..])
            .await;

        for i in 0..64 {
            assert_eq!(data.as_vec().await[i], 1);
        }
    }

    /*
     * Beware, if you change these defaults, then you will have to change
     * all the hard coded tests below that use make_upstairs().
     */
    fn make_upstairs() -> Arc<Upstairs> {
        let mut def = RegionDefinition::default();
        def.set_block_size(512);
        def.set_extent_size(Block::new_512(100));
        def.set_extent_count(10);

        let opts = CrucibleOpts {
            target: vec![],
            lossy: false,
            key: None,
            ..Default::default()
        };

        Upstairs::new(&opts, 0, Some(def), Arc::new(Guest::new()), csl())
    }

    /*
     * Terrible wrapper, but it allows us to call extent_from_offset()
     * just like the program does.
     */
    async fn up_efo(
        up: &Arc<Upstairs>,
        offset: Block,
        num_blocks: u64,
    ) -> Vec<(u64, Block)> {
        let ddef = up.ddef.lock().await.get_def().unwrap();
        let num_blocks = Block::new_with_ddef(num_blocks, &ddef);
        extent_from_offset(ddef, offset, num_blocks).tuples()
    }

    #[tokio::test]
    async fn off_to_extent_one_block() {
        let up = make_upstairs();

        for i in 0..100 {
            let exv = vec![extent_tuple(0, i)];
            assert_eq!(up_efo(&up, Block::new_512(i), 1).await, exv);
        }

        for i in 0..100 {
            let exv = vec![extent_tuple(1, i)];
            assert_eq!(up_efo(&up, Block::new_512(100 + i), 1).await, exv);
        }

        let exv = vec![extent_tuple(2, 0)];
        assert_eq!(up_efo(&up, Block::new_512(200), 1).await, exv);

        let exv = vec![extent_tuple(9, 99)];
        assert_eq!(up_efo(&up, Block::new_512(999), 1).await, exv);
    }

    #[tokio::test]
    async fn off_to_extent_two_blocks() {
        let up = make_upstairs();

        for i in 0..99 {
            let exv = vec![extent_tuple(0, i), extent_tuple(0, i + 1)];
            assert_eq!(up_efo(&up, Block::new_512(i), 2).await, exv);
        }

        let exv = vec![extent_tuple(0, 99), extent_tuple(1, 0)];
        assert_eq!(up_efo(&up, Block::new_512(99), 2).await, exv);

        for i in 0..99 {
            let exv = vec![extent_tuple(1, i)];
            assert_eq!(up_efo(&up, Block::new_512(100 + i), 1).await, exv);
        }

        let exv = vec![extent_tuple(1, 99), extent_tuple(2, 0)];
        assert_eq!(up_efo(&up, Block::new_512(199), 2).await, exv);

        let exv = vec![extent_tuple(2, 0), extent_tuple(2, 1)];
        assert_eq!(up_efo(&up, Block::new_512(200), 2).await, exv);

        let exv = vec![extent_tuple(9, 98), extent_tuple(9, 99)];
        assert_eq!(up_efo(&up, Block::new_512(998), 2).await, exv);
    }

    #[tokio::test]
    async fn off_to_extent_bridge() {
        /*
         * Testing when our buffer crosses extents.
         */
        let up = make_upstairs();

        /*
         * 1024 buffer
         */
        assert_eq!(
            up_efo(&up, Block::new_512(99), 2).await,
            vec![extent_tuple(0, 99), extent_tuple(1, 0)],
        );
        assert_eq!(
            up_efo(&up, Block::new_512(98), 4).await,
            vec![
                extent_tuple(0, 98),
                extent_tuple(0, 99),
                extent_tuple(1, 0),
                extent_tuple(1, 1),
            ],
        );

        /*
         * Largest buffer at different offsets
         */
        for offset in 0..100 {
            let expected: Vec<(u64, Block)> = (0..100)
                .map(|i| extent_tuple((offset + i) / 100, (offset + i) % 100))
                .collect();
            assert_eq!(
                up_efo(&up, Block::new_512(offset), 100).await,
                expected
            );
        }
    }

    /*
     * Testing various invalid inputs
     */
    #[tokio::test]
    #[should_panic]
    async fn off_to_extent_length_zero() {
        let up = make_upstairs();
        up_efo(&up, Block::new_512(0), 0).await;
    }

    #[tokio::test]
    async fn off_to_extent_length_almost_too_big() {
        let up = make_upstairs();
        up_efo(&up, Block::new_512(0), 1000).await;
    }

    #[tokio::test]
    #[should_panic]
    async fn off_to_extent_length_too_big() {
        let up = make_upstairs();
        up_efo(&up, Block::new_512(0), 1001).await;
    }

    #[tokio::test]
    async fn off_to_extent_length_and_offset_almost_too_big() {
        let up = make_upstairs();
        up_efo(&up, Block::new_512(900), 100).await;
    }

    #[tokio::test]
    #[should_panic]
    async fn off_to_extent_length_and_offset_too_big() {
        let up = make_upstairs();
        up_efo(&up, Block::new_512(900), 101).await;
    }

    #[tokio::test]
    #[should_panic]
    async fn not_right_block_size() {
        let up = make_upstairs();
        up_efo(&up, Block::new(900 * 4096, 4096), 101).await;
    }

    // key material made with `openssl rand -base64 32`
    #[test]
    pub fn test_upstairs_encryption_context_ok() -> Result<()> {
        use rand::{thread_rng, Rng};

        let key_bytes =
            base64::decode("ClENKTXD2bCyXSHnKXY7GGnk+NvQKbwpatjWP2fJzk0=")
                .unwrap();
        let context = EncryptionContext::new(key_bytes, 512);

        let mut block = [0u8; 512];
        thread_rng().fill(&mut block[..]);

        let orig_block = block;

        let (nonce, tag, _) = context.encrypt_in_place(&mut block[..])?;
        assert_ne!(block, orig_block);

        context.decrypt_in_place(&mut block[..], &nonce, &tag)?;
        assert_eq!(block, orig_block);

        Ok(())
    }

    #[test]
    pub fn test_upstairs_encryption_context_wrong_nonce() -> Result<()> {
        use rand::{thread_rng, Rng};

        let key_bytes =
            base64::decode("EVrH+ABhMP0MLfxynCalDq1vWCCWCWFfsSsJoJeDCx8=")
                .unwrap();
        let context = EncryptionContext::new(key_bytes, 512);

        let mut block = [0u8; 512];
        thread_rng().fill(&mut block[..]);

        let orig_block = block;

        let (_, tag, _) = context.encrypt_in_place(&mut block[..])?;
        assert_ne!(block, orig_block);

        let nonce = context.get_random_nonce();

        let block_before_failing_decrypt_in_place = block;

        let result = context.decrypt_in_place(&mut block[..], &nonce, &tag);
        assert!(result.is_err());

        /*
         * Make sure encryption context does not overwrite data if it's given
         * a bad nonce - we rely on this and do not make a copy when
         * attempting to decrypt with multiple encryption contexts.
         */
        assert_eq!(block_before_failing_decrypt_in_place, block);

        Ok(())
    }

    #[test]
    pub fn test_upstairs_encryption_context_wrong_tag() -> Result<()> {
        use rand::{thread_rng, Rng};

        let key_bytes =
            base64::decode("EVrH+ABhMP0MLfxynCalDq1vWCCWCWFfsSsJoJeDCx8=")
                .unwrap();
        let context = EncryptionContext::new(key_bytes, 512);

        let mut block = [0u8; 512];
        thread_rng().fill(&mut block[..]);

        let orig_block = block;

        let (nonce, mut tag, _) = context.encrypt_in_place(&mut block[..])?;
        assert_ne!(block, orig_block);

        tag[2] = tag[2].wrapping_add(1);

        let block_before_failing_decrypt_in_place = block;

        let result = context.decrypt_in_place(&mut block[..], &nonce, &tag);
        assert!(result.is_err());

        /*
         * Make sure encryption context does not overwrite data if it's given
         * a bad tag - we rely on this and do not make a copy when attempting
         * to decrypt with multiple encryption contexts.
         */
        assert_eq!(block_before_failing_decrypt_in_place, block);

        Ok(())
    }

    // Validate that an encrypted read response with one context can be
    // decrypted
    #[test]
    pub fn test_upstairs_validate_encrypted_read_response() -> Result<()> {
        // Set up the encryption context
        use rand::{thread_rng, Rng};
        let mut key = vec![0u8; 32];
        thread_rng().fill(&mut key[..]);
        let context = EncryptionContext::new(key.clone(), 512);

        // Encrypt some random data
        let mut data = BytesMut::with_capacity(512);
        data.resize(512, 0u8);
        thread_rng().fill(&mut data[..]);

        let original_data = data.clone();

        let (nonce, tag, _) = context.encrypt_in_place(&mut data[..])?;

        assert_ne!(original_data, data);

        let read_response_hash = integrity_hash(&[&nonce, &tag, &data[..]]);

        // Create the read response
        let mut read_response = ReadResponse {
            eid: 0,
            offset: Block::new_512(0),
            data,
            block_contexts: vec![BlockContext {
                hash: read_response_hash,
                encryption_context: Some(
                    crucible_protocol::EncryptionContext {
                        nonce: nonce.to_vec(),
                        tag: tag.to_vec(),
                    },
                ),
            }],
        };

        // Validate it
        let successful_hash = Downstairs::validate_encrypted_read_response(
            &mut read_response,
            &Arc::new(context),
            &csl(),
        )?;

        assert_eq!(successful_hash, Some(read_response_hash));

        // `Downstairs::validate_encrypted_read_response` will mutate the read
        // response's data value, make sure it decrypted

        assert_eq!(original_data, read_response.data);

        Ok(())
    }

    // Validate that an encrypted read response with multiple contexts can be
    // decrypted (skipping ones that don't match)
    #[test]
    pub fn test_upstairs_validate_encrypted_read_response_multiple_contexts(
    ) -> Result<()> {
        // Set up the encryption context
        use rand::{thread_rng, Rng};
        let mut key = vec![0u8; 32];
        thread_rng().fill(&mut key[..]);
        let context = EncryptionContext::new(key.clone(), 512);

        // Encrypt some random data
        let mut data = BytesMut::with_capacity(512);
        data.resize(512, 0u8);
        thread_rng().fill(&mut data[..]);

        let original_data = data.clone();

        let (nonce, tag, _) = context.encrypt_in_place(&mut data[..])?;

        assert_ne!(original_data, data);

        let read_response_hash = integrity_hash(&[&nonce, &tag, &data[..]]);

        // Create the read response
        let mut read_response = ReadResponse {
            eid: 0,
            offset: Block::new_512(0),
            data,
            block_contexts: vec![
                // The first context here doesn't match
                BlockContext {
                    hash: thread_rng().gen(),
                    encryption_context: Some(
                        crucible_protocol::EncryptionContext {
                            nonce: thread_rng().gen::<[u8; 12]>().to_vec(),
                            tag: thread_rng().gen::<[u8; 16]>().to_vec(),
                        },
                    ),
                },
                // This context matches
                BlockContext {
                    hash: read_response_hash,
                    encryption_context: Some(
                        crucible_protocol::EncryptionContext {
                            nonce: nonce.to_vec(),
                            tag: tag.to_vec(),
                        },
                    ),
                },
                // The last context does not
                BlockContext {
                    hash: thread_rng().gen(),
                    encryption_context: Some(
                        crucible_protocol::EncryptionContext {
                            nonce: thread_rng().gen::<[u8; 12]>().to_vec(),
                            tag: thread_rng().gen::<[u8; 16]>().to_vec(),
                        },
                    ),
                },
            ],
        };

        // Validate it
        let successful_hash = Downstairs::validate_encrypted_read_response(
            &mut read_response,
            &Arc::new(context),
            &csl(),
        )?;

        assert_eq!(successful_hash, Some(read_response_hash));

        // `Downstairs::validate_encrypted_read_response` will mutate the read
        // response's data value, make sure it decrypted

        assert_eq!(original_data, read_response.data);

        Ok(())
    }

    // TODO if such a set of nonces and tags can be found:
    //
    //   let hash1 = integrity_hash(
    //      &[&ctx1.nonce[..], &ctx1.tag[..], &response.data[..]]
    //   );
    //   let hash2 = integrity_hash(
    //      &[&ctx2.nonce[..], &ctx2.tag[..], &response.data[..]]
    //   );
    //
    //   hash1 == hash2
    //
    // then write a test which validates that an encrypted read response with
    // multiple contexts that match the integrity hash (where only one is
    // correct) can be decrypted.

    // Validate that reading a blank block works
    #[test]
    pub fn test_upstairs_validate_encrypted_read_response_blank_block(
    ) -> Result<()> {
        // Set up the encryption context
        use rand::{thread_rng, Rng};
        let mut key = vec![0u8; 32];
        thread_rng().fill(&mut key[..]);
        let context = EncryptionContext::new(key.clone(), 512);

        let mut data = BytesMut::with_capacity(512);
        data.resize(512, 0u8);

        // Create the read response
        let mut read_response = ReadResponse {
            eid: 0,
            offset: Block::new_512(0),
            data: data.clone(),
            block_contexts: vec![],
        };

        // Validate it
        let successful_hash = Downstairs::validate_encrypted_read_response(
            &mut read_response,
            &Arc::new(context),
            &csl(),
        )?;

        // The above function will return None for a blank block
        assert_eq!(successful_hash, None);
        assert_eq!(data, vec![0u8; 512]);

        Ok(())
    }

    #[test]
    pub fn test_upstairs_validate_unencrypted_read_response() -> Result<()> {
        use rand::{thread_rng, Rng};

        let mut data = BytesMut::with_capacity(512);
        data.resize(512, 0u8);
        thread_rng().fill(&mut data[..]);

        let read_response_hash = integrity_hash(&[&data[..]]);
        let original_data = data.clone();

        // Create the read response
        let mut read_response = ReadResponse {
            eid: 0,
            offset: Block::new_512(0),
            data,
            block_contexts: vec![BlockContext {
                hash: read_response_hash,
                encryption_context: None,
            }],
        };

        // Validate it
        let successful_hash = Downstairs::validate_unencrypted_read_response(
            &mut read_response,
            &csl(),
        )?;

        assert_eq!(successful_hash, Some(read_response_hash));
        assert_eq!(read_response.data, original_data);

        Ok(())
    }

    #[test]
    pub fn test_upstairs_validate_unencrypted_read_response_blank_block(
    ) -> Result<()> {
        let mut data = BytesMut::with_capacity(512);
        data.resize(512, 0u8);

        let original_data = data.clone();

        // Create the read response
        let mut read_response = ReadResponse {
            eid: 0,
            offset: Block::new_512(0),
            data,
            block_contexts: vec![],
        };

        // Validate it
        let successful_hash = Downstairs::validate_unencrypted_read_response(
            &mut read_response,
            &csl(),
        )?;

        assert_eq!(successful_hash, None);
        assert_eq!(read_response.data, original_data);

        Ok(())
    }

    #[test]
    pub fn test_upstairs_validate_unencrypted_read_response_multiple_contexts(
    ) -> Result<()> {
        use rand::{thread_rng, Rng};

        let mut data = BytesMut::with_capacity(512);
        data.resize(512, 0u8);
        thread_rng().fill(&mut data[..]);

        let read_response_hash = integrity_hash(&[&data[..]]);
        let original_data = data.clone();

        // Create the read response
        let mut read_response = ReadResponse {
            eid: 0,
            offset: Block::new_512(0),
            data,
            block_contexts: vec![
                // The context here doesn't match
                BlockContext {
                    hash: thread_rng().gen(),
                    encryption_context: None,
                },
                // The context here doesn't match
                BlockContext {
                    hash: thread_rng().gen(),
                    encryption_context: None,
                },
                // Correct one
                BlockContext {
                    hash: read_response_hash,
                    encryption_context: None,
                },
                // The context here doesn't match
                BlockContext {
                    hash: thread_rng().gen(),
                    encryption_context: None,
                },
            ],
        };

        // Validate it
        let successful_hash = Downstairs::validate_unencrypted_read_response(
            &mut read_response,
            &csl(),
        )?;

        assert_eq!(successful_hash, Some(read_response_hash));
        assert_eq!(read_response.data, original_data);

        Ok(())
    }

    // Validate that an unencrypted read response with multiple contexts that
    // match the integrity hash works. This can happen if the Upstairs
    // repeatedly writes the same block data.
    #[test]
    pub fn test_upstairs_validate_unencrypted_read_response_multiple_hashes(
    ) -> Result<()> {
        use rand::{thread_rng, Rng};

        let mut data = BytesMut::with_capacity(512);
        data.resize(512, 0u8);
        thread_rng().fill(&mut data[..]);

        let read_response_hash = integrity_hash(&[&data[..]]);
        let original_data = data.clone();

        // Create the read response
        let mut read_response = ReadResponse {
            eid: 0,
            offset: Block::new_512(0),
            data,
            block_contexts: vec![
                // Correct one
                BlockContext {
                    hash: read_response_hash,
                    encryption_context: None,
                },
                // Correct one
                BlockContext {
                    hash: read_response_hash,
                    encryption_context: None,
                },
            ],
        };

        // Validate it
        let successful_hash = Downstairs::validate_unencrypted_read_response(
            &mut read_response,
            &csl(),
        )?;

        assert_eq!(successful_hash, Some(read_response_hash));
        assert_eq!(read_response.data, original_data);

        Ok(())
    }

    #[tokio::test]
    async fn work_flush_three_ok() {
        let upstairs = Upstairs::default();
        let (ds_done_tx, _ds_done_rx) = mpsc::channel(500);
        upstairs.set_active().await.unwrap();
        let mut ds = upstairs.downstairs.lock().await;

        let next_id = ds.next_id();

        let op = create_flush(
            next_id,
            vec![],
            10,
            0,
            0,
            None,
            ImpactedBlocks::default(),
        );

        ds.enqueue(op, ds_done_tx.clone()).await;

        ds.in_progress(next_id, 0);
        ds.in_progress(next_id, 1);
        ds.in_progress(next_id, 2);

        assert!(!ds
            .process_ds_completion(
                next_id,
                0,
                Ok(vec![]),
                &None,
                UpState::Active
            )
            .unwrap());
        assert_eq!(ds.ackable_work().len(), 0);
        assert_eq!(ds.completed.len(), 0);

        assert!(ds
            .process_ds_completion(
                next_id,
                1,
                Ok(vec![]),
                &None,
                UpState::Active
            )
            .unwrap());
        assert_eq!(ds.ackable_work().len(), 1);
        assert_eq!(ds.completed.len(), 0);

        let state = ds.ds_active.get_mut(&next_id).unwrap().ack_status;
        assert_eq!(state, AckStatus::AckReady);
        ds.ack(next_id);

        assert!(!ds
            .process_ds_completion(
                next_id,
                2,
                Ok(vec![]),
                &None,
                UpState::Active
            )
            .unwrap());
        assert_eq!(ds.ackable_work().len(), 0);
        assert_eq!(ds.completed.len(), 1);
    }

    #[tokio::test]
    async fn work_flush_one_error_then_ok() {
        let upstairs = Upstairs::default();
        let (ds_done_tx, _ds_done_rx) = mpsc::channel(500);
        upstairs.set_active().await.unwrap();
        let mut ds = upstairs.downstairs.lock().await;

        let next_id = ds.next_id();

        let op = create_flush(
            next_id,
            vec![],
            10,
            0,
            0,
            None,
            ImpactedBlocks::default(),
        );

        ds.enqueue(op, ds_done_tx.clone()).await;

        ds.in_progress(next_id, 0);
        ds.in_progress(next_id, 1);
        ds.in_progress(next_id, 2);

        assert!(!ds
            .process_ds_completion(
                next_id,
                0,
                Err(CrucibleError::GenericError("bad".to_string())),
                &None,
                UpState::Active,
            )
            .unwrap());
        assert_eq!(ds.ackable_work().len(), 0);
        assert_eq!(ds.completed.len(), 0);

        assert!(!ds
            .process_ds_completion(
                next_id,
                1,
                Ok(vec![]),
                &None,
                UpState::Active
            )
            .unwrap());
        assert_eq!(ds.ackable_work().len(), 0);
        assert_eq!(ds.completed.len(), 0);

        assert!(ds
            .process_ds_completion(
                next_id,
                2,
                Ok(vec![]),
                &None,
                UpState::Active
            )
            .unwrap());
        assert_eq!(ds.ackable_work().len(), 1);

        ds.ack(next_id);
        ds.retire_check(next_id);

        assert_eq!(ds.completed.len(), 1);
    }

    #[tokio::test]
    async fn work_flush_two_errors_equals_fail() {
        let upstairs = Upstairs::default();
        let (ds_done_tx, _ds_done_rx) = mpsc::channel(500);
        upstairs.set_active().await.unwrap();
        let mut ds = upstairs.downstairs.lock().await;

        let next_id = ds.next_id();

        let op = create_flush(
            next_id,
            vec![],
            10,
            0,
            0,
            None,
            ImpactedBlocks::default(),
        );

        ds.enqueue(op, ds_done_tx.clone()).await;

        ds.in_progress(next_id, 0);
        ds.in_progress(next_id, 1);
        ds.in_progress(next_id, 2);

        assert!(!ds
            .process_ds_completion(
                next_id,
                0,
                Err(CrucibleError::GenericError("bad".to_string())),
                &None,
                UpState::Active,
            )
            .unwrap());
        assert_eq!(ds.ackable_work().len(), 0);
        assert_eq!(ds.completed.len(), 0);

        assert!(!ds
            .process_ds_completion(
                next_id,
                1,
                Ok(vec![]),
                &None,
                UpState::Active
            )
            .unwrap());
        assert_eq!(ds.ackable_work().len(), 0);
        assert_eq!(ds.completed.len(), 0);

        assert!(ds
            .process_ds_completion(
                next_id,
                2,
                Err(CrucibleError::GenericError("bad".to_string())),
                &None,
                UpState::Active,
            )
            .unwrap());
        assert_eq!(ds.ackable_work().len(), 1);

        ds.ack(next_id);
        ds.retire_check(next_id);

        assert_eq!(ds.completed.len(), 1);
    }

    #[tokio::test]
    async fn work_read_one_ok() {
        let upstairs = Upstairs::default();
        let (ds_done_tx, _ds_done_rx) = mpsc::channel(500);
        upstairs.set_active().await.unwrap();
        let mut ds = upstairs.downstairs.lock().await;

        let next_id = ds.next_id();

        let request = ReadRequest {
            eid: 0,
            offset: Block::new_512(7),
        };
        let op = create_read_eob(
            next_id,
            vec![],
            10,
            vec![request.clone()],
            ImpactedBlocks::default(),
        );

        ds.enqueue(op, ds_done_tx.clone()).await;

        ds.in_progress(next_id, 0);
        ds.in_progress(next_id, 1);
        ds.in_progress(next_id, 2);

        let response =
            Ok(vec![ReadResponse::from_request_with_data(&request, &[])]);

        assert!(ds
            .process_ds_completion(next_id, 0, response, &None, UpState::Active)
            .unwrap());
        assert_eq!(ds.ackable_work().len(), 1);
        assert_eq!(ds.completed.len(), 0);

        let state = ds.ds_active.get_mut(&next_id).unwrap().ack_status;
        assert_eq!(state, AckStatus::AckReady);
        ds.ack(next_id);

        let response =
            Ok(vec![ReadResponse::from_request_with_data(&request, &[])]);

        assert!(!ds
            .process_ds_completion(next_id, 1, response, &None, UpState::Active)
            .unwrap());
        assert_eq!(ds.ackable_work().len(), 0);
        assert_eq!(ds.completed.len(), 0);

        let response =
            Ok(vec![ReadResponse::from_request_with_data(&request, &[])]);

        assert!(!ds
            .process_ds_completion(next_id, 2, response, &None, UpState::Active)
            .unwrap());
        assert_eq!(ds.ackable_work().len(), 0);
        // A flush is required to move work to completed
        assert_eq!(ds.completed.len(), 0);
    }

    #[tokio::test]
    async fn work_read_one_bad_two_ok() {
        let upstairs = Upstairs::default();
        let (ds_done_tx, _ds_done_rx) = mpsc::channel(500);
        upstairs.set_active().await.unwrap();
        let mut ds = upstairs.downstairs.lock().await;

        let next_id = ds.next_id();

        let request = ReadRequest {
            eid: 0,
            offset: Block::new_512(7),
        };
        let op = create_read_eob(
            next_id,
            vec![],
            10,
            vec![request.clone()],
            ImpactedBlocks::default(),
        );

        ds.enqueue(op, ds_done_tx.clone()).await;

        ds.in_progress(next_id, 0);
        ds.in_progress(next_id, 1);
        ds.in_progress(next_id, 2);

        assert!(!ds
            .process_ds_completion(
                next_id,
                0,
                Err(CrucibleError::GenericError("bad".to_string())),
                &None,
                UpState::Active,
            )
            .unwrap());
        assert_eq!(ds.ackable_work().len(), 0);
        assert_eq!(ds.completed.len(), 0);

        let response =
            Ok(vec![ReadResponse::from_request_with_data(&request, &[])]);

        assert!(ds
            .process_ds_completion(next_id, 1, response, &None, UpState::Active)
            .unwrap());
        assert_eq!(ds.ackable_work().len(), 1);
        assert_eq!(ds.completed.len(), 0);

        let state = ds.ds_active.get_mut(&next_id).unwrap().ack_status;
        assert_eq!(state, AckStatus::AckReady);
        ds.ack(next_id);

        let response =
            Ok(vec![ReadResponse::from_request_with_data(&request, &[])]);

        assert!(!ds
            .process_ds_completion(next_id, 2, response, &None, UpState::Active)
            .unwrap());
        assert_eq!(ds.ackable_work().len(), 0);
        // A flush is required to move work to completed
        // That this is still zero is part of the test
        assert_eq!(ds.completed.len(), 0);
    }

    #[tokio::test]
    async fn work_read_two_bad_one_ok() {
        let upstairs = Upstairs::default();
        let (ds_done_tx, _ds_done_rx) = mpsc::channel(500);
        upstairs.set_active().await.unwrap();
        let mut ds = upstairs.downstairs.lock().await;

        let next_id = ds.next_id();

        let request = ReadRequest {
            eid: 0,
            offset: Block::new_512(7),
        };
        let op = create_read_eob(
            next_id,
            vec![],
            10,
            vec![request.clone()],
            ImpactedBlocks::default(),
        );

        ds.enqueue(op, ds_done_tx.clone()).await;

        ds.in_progress(next_id, 0);
        ds.in_progress(next_id, 1);
        ds.in_progress(next_id, 2);

        assert!(!ds
            .process_ds_completion(
                next_id,
                0,
                Err(CrucibleError::GenericError("bad".to_string())),
                &None,
                UpState::Active,
            )
            .unwrap());
        assert_eq!(ds.ackable_work().len(), 0);
        assert_eq!(ds.completed.len(), 0);

        assert!(!ds
            .process_ds_completion(
                next_id,
                1,
                Err(CrucibleError::GenericError("bad".to_string())),
                &None,
                UpState::Active,
            )
            .unwrap());
        assert_eq!(ds.ackable_work().len(), 0);
        assert_eq!(ds.completed.len(), 0);

        let response =
            Ok(vec![ReadResponse::from_request_with_data(&request, &[])]);

        assert!(ds
            .process_ds_completion(next_id, 2, response, &None, UpState::Active)
            .unwrap());
        assert_eq!(ds.ackable_work().len(), 1);

        ds.ack(next_id);
        ds.retire_check(next_id);

        // A flush is required to move work to completed
        assert_eq!(ds.ackable_work().len(), 0);
        assert_eq!(ds.completed.len(), 0);
    }

    #[tokio::test]
    async fn work_read_three_bad() {
        let upstairs = Upstairs::default();
        let (ds_done_tx, _ds_done_rx) = mpsc::channel(500);
        upstairs.set_active().await.unwrap();
        let mut ds = upstairs.downstairs.lock().await;

        let next_id = ds.next_id();

        let request = ReadRequest {
            eid: 0,
            offset: Block::new_512(7),
        };
        let op = create_read_eob(
            next_id,
            vec![],
            10,
            vec![request],
            ImpactedBlocks::default(),
        );

        ds.enqueue(op, ds_done_tx.clone()).await;

        ds.in_progress(next_id, 0);
        ds.in_progress(next_id, 1);
        ds.in_progress(next_id, 2);

        assert!(!ds
            .process_ds_completion(
                next_id,
                0,
                Err(CrucibleError::GenericError("bad".to_string())),
                &None,
                UpState::Active,
            )
            .unwrap());
        assert_eq!(ds.ackable_work().len(), 0);
        assert_eq!(ds.completed.len(), 0);

        assert!(!ds
            .process_ds_completion(
                next_id,
                1,
                Err(CrucibleError::GenericError("bad".to_string())),
                &None,
                UpState::Active,
            )
            .unwrap());
        assert_eq!(ds.ackable_work().len(), 0);
        assert_eq!(ds.completed.len(), 0);

        assert!(ds
            .process_ds_completion(
                next_id,
                2,
                Err(CrucibleError::GenericError("bad".to_string())),
                &None,
                UpState::Active,
            )
            .unwrap());
        assert_eq!(ds.ackable_work().len(), 1);

        ds.ack(next_id);
        ds.retire_check(next_id);

        assert_eq!(ds.ackable_work().len(), 0);
        assert_eq!(ds.completed.len(), 0);
    }

    #[tokio::test]
    async fn work_read_two_ok_one_bad() {
        let upstairs = Upstairs::default();
        let (ds_done_tx, _ds_done_rx) = mpsc::channel(500);
        upstairs.set_active().await.unwrap();

        let request = ReadRequest {
            eid: 0,
            offset: Block::new_512(7),
        };

        let next_id = {
            let mut ds = upstairs.downstairs.lock().await;

            let next_id = ds.next_id();

            let op = create_read_eob(
                next_id,
                vec![],
                10,
                vec![request.clone()],
                ImpactedBlocks::default(),
            );

            ds.enqueue(op, ds_done_tx.clone()).await;

            ds.in_progress(next_id, 0);
            ds.in_progress(next_id, 1);
            ds.in_progress(next_id, 2);

            next_id
        };

        let response =
            Ok(vec![ReadResponse::from_request_with_data(&request, &[])]);

        assert!(upstairs
            .process_ds_operation(next_id, 2, response.clone())
            .await
            .unwrap());

        assert!(!upstairs
            .process_ds_operation(next_id, 0, response)
            .await
            .unwrap());

        {
            // emulated run in up_ds_listen

            let mut ds = upstairs.downstairs.lock().await;
            let state = ds.ds_active.get_mut(&next_id).unwrap().ack_status;
            assert_eq!(state, AckStatus::AckReady);
            ds.ack(next_id);

            ds.retire_check(next_id);
        }

        assert!(!upstairs
            .process_ds_operation(
                next_id,
                1,
                Err(CrucibleError::GenericError("bad".to_string()))
            )
            .await
            .unwrap());

        {
            let mut ds = upstairs.downstairs.lock().await;
            assert_eq!(ds.ackable_work().len(), 0);
            // Work won't be completed until we get a flush.
            assert_eq!(ds.completed.len(), 0);
        }
    }

    #[tokio::test]
    async fn work_read_hash_mismatch() {
        // Test that a hash mismatch will trigger a panic.
        let upstairs = Upstairs::default();
        let (ds_done_tx, _ds_done_rx) = mpsc::channel(500);
        upstairs.set_active().await.unwrap();
        let mut ds = upstairs.downstairs.lock().await;

        let id = ds.next_id();

        let request = ReadRequest {
            eid: 0,
            offset: Block::new_512(7),
        };
        let op = create_read_eob(
            id,
            vec![],
            10,
            vec![request.clone()],
            ImpactedBlocks::default(),
        );

        ds.enqueue(op, ds_done_tx.clone()).await;

        ds.in_progress(id, 0);
        ds.in_progress(id, 1);

        // Generate the first read response, this will be what we compare
        // future responses with.
        let r1 = Ok(vec![ReadResponse::from_request_with_data(&request, &[9])]);

        ds.process_ds_completion(id, 0, r1, &None, UpState::Active)
            .unwrap();

        // We must move the completed job along the process, this enables
        // process_ds_completion to know to compare future jobs to this
        // one.
        ds.ack(id);

        // Second read response, different hash
        let r2 = Ok(vec![ReadResponse::from_request_with_data(&request, &[1])]);

        let result =
            std::panic::catch_unwind(std::panic::AssertUnwindSafe(|| {
                ds.process_ds_completion(id, 1, r2, &None, UpState::Active)
            }));
        assert!(result.is_err());
    }

    #[tokio::test]
    async fn work_read_hash_mismatch_ack() {
        // Test that a hash mismatch will trigger a panic.
        // We check here after a ACK, because that is a different location.
        let upstairs = Upstairs::default();
        let (ds_done_tx, _ds_done_rx) = mpsc::channel(500);
        upstairs.set_active().await.unwrap();
        let mut ds = upstairs.downstairs.lock().await;

        let id = ds.next_id();

        let request = ReadRequest {
            eid: 0,
            offset: Block::new_512(7),
        };
        let op = create_read_eob(
            id,
            vec![],
            10,
            vec![request.clone()],
            ImpactedBlocks::default(),
        );

        ds.enqueue(op, ds_done_tx.clone()).await;

        ds.in_progress(id, 0);
        ds.in_progress(id, 1);

        // Generate the first read response, this will be what we compare
        // future responses with.
        let r1 = Ok(vec![ReadResponse::from_request_with_data(&request, &[0])]);

        ds.process_ds_completion(id, 0, r1, &None, UpState::Active)
            .unwrap();

        // We must move the completed job along the process, this enables
        // process_ds_completion to know to compare future jobs to this
        // one.
        ds.ack(id);

        // Second read response, it matches the first.
        let r2 = Ok(vec![ReadResponse::from_request_with_data(&request, &[1])]);

        let result =
            std::panic::catch_unwind(std::panic::AssertUnwindSafe(|| {
                ds.process_ds_completion(id, 1, r2, &None, UpState::Active)
            }));
        assert!(result.is_err());
    }

    #[tokio::test]
    async fn work_read_hash_mismatch_third() {
        // Test that a hash mismatch on the third response will trigger a panic.
        let mut ds = Downstairs::new(csl());
        let (ds_done_tx, _ds_done_rx) = mpsc::channel(500);

        let id = ds.next_id();

        let request = ReadRequest {
            eid: 0,
            offset: Block::new_512(7),
        };
        let op = create_read_eob(
            id,
            vec![],
            10,
            vec![request.clone()],
            ImpactedBlocks::default(),
        );

        ds.enqueue(op, ds_done_tx.clone()).await;

        ds.in_progress(id, 0);
        ds.in_progress(id, 1);
        ds.in_progress(id, 2);

        // Generate the first read response, this will be what we compare
        // future responses with.
        let r1 = Ok(vec![ReadResponse::from_request_with_data(&request, &[1])]);

        ds.process_ds_completion(id, 0, r1, &None, UpState::Active)
            .unwrap();

        // Second read response, it matches the first.
        let r2 = Ok(vec![ReadResponse::from_request_with_data(&request, &[1])]);

        ds.process_ds_completion(id, 1, r2, &None, UpState::Active)
            .unwrap();

        let r3 = Ok(vec![ReadResponse::from_request_with_data(&request, &[2])]);

        let result =
            std::panic::catch_unwind(std::panic::AssertUnwindSafe(|| {
                ds.process_ds_completion(id, 2, r3, &None, UpState::Active)
            }));
        assert!(result.is_err());
    }

    #[tokio::test]
    async fn work_read_hash_mismatch_third_ack() {
        // Test that a hash mismatch on the third response will trigger a panic.
        // This one checks after an ACK.
        let upstairs = Upstairs::default();
        let (ds_done_tx, _ds_done_rx) = mpsc::channel(500);
        upstairs.set_active().await.unwrap();
        let mut ds = upstairs.downstairs.lock().await;

        let id = ds.next_id();

        let request = ReadRequest {
            eid: 0,
            offset: Block::new_512(7),
        };
        let op = create_read_eob(
            id,
            vec![],
            10,
            vec![request.clone()],
            ImpactedBlocks::default(),
        );

        ds.enqueue(op, ds_done_tx.clone()).await;

        ds.in_progress(id, 0);
        ds.in_progress(id, 1);
        ds.in_progress(id, 2);

        // Generate the first read response, this will be what we compare
        // future responses with.
        let r1 = Ok(vec![ReadResponse::from_request_with_data(&request, &[1])]);

        ds.process_ds_completion(id, 0, r1, &None, UpState::Active)
            .unwrap();

        // Second read response, it matches the first.
        let r2 = Ok(vec![ReadResponse::from_request_with_data(&request, &[1])]);

        ds.ack(id);
        ds.process_ds_completion(id, 1, r2, &None, UpState::Active)
            .unwrap();

        let r3 = Ok(vec![ReadResponse::from_request_with_data(&request, &[2])]);

        let result =
            std::panic::catch_unwind(std::panic::AssertUnwindSafe(|| {
                ds.process_ds_completion(id, 2, r3, &None, UpState::Active)
            }));
        assert!(result.is_err());
    }

    #[tokio::test]
    async fn work_read_hash_mismatch_inside() {
        // Test that a hash length mismatch will panic
        let upstairs = Upstairs::default();
        let (ds_done_tx, _ds_done_rx) = mpsc::channel(500);
        upstairs.set_active().await.unwrap();
        let mut ds = upstairs.downstairs.lock().await;

        let id = ds.next_id();

        let request = ReadRequest {
            eid: 0,
            offset: Block::new_512(7),
        };
        let op = create_read_eob(
            id,
            vec![],
            10,
            vec![request.clone()],
            ImpactedBlocks::default(),
        );

        ds.enqueue(op, ds_done_tx.clone()).await;

        ds.in_progress(id, 0);
        ds.in_progress(id, 1);

        // Generate the first read response, this will be what we compare
        // future responses with.
        let r1 = Ok(vec![ReadResponse::from_request_with_data(
            &request,
            &[1, 2, 3, 4],
        )]);

        ds.process_ds_completion(id, 0, r1, &None, UpState::Active)
            .unwrap();

        // Second read response, hash vec has different length/
        let r2 = Ok(vec![ReadResponse::from_request_with_data(
            &request,
            &[1, 2, 3, 9],
        )]);

        let result =
            std::panic::catch_unwind(std::panic::AssertUnwindSafe(|| {
                ds.process_ds_completion(id, 1, r2, &None, UpState::Active)
            }));
        assert!(result.is_err());
    }

    #[tokio::test]
    async fn work_read_hash_mismatch_no_data() {
        // Test that empty data first, then data later will trigger
        // hash mismatch panic.
        let upstairs = Upstairs::default();
        let (ds_done_tx, _ds_done_rx) = mpsc::channel(500);
        upstairs.set_active().await.unwrap();
        let mut ds = upstairs.downstairs.lock().await;

        let id = ds.next_id();

        let request = ReadRequest {
            eid: 0,
            offset: Block::new_512(7),
        };
        let op = create_read_eob(
            id,
            vec![],
            10,
            vec![request.clone()],
            ImpactedBlocks::default(),
        );

        ds.enqueue(op, ds_done_tx.clone()).await;

        ds.in_progress(id, 0);
        ds.in_progress(id, 1);

        // Generate the first read response, this will be what we compare
        // future responses with.
        let r1 = Ok(vec![ReadResponse::from_request_with_data(&request, &[])]);

        ds.process_ds_completion(id, 0, r1, &None, UpState::Active)
            .unwrap();

        // Second read response, hash vec has different length/
        let r2 = Ok(vec![ReadResponse::from_request_with_data(&request, &[1])]);

        let result =
            std::panic::catch_unwind(std::panic::AssertUnwindSafe(|| {
                ds.process_ds_completion(id, 1, r2, &None, UpState::Active)
            }));
        assert!(result.is_err());
    }

    #[tokio::test]
    async fn work_read_hash_mismatch_no_data_next() {
        // Test that missing data on the 2nd read response will panic
        let upstairs = Upstairs::default();
        let (ds_done_tx, _ds_done_rx) = mpsc::channel(500);
        upstairs.set_active().await.unwrap();
        let mut ds = upstairs.downstairs.lock().await;

        let id = ds.next_id();

        let request = ReadRequest {
            eid: 0,
            offset: Block::new_512(7),
        };
        let op = create_read_eob(
            id,
            vec![],
            10,
            vec![request.clone()],
            ImpactedBlocks::default(),
        );

        ds.enqueue(op, ds_done_tx.clone()).await;

        ds.in_progress(id, 0);
        ds.in_progress(id, 1);

        // Generate the first read response, this will be what we compare
        // future responses with.
        let r1 = Ok(vec![ReadResponse::from_request_with_data(&request, &[1])]);

        ds.process_ds_completion(id, 0, r1, &None, UpState::Active)
            .unwrap();

        // Second read response, hash vec has different length/
        let r2 = Ok(vec![ReadResponse::from_request_with_data(&request, &[])]);

        let result =
            std::panic::catch_unwind(std::panic::AssertUnwindSafe(|| {
                ds.process_ds_completion(id, 1, r2, &None, UpState::Active)
            }));
        assert!(result.is_err());
    }

    #[tokio::test]
    async fn work_write_unwritten_errors_are_counted() {
        // Verify that write IO errors are counted.
        work_errors_are_counted(false).await;
    }

    #[tokio::test]
    // Verify that write_unwritten IO errors are counted.
    async fn work_write_errors_are_counted() {
        work_errors_are_counted(true).await;
    }

    // Instead of copying all the write tests, we put a wrapper around them
    // that takes write_unwritten as an arg.
    async fn work_errors_are_counted(is_write_unwritten: bool) {
        let upstairs = Upstairs::default();
        let (ds_done_tx, _ds_done_rx) = mpsc::channel(500);
        upstairs.set_active().await.unwrap();
        let mut ds = upstairs.downstairs.lock().await;

        let next_id = ds.next_id();

        // send a write, and clients 0 and 1 will return errors

        let op = create_write_eob(
            next_id,
            vec![],
            10,
            vec![crucible_protocol::Write {
                eid: 0,
                offset: Block::new_512(7),
                data: Bytes::from(vec![1]),
                block_context: BlockContext {
                    encryption_context: None,
                    hash: 0,
                },
            }],
            is_write_unwritten,
            ImpactedBlocks::default(),
        );

        ds.enqueue(op, ds_done_tx.clone()).await;

        assert!(ds.in_progress(next_id, 0).is_some());
        assert!(ds.in_progress(next_id, 1).is_some());
        assert!(ds.in_progress(next_id, 2).is_some());

        assert!(!ds
            .process_ds_completion(
                next_id,
                0,
                Err(CrucibleError::GenericError("bad".to_string())),
                &None,
                UpState::Active,
            )
            .unwrap());

        assert!(ds.ds_active.get(&next_id).unwrap().data.is_none());

        assert!(!ds
            .process_ds_completion(
                next_id,
                1,
                Err(CrucibleError::GenericError("bad".to_string())),
                &None,
                UpState::Active,
            )
            .unwrap());

        assert!(ds.ds_active.get(&next_id).unwrap().data.is_none());

        let response = Ok(vec![]);

        assert!(ds
            .process_ds_completion(next_id, 2, response, &None, UpState::Active)
            .unwrap());

        assert!(ds.downstairs_errors.get(&0).is_some());
        assert!(ds.downstairs_errors.get(&1).is_some());
        assert!(ds.downstairs_errors.get(&2).is_none());
    }

    #[tokio::test]
    async fn work_assert_reads_do_not_cause_failure_state_transition() {
        let upstairs = Upstairs::default();
        let (ds_done_tx, _ds_done_rx) = mpsc::channel(500);
        upstairs.set_active().await.unwrap();
        let mut ds = upstairs.downstairs.lock().await;

        let next_id = ds.next_id();

        // send a read, and clients 0 and 1 will return errors

        let request = ReadRequest {
            eid: 0,
            offset: Block::new_512(7),
        };
        let op = create_read_eob(
            next_id,
            vec![],
            10,
            vec![request.clone()],
            ImpactedBlocks::default(),
        );

        ds.enqueue(op, ds_done_tx.clone()).await;

        assert!(ds.in_progress(next_id, 0).is_some());
        assert!(ds.in_progress(next_id, 1).is_some());
        assert!(ds.in_progress(next_id, 2).is_some());

        assert!(!ds
            .process_ds_completion(
                next_id,
                0,
                Err(CrucibleError::GenericError("bad".to_string())),
                &None,
                UpState::Active,
            )
            .unwrap());

        assert!(ds.ds_active.get(&next_id).unwrap().data.is_none());

        assert!(!ds
            .process_ds_completion(
                next_id,
                1,
                Err(CrucibleError::GenericError("bad".to_string())),
                &None,
                UpState::Active,
            )
            .unwrap());

        assert!(ds.ds_active.get(&next_id).unwrap().data.is_none());

        let response =
            Ok(vec![ReadResponse::from_request_with_data(&request, &[3])]);

        assert!(ds
            .process_ds_completion(next_id, 2, response, &None, UpState::Active)
            .unwrap());

        let responses = ds.ds_active.get(&next_id).unwrap().data.as_ref();
        assert!(responses.is_some());
        assert_eq!(
            responses.map(|responses| responses
                .iter()
                .map(|response| response.data.clone().freeze())
                .collect()),
            Some(vec![Bytes::from_static(&[3])]),
        );

        assert!(ds.downstairs_errors.get(&0).is_none());
        assert!(ds.downstairs_errors.get(&1).is_none());
        assert!(ds.downstairs_errors.get(&2).is_none());

        // send another read, and expect all to return something
        // (reads shouldn't cause a Failed transition)

        let next_id = ds.next_id();
        let request = ReadRequest {
            eid: 0,
            offset: Block::new_512(7),
        };
        let op = create_read_eob(
            next_id,
            vec![],
            10,
            vec![request.clone()],
            ImpactedBlocks::default(),
        );

        ds.enqueue(op, ds_done_tx.clone()).await;

        assert!(ds.in_progress(next_id, 0).is_some());
        assert!(ds.in_progress(next_id, 1).is_some());
        assert!(ds.in_progress(next_id, 2).is_some());

        assert!(!ds
            .process_ds_completion(
                next_id,
                0,
                Err(CrucibleError::GenericError("bad".to_string())),
                &None,
                UpState::Active,
            )
            .unwrap());

        assert!(ds.ds_active.get(&next_id).unwrap().data.is_none());

        assert!(!ds
            .process_ds_completion(
                next_id,
                1,
                Err(CrucibleError::GenericError("bad".to_string())),
                &None,
                UpState::Active,
            )
            .unwrap());

        assert!(ds.ds_active.get(&next_id).unwrap().data.is_none());

        let response =
            Ok(vec![ReadResponse::from_request_with_data(&request, &[6])]);

        assert!(ds
            .process_ds_completion(next_id, 2, response, &None, UpState::Active)
            .unwrap());

        let responses = ds.ds_active.get(&next_id).unwrap().data.as_ref();
        assert!(responses.is_some());
        assert_eq!(
            responses.map(|responses| responses
                .iter()
                .map(|response| response.data.clone().freeze())
                .collect()),
            Some(vec![Bytes::from_static(&[6])]),
        );
    }

    #[tokio::test]
    async fn work_completed_read_flush() {
        // Verify that a read remains on the active queue until a flush
        // comes through and clears it.
        let upstairs = Upstairs::default();
        let (ds_done_tx, _ds_done_rx) = mpsc::channel(500);
        upstairs.set_active().await.unwrap();
        let mut ds = upstairs.downstairs.lock().await;

        // Build our read, put it into the work queue
        let next_id = ds.next_id();

        let request = ReadRequest {
            eid: 0,
            offset: Block::new_512(7),
        };
        let op = create_read_eob(
            next_id,
            vec![],
            10,
            vec![request.clone()],
            ImpactedBlocks::default(),
        );

        ds.enqueue(op, ds_done_tx.clone()).await;

        // Move the work to submitted like we sent it to each downstairs
        ds.in_progress(next_id, 0);
        ds.in_progress(next_id, 1);
        ds.in_progress(next_id, 2);

        // Downstairs 0 now has completed this work.
        let response =
            Ok(vec![ReadResponse::from_request_with_data(&request, &[])]);
        assert!(ds
            .process_ds_completion(next_id, 0, response, &None, UpState::Active)
            .unwrap());

        // One completion of a read means we can ACK
        assert_eq!(ds.ackable_work().len(), 1);

        // Complete downstairs 1 and 2
        let response =
            Ok(vec![ReadResponse::from_request_with_data(&request, &[])]);
        assert!(!ds
            .process_ds_completion(next_id, 1, response, &None, UpState::Active)
            .unwrap());

        let response =
            Ok(vec![ReadResponse::from_request_with_data(&request, &[])]);
        assert!(!ds
            .process_ds_completion(next_id, 2, response, &None, UpState::Active)
            .unwrap());

        // Make sure the job is still active
        assert_eq!(ds.completed.len(), 0);

        // The job should still be ack ready
        let state = ds.ds_active.get_mut(&next_id).unwrap().ack_status;
        assert_eq!(state, AckStatus::AckReady);

        // Ack the job to the guest
        ds.ack(next_id);

        // Nothing left to ACK, but until the flush we keep the IO data.
        assert_eq!(ds.ackable_work().len(), 0);
        assert_eq!(ds.completed.len(), 0);

        // A flush is required to move work to completed
        // Create the flush then send it to all downstairs.
        let next_id = ds.next_id();
        let op = create_flush(
            next_id,
            vec![],
            10,
            0,
            0,
            None,
            ImpactedBlocks::default(),
        );

        ds.enqueue(op, ds_done_tx.clone()).await;

        ds.in_progress(next_id, 0);
        ds.in_progress(next_id, 1);
        ds.in_progress(next_id, 2);

        // Complete the Flush at each downstairs.
        assert!(!ds
            .process_ds_completion(
                next_id,
                0,
                Ok(vec![]),
                &None,
                UpState::Active
            )
            .unwrap());
        // Two completed means we return true (ack ready now)
        assert!(ds
            .process_ds_completion(
                next_id,
                1,
                Ok(vec![]),
                &None,
                UpState::Active
            )
            .unwrap());
        assert!(!ds
            .process_ds_completion(
                next_id,
                2,
                Ok(vec![]),
                &None,
                UpState::Active
            )
            .unwrap());

        let state = ds.ds_active.get_mut(&next_id).unwrap().ack_status;
        assert_eq!(state, AckStatus::AckReady);

        // ACK the flush and let retire_check move things along.
        ds.ack(next_id);
        ds.retire_check(next_id);

        // Verify no more work to ack.
        assert_eq!(ds.ackable_work().len(), 0);
        // The read and the flush should now be moved to completed.
        assert_eq!(ds.completed.len(), 2);
    }

    #[tokio::test]
    async fn work_delay_completion_flush_write() {
        work_delay_completion_flush(false).await;
    }

    #[tokio::test]
    async fn work_delay_completion_flush_write_unwritten() {
        work_delay_completion_flush(true).await;
    }

    async fn work_delay_completion_flush(is_write_unwritten: bool) {
        // Verify that a write/write_unwritten remains on the active
        // queue until a flush comes through and clears it.  In this case,
        // we only complete 2/3 for each IO.  We later come back and finish
        // the 3rd IO and the flush, which then allows the work to be
        // completed.
        let upstairs = Upstairs::default();
        upstairs.set_active().await.unwrap();
        let (ds_done_tx, _ds_done_rx) = mpsc::channel(500);
        let mut ds = upstairs.downstairs.lock().await;

        // Create two writes, put them on the work queue
        let id1 = ds.next_id();
        let id2 = ds.next_id();

        let op = create_write_eob(
            id1,
            vec![],
            10,
            vec![crucible_protocol::Write {
                eid: 0,
                offset: Block::new_512(7),
                data: Bytes::from(vec![1]),
                block_context: BlockContext {
                    encryption_context: None,
                    hash: 0,
                },
            }],
            is_write_unwritten,
            ImpactedBlocks::default(),
        );
        ds.enqueue(op, ds_done_tx.clone()).await;

        let op = create_write_eob(
            id2,
            vec![],
            1,
            vec![crucible_protocol::Write {
                eid: 0,
                offset: Block::new_512(7),
                data: Bytes::from(vec![1]),
                block_context: BlockContext {
                    encryption_context: None,
                    hash: 0,
                },
            }],
            is_write_unwritten,
            ImpactedBlocks::default(),
        );
        ds.enqueue(op, ds_done_tx.clone()).await;

        // Simulate sending both writes to downstairs 0 and 1
        assert!(ds.in_progress(id1, 0).is_some());
        assert!(ds.in_progress(id1, 1).is_some());
        assert!(ds.in_progress(id2, 0).is_some());
        assert!(ds.in_progress(id2, 1).is_some());

        // Simulate completing both writes to downstairs 0 and 1
        assert!(!ds
            .process_ds_completion(id1, 0, Ok(vec![]), &None, UpState::Active)
            .unwrap());
        assert!(ds
            .process_ds_completion(id1, 1, Ok(vec![]), &None, UpState::Active)
            .unwrap());
        assert!(!ds
            .process_ds_completion(id2, 0, Ok(vec![]), &None, UpState::Active)
            .unwrap());
        assert!(ds
            .process_ds_completion(id2, 1, Ok(vec![]), &None, UpState::Active)
            .unwrap());

        // Both writes can now ACK to the guest.
        ds.ack(id1);
        ds.ack(id2);

        // Work stays on active queue till the flush
        assert_eq!(ds.ackable_work().len(), 0);
        assert_eq!(ds.completed.len(), 0);

        // Create the flush, put on the work queue
        let flush_id = ds.next_id();
        let op = create_flush(
            flush_id,
            vec![],
            10,
            0,
            0,
            None,
            ImpactedBlocks::default(),
        );
        ds.enqueue(op, ds_done_tx.clone()).await;

        // Simulate sending the flush to downstairs 0 and 1
        ds.in_progress(flush_id, 0);
        ds.in_progress(flush_id, 1);

        // Simulate completing the flush to downstairs 0 and 1
        assert!(!ds
            .process_ds_completion(
                flush_id,
                0,
                Ok(vec![]),
                &None,
                UpState::Active
            )
            .unwrap());
        assert!(ds
            .process_ds_completion(
                flush_id,
                1,
                Ok(vec![]),
                &None,
                UpState::Active
            )
            .unwrap());

        // Ack the flush back to the guest
        ds.ack(flush_id);

        // Make sure downstairs 0 and 1 update their last flush id and
        // that downstairs 2 does not.
        assert_eq!(ds.ds_last_flush[0], flush_id);
        assert_eq!(ds.ds_last_flush[1], flush_id);
        assert_eq!(ds.ds_last_flush[2], 0);

        // Should not retire yet.
        ds.retire_check(flush_id);

        assert_eq!(ds.ackable_work().len(), 0);

        // Make sure all work is still on the active side
        assert_eq!(ds.completed.len(), 0);

        // Now, finish the writes to downstairs 2
        assert!(ds.in_progress(id1, 2).is_some());
        assert!(ds.in_progress(id2, 2).is_some());
        assert!(!ds
            .process_ds_completion(id1, 2, Ok(vec![]), &None, UpState::Active)
            .unwrap());
        assert!(!ds
            .process_ds_completion(id2, 2, Ok(vec![]), &None, UpState::Active)
            .unwrap());

        // The job should not move to completed until the flush goes as well.
        assert_eq!(ds.completed.len(), 0);

        // Complete the flush on downstairs 2.
        ds.in_progress(flush_id, 2);
        assert!(!ds
            .process_ds_completion(
                flush_id,
                2,
                Ok(vec![]),
                &None,
                UpState::Active
            )
            .unwrap());

        // All three jobs should now move to completed
        assert_eq!(ds.completed.len(), 3);
        // Downstairs 2 should update the last flush it just did.
        assert_eq!(ds.ds_last_flush[2], flush_id);
    }

    #[tokio::test]
    async fn work_completed_write_flush() {
        work_completed_writeio_flush(false).await;
    }

    #[tokio::test]
    async fn work_completed_write_unwritten_flush() {
        work_completed_writeio_flush(true).await;
    }

    async fn work_completed_writeio_flush(is_write_unwritten: bool) {
        // Verify that a write or write_unwritten remains on the active
        // queue until a flush comes through and clears it.
        let upstairs = Upstairs::default();
        let (ds_done_tx, _ds_done_rx) = mpsc::channel(500);
        upstairs.set_active().await.unwrap();
        let mut ds = upstairs.downstairs.lock().await;

        // Build our write IO.
        let next_id = ds.next_id();

        let op = create_write_eob(
            next_id,
            vec![],
            10,
            vec![crucible_protocol::Write {
                eid: 0,
                offset: Block::new_512(7),
                data: Bytes::from(vec![1]),
                block_context: BlockContext {
                    encryption_context: None,
                    hash: 0,
                },
            }],
            is_write_unwritten,
            ImpactedBlocks::default(),
        );
        // Put the write on the queue.
        ds.enqueue(op, ds_done_tx.clone()).await;

        // Submit the write to all three downstairs.
        ds.in_progress(next_id, 0);
        ds.in_progress(next_id, 1);
        ds.in_progress(next_id, 2);

        // Complete the write on all three downstairs.
        assert!(!ds
            .process_ds_completion(
                next_id,
                0,
                Ok(vec![]),
                &None,
                UpState::Active
            )
            .unwrap());
        assert!(ds
            .process_ds_completion(
                next_id,
                1,
                Ok(vec![]),
                &None,
                UpState::Active
            )
            .unwrap());
        assert!(!ds
            .process_ds_completion(
                next_id,
                2,
                Ok(vec![]),
                &None,
                UpState::Active
            )
            .unwrap());

        // Ack the write to the guest
        ds.ack(next_id);

        // Work stays on active queue till the flush
        assert_eq!(ds.ackable_work().len(), 0);
        assert_eq!(ds.completed.len(), 0);

        // Create the flush IO
        let next_id = ds.next_id();
        let op = create_flush(
            next_id,
            vec![],
            10,
            0,
            0,
            None,
            ImpactedBlocks::default(),
        );
        ds.enqueue(op, ds_done_tx.clone()).await;

        // Submit the flush to all three downstairs.
        ds.in_progress(next_id, 0);
        ds.in_progress(next_id, 1);
        ds.in_progress(next_id, 2);

        // Complete the flush on all three downstairs.
        assert!(!ds
            .process_ds_completion(
                next_id,
                0,
                Ok(vec![]),
                &None,
                UpState::Active
            )
            .unwrap());
        assert!(ds
            .process_ds_completion(
                next_id,
                1,
                Ok(vec![]),
                &None,
                UpState::Active
            )
            .unwrap());
        assert!(!ds
            .process_ds_completion(
                next_id,
                2,
                Ok(vec![]),
                &None,
                UpState::Active
            )
            .unwrap());

        let state = ds.ds_active.get_mut(&next_id).unwrap().ack_status;
        assert_eq!(state, AckStatus::AckReady);
        ds.ack(next_id);
        ds.retire_check(next_id);

        assert_eq!(ds.ackable_work().len(), 0);
        // The write and flush should now be completed.
        assert_eq!(ds.completed.len(), 2);
    }

    #[tokio::test]
    async fn work_delay_completion_flush_order_write() {
        work_delay_completion_flush_order(false).await;
    }

    #[tokio::test]
    async fn work_delay_completion_flush_order_write_unwritten() {
        work_delay_completion_flush_order(true).await;
    }

    async fn work_delay_completion_flush_order(is_write_unwritten: bool) {
        // Verify that a write/write_unwritten remains on the active queue
        // until a flush comes through and clears it.  In this case, we only
        // complete 2 of 3 for each IO.  We later come back and finish the
        // 3rd IO and the flush, which then allows the work to be completed.
        // Also, we mix up which client finishes which job first.
        let upstairs = Upstairs::default();
        let (ds_done_tx, _ds_done_rx) = mpsc::channel(500);
        upstairs.set_active().await.unwrap();
        let mut ds = upstairs.downstairs.lock().await;

        // Build two writes, put them on the work queue.
        let id1 = ds.next_id();
        let id2 = ds.next_id();

        let op = create_write_eob(
            id1,
            vec![],
            10,
            vec![crucible_protocol::Write {
                eid: 0,
                offset: Block::new_512(7),
                data: Bytes::from(vec![1]),
                block_context: BlockContext {
                    encryption_context: None,
                    hash: 0,
                },
            }],
            is_write_unwritten,
            ImpactedBlocks::default(),
        );
        ds.enqueue(op, ds_done_tx.clone()).await;

        let op = create_write_eob(
            id2,
            vec![],
            1,
            vec![crucible_protocol::Write {
                eid: 0,
                offset: Block::new_512(7),
                data: Bytes::from(vec![1]),
                block_context: BlockContext {
                    encryption_context: None,
                    hash: 0,
                },
            }],
            is_write_unwritten,
            ImpactedBlocks::default(),
        );
        ds.enqueue(op, ds_done_tx.clone()).await;

        // Submit the two writes, to 2/3 of the downstairs.
        assert!(ds.in_progress(id1, 0).is_some());
        assert!(ds.in_progress(id1, 1).is_some());
        assert!(ds.in_progress(id2, 1).is_some());
        assert!(ds.in_progress(id2, 2).is_some());

        // Complete the writes that we sent to the 2 downstairs.
        assert!(!ds
            .process_ds_completion(id1, 0, Ok(vec![]), &None, UpState::Active)
            .unwrap());
        assert!(ds
            .process_ds_completion(id1, 1, Ok(vec![]), &None, UpState::Active)
            .unwrap());
        assert!(!ds
            .process_ds_completion(id2, 1, Ok(vec![]), &None, UpState::Active)
            .unwrap());
        assert!(ds
            .process_ds_completion(id2, 2, Ok(vec![]), &None, UpState::Active)
            .unwrap());

        // Ack the writes to the guest.
        ds.ack(id1);
        ds.ack(id2);

        // Work stays on active queue till the flush.
        assert_eq!(ds.ackable_work().len(), 0);
        assert_eq!(ds.completed.len(), 0);

        // Create and enqueue the flush.
        let flush_id = ds.next_id();
        let op = create_flush(
            flush_id,
            vec![],
            10,
            0,
            0,
            None,
            ImpactedBlocks::default(),
        );
        ds.enqueue(op, ds_done_tx.clone()).await;

        // Send the flush to two downstairs.
        ds.in_progress(flush_id, 0);
        ds.in_progress(flush_id, 2);

        // Complete the flush on those downstairs.
        assert!(!ds
            .process_ds_completion(
                flush_id,
                0,
                Ok(vec![]),
                &None,
                UpState::Active
            )
            .unwrap());
        assert!(ds
            .process_ds_completion(
                flush_id,
                2,
                Ok(vec![]),
                &None,
                UpState::Active
            )
            .unwrap());

        // Ack the flush
        ds.ack(flush_id);

        // Should not retire yet
        ds.retire_check(flush_id);

        assert_eq!(ds.ackable_work().len(), 0);
        // Not done yet, until all clients do the work.
        assert_eq!(ds.completed.len(), 0);

        // Verify who has updated their last flush.
        assert_eq!(ds.ds_last_flush[0], flush_id);
        assert_eq!(ds.ds_last_flush[1], 0);
        assert_eq!(ds.ds_last_flush[2], flush_id);

        // Now, finish sending and completing the writes
        assert!(ds.in_progress(id1, 2).is_some());
        assert!(ds.in_progress(id2, 0).is_some());
        assert!(!ds
            .process_ds_completion(id1, 2, Ok(vec![]), &None, UpState::Active)
            .unwrap());
        assert!(!ds
            .process_ds_completion(id2, 0, Ok(vec![]), &None, UpState::Active)
            .unwrap());

        // Completed work won't happen till the last flush is done
        assert_eq!(ds.completed.len(), 0);

        // Send and complete the flush
        ds.in_progress(flush_id, 1);
        assert!(!ds
            .process_ds_completion(
                flush_id,
                1,
                Ok(vec![]),
                &None,
                UpState::Active
            )
            .unwrap());

        // Now, all three jobs (w,w,f) will move to completed.
        assert_eq!(ds.completed.len(), 3);

        // downstairs 1 should now have that flush
        assert_eq!(ds.ds_last_flush[1], flush_id);
    }

    #[tokio::test]
    async fn work_completed_read_replay() {
        // Verify that a single read will replay and move back from AckReady
        let upstairs = Upstairs::default();
        let (ds_done_tx, _ds_done_rx) = mpsc::channel(500);
        upstairs.set_active().await.unwrap();
        let mut ds = upstairs.downstairs.lock().await;

        // Build our read IO and submit it to the work queue.
        let next_id = ds.next_id();
        let request = ReadRequest {
            eid: 0,
            offset: Block::new_512(7),
        };
        let op = create_read_eob(
            next_id,
            vec![],
            10,
            vec![request.clone()],
            ImpactedBlocks::default(),
        );
        ds.enqueue(op, ds_done_tx.clone()).await;

        // Submit the read to all three downstairs
        ds.in_progress(next_id, 0);
        ds.in_progress(next_id, 1);
        ds.in_progress(next_id, 2);

        // Complete the read on one downstairs.
        let response =
            Ok(vec![ReadResponse::from_request_with_data(&request, &[])]);
        assert!(ds
            .process_ds_completion(next_id, 0, response, &None, UpState::Active)
            .unwrap());

        // One completion should allow for an ACK
        assert_eq!(ds.ackable_work().len(), 1);
        let state = ds.ds_active.get_mut(&next_id).unwrap().ack_status;
        assert_eq!(state, AckStatus::AckReady);

        // Be sure the job is not yet in replay
        assert!(!ds.ds_active.get_mut(&next_id).unwrap().replay);
        ds.re_new(0);
        // Now the IO should be replay
        assert!(ds.ds_active.get_mut(&next_id).unwrap().replay);

        // The act of taking a downstairs offline should move a read
        // back from AckReady if it was the only completed read.
        let state = ds.ds_active.get_mut(&next_id).unwrap().ack_status;
        assert_eq!(state, AckStatus::NotAcked);
    }

    #[tokio::test]
    async fn work_completed_two_read_replay() {
        // Verify that a read will replay and move not back from AckReady if
        // there is more than one done read.
        let upstairs = Upstairs::default();
        let (ds_done_tx, _ds_done_rx) = mpsc::channel(500);
        upstairs.set_active().await.unwrap();
        let mut ds = upstairs.downstairs.lock().await;

        // Build a read and put it on the work queue.
        let next_id = ds.next_id();
        let request = ReadRequest {
            eid: 0,
            offset: Block::new_512(7),
        };
        let op = create_read_eob(
            next_id,
            vec![],
            10,
            vec![request.clone()],
            ImpactedBlocks::default(),
        );
        ds.enqueue(op, ds_done_tx.clone()).await;

        // Submit the read to each downstairs.
        ds.in_progress(next_id, 0);
        ds.in_progress(next_id, 1);
        ds.in_progress(next_id, 2);

        // Complete the read on one downstairs, verify it is ack ready.
        let response = Ok(vec![ReadResponse::from_request_with_data(
            &request,
            &[1, 2, 3, 4],
        )]);
        assert!(ds
            .process_ds_completion(next_id, 0, response, &None, UpState::Active)
            .unwrap());
        assert_eq!(ds.ackable_work().len(), 1);
        let state = ds.ds_active.get_mut(&next_id).unwrap().ack_status;
        assert_eq!(state, AckStatus::AckReady);

        // Complete the read on a 2nd downstairs.
        let response = Ok(vec![ReadResponse::from_request_with_data(
            &request,
            &[1, 2, 3, 4],
        )]);
        assert!(!ds
            .process_ds_completion(next_id, 1, response, &None, UpState::Active)
            .unwrap());

        // Now, take the first downstairs offline.
        ds.re_new(0);

        // Should still be ok to ACK this IO
        let state = ds.ds_active.get_mut(&next_id).unwrap().ack_status;
        assert_eq!(state, AckStatus::AckReady);

        // Taking the second downstairs offline should revert the ACK.
        ds.re_new(1);
        let state = ds.ds_active.get_mut(&next_id).unwrap().ack_status;
        assert_eq!(state, AckStatus::NotAcked);

        // Redo the read on DS 0, IO should go back to ackable.
        ds.in_progress(next_id, 0);

        let response =
            Ok(vec![ReadResponse::from_request_with_data(&request, &[])]);
        assert!(ds
            .process_ds_completion(next_id, 0, response, &None, UpState::Active)
            .unwrap());
        assert_eq!(ds.ackable_work().len(), 1);
        let state = ds.ds_active.get_mut(&next_id).unwrap().ack_status;
        assert_eq!(state, AckStatus::AckReady);
    }

    #[tokio::test]
    async fn work_completed_ack_read_replay() {
        // Verify that a read we Acked will still replay if that downstairs
        // goes away. Make sure everything still finishes ok.
        let upstairs = Upstairs::default();
        let (ds_done_tx, _ds_done_rx) = mpsc::channel(500);
        upstairs.set_active().await.unwrap();
        let mut ds = upstairs.downstairs.lock().await;

        // Create the read and put it on the work queue.
        let next_id = ds.next_id();
        let request = ReadRequest {
            eid: 0,
            offset: Block::new_512(7),
        };
        let op = create_read_eob(
            next_id,
            vec![],
            10,
            vec![request.clone()],
            ImpactedBlocks::default(),
        );
        ds.enqueue(op, ds_done_tx.clone()).await;

        // Submit the read to each downstairs.
        ds.in_progress(next_id, 0);
        ds.in_progress(next_id, 1);
        ds.in_progress(next_id, 2);

        // Complete the read on one downstairs.
        let response =
            Ok(vec![ReadResponse::from_request_with_data(&request, &[])]);
        assert!(ds
            .process_ds_completion(next_id, 0, response, &None, UpState::Active)
            .unwrap());

        // Verify the read is now AckReady
        assert_eq!(ds.ackable_work().len(), 1);
        let state = ds.ds_active.get_mut(&next_id).unwrap().ack_status;
        assert_eq!(state, AckStatus::AckReady);

        // Ack the read to the guest.
        ds.ack(next_id);

        // Should not retire yet
        ds.retire_check(next_id);

        // No new ackable work.
        assert_eq!(ds.ackable_work().len(), 0);
        // Verify the IO has not completed yet.
        assert_eq!(ds.completed.len(), 0);

        // Now, take that downstairs offline
        ds.re_new(0);

        // Acked IO should remain so.
        let state = ds.ds_active.get_mut(&next_id).unwrap().ack_status;
        assert_eq!(state, AckStatus::Acked);

        // Redo on DS 0, IO should remain acked.
        ds.in_progress(next_id, 0);
        let response =
            Ok(vec![ReadResponse::from_request_with_data(&request, &[])]);
        assert!(!ds
            .process_ds_completion(next_id, 0, response, &None, UpState::Active)
            .unwrap());
        assert_eq!(ds.ackable_work().len(), 0);
        let state = ds.ds_active.get_mut(&next_id).unwrap().ack_status;
        assert_eq!(state, AckStatus::Acked);
    }

    // XXX another test that does read replay for the first IO
    // Also, the third IO?
    #[tokio::test]
    async fn work_completed_ack_read_replay_hash_mismatch() {
        // Verify that a read replay won't cause a panic on hash mismatch.
        // During a replay, the same block may have been written after a read,
        // so the actual contents of the block are now different.  We can't
        // compare the read hash taken before a replay to one that happens
        // after.  A sample sequence is:
        //
        // Flush (all previous IO cleared, all blocks the same)
        // Read block 0
        // Write block 0
        // - Downstairs goes away here, causing a replay.
        //
        // In this case, the replay read will get the data again, but that
        // data came from the write, which is different than the original,
        // pre-replay read data (and hash).  In this case we can't compare
        // with the original hash that we stored for this read.
        //
        // For the test below, we don't actually need to do a write, we
        // can just change the "data" we fill the response with like we
        // received different data than the original read.
        let upstairs = Upstairs::default();
        let (ds_done_tx, _ds_done_rx) = mpsc::channel(500);
        upstairs.set_active().await.unwrap();
        let mut ds = upstairs.downstairs.lock().await;

        // Create the read and put it on the work queue.
        let next_id = ds.next_id();
        let request = ReadRequest {
            eid: 0,
            offset: Block::new_512(7),
        };
        let op = create_read_eob(
            next_id,
            vec![],
            10,
            vec![request.clone()],
            ImpactedBlocks::default(),
        );
        ds.enqueue(op, ds_done_tx.clone()).await;

        // Submit the read to each downstairs.
        ds.in_progress(next_id, 0);
        ds.in_progress(next_id, 1);
        ds.in_progress(next_id, 2);

        // Construct our fake response
        let response = Ok(vec![ReadResponse::from_request_with_data(
            &request,
            &[122], // Original data.
        )]);

        // Complete the read on one downstairs.
        assert!(ds
            .process_ds_completion(next_id, 0, response, &None, UpState::Active)
            .unwrap());

        // Ack the read to the guest.
        ds.ack(next_id);

        // Before re re_new, the IO is not replay
        assert!(!ds.ds_active.get_mut(&next_id).unwrap().replay);
        // Now, take that downstairs offline
        ds.re_new(0);
        // Now the IO should be replay
        assert!(ds.ds_active.get_mut(&next_id).unwrap().replay);

        // Move it to in-progress.
        ds.in_progress(next_id, 0);

        // Now, create a new response that has different data, and will
        // produce a different hash.
        let response = Ok(vec![ReadResponse::from_request_with_data(
            &request,
            &[123], // Different data than before
        )]);

        // Process the new read (with different data), make sure we don't
        // trigger the hash mismatch check.
        assert!(!ds
            .process_ds_completion(next_id, 0, response, &None, UpState::Active)
            .unwrap());

        // Some final checks.  The replay should behave in every other way
        // like a regular read.
        assert_eq!(ds.ackable_work().len(), 0);
        let state = ds.ds_active.get_mut(&next_id).unwrap().ack_status;
        assert_eq!(state, AckStatus::Acked);
    }

    #[tokio::test]
    async fn work_completed_ack_read_replay_two_hash_mismatch() {
        // Verify that a read replay won't cause a panic on hash mismatch.
        // During a replay, the same block may have been written after a read,
        // so the actual contents of the block are now different.  We can't
        // compare the read hash taken before a replay to one that happens
        // after.  A sample sequence is:
        //
        // Flush (all previous IO cleared, all blocks the same)
        // Read block 0
        // Write block 0
        //
        // In this case, the replay read will get the data again, but that
        // data came from the write, which is different than the original,
        // pre-replay read data (and hash).  In this case we can't compare
        // with the original hash that we stored for this read.
        //
        // For the test below, we don't actually need to do a write, we
        // can just change the "data" we fill the response with like we
        // received different data than the original read.
        let upstairs = Upstairs::default();
        let (ds_done_tx, _ds_done_rx) = mpsc::channel(500);
        upstairs.set_active().await.unwrap();
        let mut ds = upstairs.downstairs.lock().await;

        // Create the read and put it on the work queue.
        let next_id = ds.next_id();
        let request = ReadRequest {
            eid: 0,
            offset: Block::new_512(7),
        };
        let op = create_read_eob(
            next_id,
            vec![],
            10,
            vec![request.clone()],
            ImpactedBlocks::default(),
        );
        ds.enqueue(op, ds_done_tx.clone()).await;

        // Submit the read to each downstairs.
        ds.in_progress(next_id, 0);
        ds.in_progress(next_id, 1);
        ds.in_progress(next_id, 2);

        // Construct our fake response
        let response = Ok(vec![ReadResponse::from_request_with_data(
            &request,
            &[122], // Original data.
        )]);

        // Complete the read on one downstairs.
        assert!(ds
            .process_ds_completion(next_id, 0, response, &None, UpState::Active)
            .unwrap());

        // Construct our fake response for another downstairs.
        let response = Ok(vec![ReadResponse::from_request_with_data(
            &request,
            &[122], // Original data.
        )]);

        // Complete the read on the this downstairs as well
        assert!(!ds
            .process_ds_completion(next_id, 1, response, &None, UpState::Active)
            .unwrap());

        // Ack the read to the guest.
        ds.ack(next_id);

        // Now, take the second downstairs offline
        ds.re_new(1);
        // Now the IO should be replay
        assert!(ds.ds_active.get_mut(&next_id).unwrap().replay);

        // Move it to in-progress.
        ds.in_progress(next_id, 1);

        // Now, create a new response that has different data, and will
        // produce a different hash.
        let response = Ok(vec![ReadResponse::from_request_with_data(
            &request,
            &[123], // Different data than before
        )]);

        // Process the new read (with different data), make sure we don't
        // trigger the hash mismatch check.
        assert!(!ds
            .process_ds_completion(next_id, 1, response, &None, UpState::Active)
            .unwrap());

        // Some final checks.  The replay should behave in every other way
        // like a regular read.
        assert_eq!(ds.ackable_work().len(), 0);
        let state = ds.ds_active.get_mut(&next_id).unwrap().ack_status;
        assert_eq!(state, AckStatus::Acked);
    }

    #[tokio::test]
    async fn work_completed_write_ack_ready_replay_write() {
        work_completed_write_ack_ready_replay(false).await;
    }

    #[tokio::test]
    async fn work_completed_write_ack_ready_replay_write_unwritten() {
        work_completed_write_ack_ready_replay(true).await;
    }

    async fn work_completed_write_ack_ready_replay(is_write_unwritten: bool) {
        // Verify that a replay when we have two completed writes or
        // write_unwritten will change state from AckReady back to NotAcked.
        // If we then redo the work, it should go back to AckReady.
        let upstairs = Upstairs::default();
        let (ds_done_tx, _ds_done_rx) = mpsc::channel(500);
        upstairs.set_active().await.unwrap();
        let mut ds = upstairs.downstairs.lock().await;

        // Create the write and put it on the work queue.
        let id1 = ds.next_id();
        let op = create_write_eob(
            id1,
            vec![],
            10,
            vec![crucible_protocol::Write {
                eid: 0,
                offset: Block::new_512(7),
                data: Bytes::from(vec![1]),
                block_context: BlockContext {
                    encryption_context: None,
                    hash: 0,
                },
            }],
            is_write_unwritten,
            ImpactedBlocks::default(),
        );
        ds.enqueue(op, ds_done_tx.clone()).await;

        // Submit the read to two downstairs.
        assert!(ds.in_progress(id1, 0).is_some());
        assert!(ds.in_progress(id1, 1).is_some());

        // Complete the write on two downstairs.
        assert!(!ds
            .process_ds_completion(id1, 0, Ok(vec![]), &None, UpState::Active)
            .unwrap());
        assert!(ds
            .process_ds_completion(id1, 1, Ok(vec![]), &None, UpState::Active)
            .unwrap());

        // Verify AckReady
        let state = ds.ds_active.get_mut(&id1).unwrap().ack_status;
        assert_eq!(state, AckStatus::AckReady);

        /* Now, take that downstairs offline */
        // Before re re_new, the IO is not replay
        assert!(!ds.ds_active.get_mut(&id1).unwrap().replay);
        ds.re_new(1);
        // Now the IO should be replay
        assert!(ds.ds_active.get_mut(&id1).unwrap().replay);

        // State goes back to NotAcked
        let state = ds.ds_active.get_mut(&id1).unwrap().ack_status;
        assert_eq!(state, AckStatus::NotAcked);

        // Re-submit and complete the write
        assert!(ds.in_progress(id1, 1).is_some());
        assert!(ds
            .process_ds_completion(id1, 1, Ok(vec![]), &None, UpState::Active)
            .unwrap());

        // State should go back to acked.
        let state = ds.ds_active.get_mut(&id1).unwrap().ack_status;
        assert_eq!(state, AckStatus::AckReady);
    }

    #[tokio::test]
    async fn work_completed_write_acked_replay_write() {
        work_completed_write_acked_replay(false).await;
    }

    #[tokio::test]
    async fn work_completed_write_acked_replay_write_unwritten() {
        work_completed_write_acked_replay(true).await;
    }

    async fn work_completed_write_acked_replay(is_write_unwritten: bool) {
        // Verify that a replay when we have acked a write or write_unwritten
        // will not undo that ack.
        let upstairs = Upstairs::default();
        let (ds_done_tx, _ds_done_rx) = mpsc::channel(500);
        upstairs.set_active().await.unwrap();
        let mut ds = upstairs.downstairs.lock().await;

        // Create the write and put it on the work queue.
        let id1 = ds.next_id();
        let op = create_write_eob(
            id1,
            vec![],
            10,
            vec![crucible_protocol::Write {
                eid: 0,
                offset: Block::new_512(7),
                data: Bytes::from(vec![1]),
                block_context: BlockContext {
                    encryption_context: None,
                    hash: 0,
                },
            }],
            is_write_unwritten,
            ImpactedBlocks::default(),
        );
        ds.enqueue(op, ds_done_tx.clone()).await;

        // Submit the write to two downstairs.
        assert!(ds.in_progress(id1, 0).is_some());
        assert!(ds.in_progress(id1, 1).is_some());

        // Complete the write on two downstairs.
        assert!(!ds
            .process_ds_completion(id1, 0, Ok(vec![]), &None, UpState::Active)
            .unwrap());
        assert!(ds
            .process_ds_completion(id1, 1, Ok(vec![]), &None, UpState::Active)
            .unwrap());

        // Verify it is ackable..
        assert_eq!(ds.ackable_work().len(), 1);

        // Send the ACK to the guest
        ds.ack(id1);

        // Verify no more ackable work
        assert_eq!(ds.ackable_work().len(), 0);

        // Now, take that downstairs offline
        ds.re_new(0);

        // State should stay acked
        let state = ds.ds_active.get_mut(&id1).unwrap().ack_status;
        assert_eq!(state, AckStatus::Acked);

        // Finish the write all the way out.
        assert!(ds.in_progress(id1, 0).is_some());
        assert!(ds.in_progress(id1, 2).is_some());

        assert!(!ds
            .process_ds_completion(id1, 0, Ok(vec![]), &None, UpState::Active)
            .unwrap());
        assert!(!ds
            .process_ds_completion(id1, 2, Ok(vec![]), &None, UpState::Active)
            .unwrap());
    }

    #[tokio::test]
    async fn downstairs_transition_normal() {
        // Verify the correct downstairs progression
        // New -> WA -> WQ -> Active
        let up = Upstairs::default();
        up.ds_transition(0, DsState::WaitActive).await;
        up.ds_transition(0, DsState::WaitQuorum).await;
        up.ds_transition(0, DsState::Active).await;
    }

    #[tokio::test]
    async fn downstairs_transition_replay() {
        // Verify offline goes to replay
        let up = Upstairs::default();
        up.ds_transition(0, DsState::WaitActive).await;
        up.ds_transition(0, DsState::WaitQuorum).await;
        up.set_active().await.unwrap();
        up.ds_transition(0, DsState::Active).await;
        up.ds_transition(0, DsState::Offline).await;
        up.ds_transition(0, DsState::Replay).await;
    }

    #[tokio::test]
    async fn downstairs_transition_deactivate_new() {
        // Verify deactivate goes to new
        let up = Upstairs::default();
        up.ds_transition(0, DsState::WaitActive).await;
        up.ds_transition(0, DsState::WaitQuorum).await;
        up.ds_transition(0, DsState::Active).await;
        up.set_active().await.unwrap();
        up.ds_transition(0, DsState::Deactivated).await;
        up.ds_transition(0, DsState::New).await;
    }

    #[tokio::test]
    #[should_panic]
    async fn downstairs_transition_deactivate_not_new() {
        // Verify deactivate goes to new
        let up = Upstairs::default();
        up.ds_transition(0, DsState::Deactivated).await;
    }

    #[tokio::test]
    #[should_panic]
    async fn downstairs_transition_deactivate_not_wa() {
        // Verify no deactivate from wa
        let up = Upstairs::default();
        up.ds_transition(0, DsState::WaitActive).await;
        up.ds_transition(0, DsState::Deactivated).await;
    }

    #[tokio::test]
    #[should_panic]
    async fn downstairs_transition_deactivate_not_wq() {
        // Verify no deactivate from wq
        let up = Upstairs::default();
        up.ds_transition(0, DsState::WaitActive).await;
        up.ds_transition(0, DsState::WaitQuorum).await;
        up.ds_transition(0, DsState::Deactivated).await;
    }

    #[tokio::test]
    async fn downstairs_transition_active_to_faulted() {
        // Verify active upstairs can go to faulted
        let up = Upstairs::default();
        up.ds_transition(0, DsState::WaitActive).await;
        up.ds_transition(0, DsState::WaitQuorum).await;
        up.ds_transition(0, DsState::Active).await;
        up.ds_transition(0, DsState::Faulted).await;
    }

    #[tokio::test]
    #[should_panic]
    async fn downstairs_transition_disconnect_no_active() {
        // Verify no activation from disconnected
        let up = Upstairs::default();
        up.ds_transition(0, DsState::WaitActive).await;
        up.ds_transition(0, DsState::WaitQuorum).await;
        up.ds_transition(0, DsState::Deactivated).await;
        up.ds_transition(0, DsState::Active).await;
    }

    #[tokio::test]
    #[should_panic]
    async fn downstairs_transition_offline_no_active() {
        // Verify no activation from offline
        let up = Upstairs::default();
        up.ds_transition(0, DsState::WaitActive).await;
        up.ds_transition(0, DsState::WaitQuorum).await;
        up.ds_transition(0, DsState::Active).await;
        up.ds_transition(0, DsState::Offline).await;
        up.ds_transition(0, DsState::Active).await;
    }

    // Deactivate tests
    #[tokio::test]
    async fn deactivate_after_work_completed_write() {
        deactivate_after_work_completed(false).await;
    }

    #[tokio::test]
    async fn deactivate_after_work_completed_write_unwritten() {
        deactivate_after_work_completed(true).await;
    }

    async fn deactivate_after_work_completed(is_write_unwritten: bool) {
        // Verify that submitted IO will continue after a deactivate.
        // Verify that the flush takes three completions.
        // Verify that deactivate done returns the upstairs to init.

<<<<<<< HEAD
        let up = Upstairs::default();
        let (ds_done_tx, _ds_done_rx) = mpsc::channel(500);
=======
        let up = make_upstairs();
>>>>>>> 4b74b292
        up.set_active().await.unwrap();
        let mut ds = up.downstairs.lock().await;
        ds.ds_state[0] = DsState::Active;
        ds.ds_state[1] = DsState::Active;
        ds.ds_state[2] = DsState::Active;

        // Build a write, put it on the work queue.
        let id1 = ds.next_id();

        let op = create_write_eob(
            id1,
            vec![],
            10,
            vec![crucible_protocol::Write {
                eid: 0,
                offset: Block::new_512(7),
                data: Bytes::from(vec![1]),
                block_context: BlockContext {
                    encryption_context: None,
                    hash: 0,
                },
            }],
            is_write_unwritten,
            ImpactedBlocks::default(),
        );
        ds.enqueue(op, ds_done_tx.clone()).await;

        // Submit the writes
        assert!(ds.in_progress(id1, 0).is_some());
        assert!(ds.in_progress(id1, 1).is_some());
        assert!(ds.in_progress(id1, 2).is_some());

        drop(ds);

        // Create and enqueue the flush by setting deactivate
        // The created flush should be the next ID
        up.set_deactivate(None, ds_done_tx.clone()).await.unwrap();
        let flush_id = id1 + 1;

        ds = up.downstairs.lock().await;
        // Complete the writes
        ds.process_ds_completion(id1, 0, Ok(vec![]), &None, UpState::Active)
            .unwrap();
        ds.process_ds_completion(id1, 1, Ok(vec![]), &None, UpState::Active)
            .unwrap();
        ds.process_ds_completion(id1, 2, Ok(vec![]), &None, UpState::Active)
            .unwrap();

        // Ack the writes to the guest.
        ds.ack(id1);

        // Send the flush created for us when we set deactivated to
        // the two downstairs.
        ds.in_progress(flush_id, 0);
        ds.in_progress(flush_id, 2);

        // Complete the flush on those downstairs.
        // One flush won't result in an ACK
        assert!(!ds
            .process_ds_completion(
                flush_id,
                0,
                Ok(vec![]),
                &None,
                UpState::Deactivating
            )
            .unwrap());

        // The 2nd ack when disconnecting still won't trigger an ack.
        assert!(!ds
            .process_ds_completion(
                flush_id,
                2,
                Ok(vec![]),
                &None,
                UpState::Deactivating
            )
            .unwrap());

        // Verify we can deactivate the completed DS
        drop(ds);
        assert!(up.ds_deactivate(0).await);
        assert!(up.ds_deactivate(2).await);

        // Verify the remaining DS can not deactivate
        assert!(!up.ds_deactivate(1).await);

        // Verify the deactivate is not done yet.
        up.deactivate_transition_check().await;
        assert!(up.is_deactivating().await);

        ds = up.downstairs.lock().await;
        // Make sure the correct DS have changed state.
        assert_eq!(ds.ds_state[0], DsState::Deactivated);
        assert_eq!(ds.ds_state[2], DsState::Deactivated);
        assert_eq!(ds.ds_state[1], DsState::Active);

        // Send and complete the flush
        ds.in_progress(flush_id, 1);
        assert!(ds
            .process_ds_completion(
                flush_id,
                1,
                Ok(vec![]),
                &None,
                UpState::Deactivating
            )
            .unwrap());
        // Ack the flush..
        ds.ack(flush_id);

        drop(ds);
        assert!(up.ds_deactivate(1).await);

        // Report all three DS as missing, which moves them to New
        up.ds_missing(0).await;
        up.ds_missing(1).await;
        up.ds_missing(2).await;

        // Verify we have disconnected and can go back to init.
        up.deactivate_transition_check().await;
        assert!(!up.is_deactivating().await);

        // Verify after the ds_missing, all downstairs are New
        let ds = up.downstairs.lock().await;
        assert_eq!(ds.ds_state[0], DsState::New);
        assert_eq!(ds.ds_state[1], DsState::New);
        assert_eq!(ds.ds_state[2], DsState::New);
    }

    #[tokio::test]
    async fn deactivate_when_empty() {
        // Verify we can deactivate if no work is present, without
        // creating a flush (as their should already have been one).
        // Verify after all three downstairs are deactivated, we can
        // transition the upstairs back to init.

        let up = Upstairs::default();
        let (ds_done_tx, _ds_done_rx) = mpsc::channel(500);
        up.set_active().await.unwrap();
        let mut ds = up.downstairs.lock().await;
        ds.ds_state[0] = DsState::Active;
        ds.ds_state[1] = DsState::Active;
        ds.ds_state[2] = DsState::Active;

        drop(ds);
        up.set_deactivate(None, ds_done_tx.clone()).await.unwrap();

        // Verify we can deactivate as there is no work
        assert!(up.ds_deactivate(0).await);
        assert!(up.ds_deactivate(1).await);
        assert!(up.ds_deactivate(2).await);

        ds = up.downstairs.lock().await;
        // Make sure the correct DS have changed state.
        assert_eq!(ds.ds_state[0], DsState::Deactivated);
        assert_eq!(ds.ds_state[1], DsState::Deactivated);
        assert_eq!(ds.ds_state[2], DsState::Deactivated);
        drop(ds);

        // Mark all three DS as missing, which moves their state to New
        up.ds_missing(0).await;
        up.ds_missing(1).await;
        up.ds_missing(2).await;

        // Verify now we can go back to init.
        up.deactivate_transition_check().await;
        assert!(!up.is_deactivating().await);
    }

    #[tokio::test]
    async fn deactivate_not_without_flush_write() {
        deactivate_not_without_flush(false).await;
    }

    #[tokio::test]
    async fn deactivate_not_without_flush_write_unwritten() {
        deactivate_not_without_flush(true).await;
    }

    async fn deactivate_not_without_flush(is_write_unwritten: bool) {
        // Verify that we can't deactivate without a flush as the
        // last job on the list

<<<<<<< HEAD
        let up = Upstairs::default();
        let (ds_done_tx, _ds_done_rx) = mpsc::channel(500);
=======
        let up = make_upstairs();
>>>>>>> 4b74b292
        up.set_active().await.unwrap();
        let mut ds = up.downstairs.lock().await;
        ds.ds_state[0] = DsState::Active;
        ds.ds_state[1] = DsState::Active;
        ds.ds_state[2] = DsState::Active;

        // Build a write, put it on the work queue.
        let id1 = ds.next_id();

        let op = create_write_eob(
            id1,
            vec![],
            10,
            vec![crucible_protocol::Write {
                eid: 0,
                offset: Block::new_512(7),
                data: Bytes::from(vec![1]),
                block_context: BlockContext {
                    encryption_context: None,
                    hash: 0,
                },
            }],
            is_write_unwritten,
            ImpactedBlocks::default(),
        );
        ds.enqueue(op, ds_done_tx.clone()).await;

        // Submit the writes
        assert!(ds.in_progress(id1, 0).is_some());
        assert!(ds.in_progress(id1, 1).is_some());
        assert!(ds.in_progress(id1, 2).is_some());

        drop(ds);
        up.set_deactivate(None, ds_done_tx.clone()).await.unwrap();
        ds = up.downstairs.lock().await;

        // Complete the writes
        ds.process_ds_completion(
            id1,
            0,
            Ok(vec![]),
            &None,
            UpState::Deactivating,
        )
        .unwrap();
        ds.process_ds_completion(
            id1,
            1,
            Ok(vec![]),
            &None,
            UpState::Deactivating,
        )
        .unwrap();
        ds.process_ds_completion(
            id1,
            2,
            Ok(vec![]),
            &None,
            UpState::Deactivating,
        )
        .unwrap();

        // Ack the writes to the guest.
        ds.ack(id1);

        // Verify we will not transition to deactivated without a flush.
        drop(ds);
        assert!(!up.ds_deactivate(0).await);
        assert!(!up.ds_deactivate(1).await);
        assert!(!up.ds_deactivate(2).await);

        // Verify the deactivate is not done yet.
        up.deactivate_transition_check().await;
        assert!(up.is_deactivating().await);

        ds = up.downstairs.lock().await;
        // Make sure no DS have changed state.
        assert_eq!(ds.ds_state[0], DsState::Active);
        assert_eq!(ds.ds_state[2], DsState::Active);
        assert_eq!(ds.ds_state[1], DsState::Active);
    }

    #[tokio::test]
    async fn deactivate_not_when_active() {
        // Verify that we can't set deactivate on the upstairs when
        // the upstairs is still in init.
        // Verify that we can't set deactivate on the upstairs when
        // we are deactivating.
        // TODO: This test should change when we support this behavior.

        let up = Upstairs::default();
        let (ds_done_tx, _ds_done_rx) = mpsc::channel(500);
        assert!(up.set_deactivate(None, ds_done_tx.clone()).await.is_err());
        up.set_active().await.unwrap();
        up.set_deactivate(None, ds_done_tx.clone()).await.unwrap();
        assert!(up.set_deactivate(None, ds_done_tx.clone()).await.is_err());
    }

    #[tokio::test]
    async fn deactivate_ds_not_when_active() {
        // No ds can deactivate when upstairs is not deactivating.

        let up = Upstairs::default();
        up.set_active().await.unwrap();
        let mut ds = up.downstairs.lock().await;
        ds.ds_state[0] = DsState::Active;
        ds.ds_state[1] = DsState::Active;
        ds.ds_state[2] = DsState::Active;

        drop(ds);

        // Verify we cannot deactivate even when there is no work
        assert!(!up.ds_deactivate(0).await);
        assert!(!up.ds_deactivate(1).await);
        assert!(!up.ds_deactivate(2).await);

        ds = up.downstairs.lock().await;
        // Make sure no DS have changed state.
        assert_eq!(ds.ds_state[0], DsState::Active);
        assert_eq!(ds.ds_state[1], DsState::Active);
        assert_eq!(ds.ds_state[2], DsState::Active);
    }

    #[tokio::test]
    async fn deactivate_ds_not_when_initializing() {
        // No deactivate of downstairs when upstairs not active.

        let up = Upstairs::default();

        // Verify we cannot deactivate before the upstairs is active
        assert!(!up.ds_deactivate(0).await);
        assert!(!up.ds_deactivate(1).await);
        assert!(!up.ds_deactivate(2).await);

        let ds = up.downstairs.lock().await;
        // Make sure no DS have changed state.
        assert_eq!(ds.ds_state[0], DsState::New);
        assert_eq!(ds.ds_state[1], DsState::New);
        assert_eq!(ds.ds_state[2], DsState::New);
    }

    #[tokio::test]
    #[should_panic]
    async fn downstairs_transition_same_wa() {
        // Verify we can't go to the same state we are in
        let up = Upstairs::default();
        up.ds_transition(0, DsState::WaitActive).await;
        up.ds_transition(0, DsState::WaitActive).await;
    }

    #[tokio::test]
    #[should_panic]
    async fn downstairs_transition_same_wq() {
        let up = Upstairs::default();
        up.ds_transition(0, DsState::WaitActive).await;
        up.ds_transition(0, DsState::WaitQuorum).await;
        up.ds_transition(0, DsState::WaitQuorum).await;
    }

    #[tokio::test]
    #[should_panic]
    async fn downstairs_transition_same_active() {
        let up = Upstairs::default();
        up.ds_transition(0, DsState::WaitActive).await;
        up.ds_transition(0, DsState::WaitQuorum).await;
        up.ds_transition(0, DsState::Active).await;
        up.ds_transition(0, DsState::Active).await;
    }

    #[tokio::test]
    #[should_panic]
    async fn downstairs_transition_no_new_to_offline() {
        let up = Upstairs::default();
        up.ds_transition(0, DsState::Offline).await;
        up.ds_transition(0, DsState::Offline).await;
    }

    #[tokio::test]
    #[should_panic]
    async fn downstairs_transition_same_offline() {
        let up = Upstairs::default();
        up.ds_transition(0, DsState::WaitActive).await;
        up.ds_transition(0, DsState::WaitQuorum).await;
        up.ds_transition(0, DsState::Active).await;
        up.ds_transition(0, DsState::Offline).await;
        up.ds_transition(0, DsState::Offline).await;
    }

    #[tokio::test]
    #[should_panic]
    async fn downstairs_transition_backwards() {
        // Verify state can't go backwards
        // New -> WA -> WQ -> WA
        let up = Upstairs::default();
        up.ds_transition(0, DsState::WaitActive).await;
        up.ds_transition(0, DsState::WaitQuorum).await;
        up.ds_transition(0, DsState::WaitActive).await;
    }

    #[tokio::test]
    #[should_panic]
    async fn downstairs_bad_transition_wq() {
        // Verify error when going straight to WQ
        let up = Upstairs::default();
        up.ds_transition(0, DsState::WaitQuorum).await;
    }

    #[tokio::test]
    #[should_panic]
    async fn downstairs_transition_bad_replay() {
        // Verify new goes to replay will fail
        let up = Upstairs::default();
        up.ds_transition(0, DsState::Replay).await;
    }

    #[tokio::test]
    #[should_panic]
    async fn downstairs_transition_bad_offline() {
        // Verify offline cannot go to WQ
        let up = Upstairs::default();
        up.ds_transition(0, DsState::WaitActive).await;
        up.ds_transition(0, DsState::WaitQuorum).await;
        up.ds_transition(0, DsState::Active).await;
        up.ds_transition(0, DsState::Offline).await;
        up.ds_transition(0, DsState::WaitQuorum).await;
    }

    #[tokio::test]
    #[should_panic]
    async fn downstairs_transition_bad_active() {
        // Verify active can't go back to WQ
        let up = Upstairs::default();
        up.ds_transition(0, DsState::WaitActive).await;
        up.ds_transition(0, DsState::WaitQuorum).await;
        up.ds_transition(0, DsState::Active).await;
        up.ds_transition(0, DsState::WaitQuorum).await;
    }

    #[tokio::test]
    async fn downstairs_transition_active_faulted() {
        // Verify
        let up = Upstairs::default();
        up.ds_transition(0, DsState::WaitActive).await;
        up.ds_transition(0, DsState::WaitQuorum).await;
        up.ds_transition(0, DsState::Active).await;
        up.ds_transition(0, DsState::Faulted).await;
    }

    #[tokio::test]
    async fn reconcile_not_ready() {
        // Verify reconcile returns false when a downstairs is not ready
        let up = Upstairs::default();
        up.ds_transition(0, DsState::WaitActive).await;
        up.ds_transition(0, DsState::WaitQuorum).await;

        up.ds_transition(1, DsState::WaitActive).await;
        up.ds_transition(1, DsState::WaitQuorum).await;

        let (ds_work_tx, _) = watch::channel(1);
        let (ds_done_tx, _ds_done_rx) = mpsc::channel(500);
        let (ds_reconcile_work_tx, _) = watch::channel(1);
        let (ds_active_tx, _) = watch::channel(1);
        let (_, mut ds_reconcile_done_rx) = mpsc::channel::<Repair>(32);
        let t = SocketAddr::new(IpAddr::V4(Ipv4Addr::new(127, 0, 0, 1)), 8080);
        let dst = Target {
            target: t,
            ds_work_tx,
            ds_done_tx,
            ds_active_tx,
            ds_reconcile_work_tx,
        };

        // We just make one target to keep the method happy.
        let d = vec![dst];
        let mut lastcast: u64 = 1;
        let res = up
            .connect_region_set(&d, &mut lastcast, &mut ds_reconcile_done_rx)
            .await;
        assert!(res.is_ok());
        let active = up.active.lock().await;
        assert_ne!(active.up_state, UpState::Active)
    }

    // Tests for rep_in_progress
    #[tokio::test]
    async fn reconcile_rep_in_progress_none() {
        // No repairs on the queue, should return None
        let up = Upstairs::default();
        let mut ds = up.downstairs.lock().await;
        ds.ds_state[0] = DsState::Repair;
        ds.ds_state[1] = DsState::Repair;
        ds.ds_state[2] = DsState::Repair;
        let w = ds.rep_in_progress(0);
        assert_eq!(w, None);
    }

    #[tokio::test]
    async fn reconcile_repair_workflow_not_repair() {
        // Verify that rep_in_progress will not give out work if a
        // downstairs is not in the correct state, and that it will
        // clear the work queue and mark other downstairs as failed.
        let up = Upstairs::default();
        let rep_id = 0;
        {
            let mut ds = up.downstairs.lock().await;
            // Put a jobs on the todo list
            ds.reconcile_task_list.push_back(ReconcileIO::new(
                rep_id,
                Message::ExtentClose {
                    repair_id: rep_id,
                    extent_id: 1,
                },
            ));
            // A downstairs is not in Repair state
            ds.ds_state[0] = DsState::Repair;
            ds.ds_state[1] = DsState::WaitQuorum;
            ds.ds_state[2] = DsState::Repair;
        }
        // Move that job to next to do.
        let nw = up.new_rec_work().await;
        assert!(nw.is_err());
        let mut ds = up.downstairs.lock().await;
        assert_eq!(ds.ds_state[0], DsState::FailedRepair);
        assert_eq!(ds.ds_state[1], DsState::WaitQuorum);
        assert_eq!(ds.ds_state[2], DsState::FailedRepair);

        // Verify rep_in_progress now returns none for all DS
        assert!(ds.reconcile_task_list.is_empty());
        assert!(ds.rep_in_progress(0).is_none());
        assert!(ds.rep_in_progress(1).is_none());
        assert!(ds.rep_in_progress(2).is_none());
    }

    #[tokio::test]
    async fn reconcile_repair_workflow_not_repair_later() {
        // Verify that rep_done still works even after we have a downstairs
        // in the FailedRepair state. Verify that attempts to get new work
        // after a failed repair now return none.
        let up = Upstairs::default();
        let rep_id = 0;
        {
            let mut ds = up.downstairs.lock().await;
            ds.ds_state[0] = DsState::Repair;
            ds.ds_state[1] = DsState::Repair;
            ds.ds_state[2] = DsState::Repair;
            // Put two jobs on the todo list
            ds.reconcile_task_list.push_back(ReconcileIO::new(
                rep_id,
                Message::ExtentClose {
                    repair_id: rep_id,
                    extent_id: 1,
                },
            ));
        }
        // Move that job to next to do.
        let nw = up.new_rec_work().await;
        assert!(nw.unwrap());
        let mut ds = up.downstairs.lock().await;
        // Mark all three as in progress
        assert!(ds.rep_in_progress(0).is_some());
        assert!(ds.rep_in_progress(1).is_some());
        assert!(ds.rep_in_progress(2).is_some());

        // Now verify we can be done even if a DS is gone
        ds.ds_state[1] = DsState::New;
        // Now, make sure we consider this done only after all three are done
        assert!(!ds.rep_done(0, rep_id));
        assert!(!ds.rep_done(1, rep_id));
        assert!(ds.rep_done(2, rep_id));

        // Getting the next work to do should verify the previous is done,
        // and handle a state change for a downstairs.
        drop(ds);
        let nw = up.new_rec_work().await;
        assert!(nw.is_err());
        let mut ds = up.downstairs.lock().await;
        assert_eq!(ds.ds_state[0], DsState::FailedRepair);
        assert_eq!(ds.ds_state[1], DsState::New);
        assert_eq!(ds.ds_state[2], DsState::FailedRepair);

        // Verify rep_in_progress now returns none for all DS
        assert!(ds.reconcile_task_list.is_empty());
        assert!(ds.rep_in_progress(0).is_none());
        assert!(ds.rep_in_progress(1).is_none());
        assert!(ds.rep_in_progress(2).is_none());
    }

    #[tokio::test]
    async fn reconcile_repair_workflow_repair_later() {
        // Verify that a downstairs not in repair mode will ignore new
        // work requests until it transitions to repair.
        let up = Upstairs::default();
        let rep_id = 0;
        {
            let mut ds = up.downstairs.lock().await;
            ds.ds_state[0] = DsState::Repair;
            ds.ds_state[1] = DsState::Repair;
            ds.ds_state[2] = DsState::Repair;
            // Put a job on the todo list
            ds.reconcile_task_list.push_back(ReconcileIO::new(
                rep_id,
                Message::ExtentClose {
                    repair_id: rep_id,
                    extent_id: 1,
                },
            ));
        }
        // Move that job to next to do.
        let nw = up.new_rec_work().await;
        assert!(nw.unwrap());
        let mut ds = up.downstairs.lock().await;
        // Mark all three as in progress
        assert!(ds.rep_in_progress(0).is_some());
        assert!(ds.rep_in_progress(1).is_some());
        ds.ds_state[2] = DsState::New;
        assert!(ds.rep_in_progress(2).is_none());

        // Okay, now the DS is back and ready for repair, verify it will
        // start taking work.
        ds.ds_state[2] = DsState::Repair;
        assert!(ds.rep_in_progress(2).is_some());
    }

    #[tokio::test]
    #[should_panic]
    async fn reconcile_rep_in_progress_bad1() {
        // Verify the same downstairs can't mark a job in progress twice
        let up = Upstairs::default();
        let rep_id = 0;
        {
            let mut ds = up.downstairs.lock().await;
            ds.ds_state[0] = DsState::Repair;
            ds.ds_state[1] = DsState::Repair;
            ds.ds_state[2] = DsState::Repair;
            // Put a job on the todo list
            ds.reconcile_task_list.push_back(ReconcileIO::new(
                rep_id,
                Message::ExtentClose {
                    repair_id: rep_id,
                    extent_id: 1,
                },
            ));
        }
        // Move that job to next to do.
        let _ = up.new_rec_work().await;
        let mut ds = up.downstairs.lock().await;
        assert!(ds.rep_in_progress(0).is_some());
        assert!(ds.rep_in_progress(0).is_some());
    }

    #[tokio::test]
    #[should_panic]
    async fn reconcile_rep_done_too_soon() {
        // Verify a job can't go new -> done
        let up = Upstairs::default();
        let rep_id = 0;
        {
            let mut ds = up.downstairs.lock().await;
            ds.ds_state[0] = DsState::Repair;
            ds.ds_state[1] = DsState::Repair;
            ds.ds_state[2] = DsState::Repair;
            // Put a job on the todo list
            ds.reconcile_task_list.push_back(ReconcileIO::new(
                rep_id,
                Message::ExtentClose {
                    repair_id: rep_id,
                    extent_id: 1,
                },
            ));
        }
        // Move that job to next to do.
        let _ = up.new_rec_work().await;
        let mut ds = up.downstairs.lock().await;
        ds.rep_done(0, rep_id);
    }

    #[tokio::test]
    async fn reconcile_repair_workflow_1() {
        let up = Upstairs::default();
        let mut rep_id = 0;
        {
            let mut ds = up.downstairs.lock().await;
            ds.ds_state[0] = DsState::Repair;
            ds.ds_state[1] = DsState::Repair;
            ds.ds_state[2] = DsState::Repair;
            // Put two jobs on the todo list
            ds.reconcile_task_list.push_back(ReconcileIO::new(
                rep_id,
                Message::ExtentClose {
                    repair_id: rep_id,
                    extent_id: 1,
                },
            ));
            ds.reconcile_task_list.push_back(ReconcileIO::new(
                rep_id + 1,
                Message::ExtentClose {
                    repair_id: rep_id,
                    extent_id: 1,
                },
            ));
        }
        // Move that job to next to do.
        let nw = up.new_rec_work().await;
        assert!(nw.unwrap());
        let mut ds = up.downstairs.lock().await;
        // Mark all three as in progress
        assert!(ds.rep_in_progress(0).is_some());
        assert!(ds.rep_in_progress(1).is_some());
        assert!(ds.rep_in_progress(2).is_some());

        // Now, make sure we consider this done only after all three are done
        assert!(!ds.rep_done(0, rep_id));
        assert!(!ds.rep_done(1, rep_id));
        assert!(ds.rep_done(2, rep_id));

        // Getting the next work to do should verify the previous is done
        drop(ds);
        let nw = up.new_rec_work().await;
        assert!(nw.unwrap());
        let mut ds = up.downstairs.lock().await;
        // Mark all three as in progress
        assert!(ds.rep_in_progress(0).is_some());
        assert!(ds.rep_in_progress(1).is_some());
        assert!(ds.rep_in_progress(2).is_some());

        // Now, make sure we consider this done only after all three are done
        rep_id += 1;
        assert!(!ds.rep_done(0, rep_id));
        assert!(!ds.rep_done(1, rep_id));
        assert!(ds.rep_done(2, rep_id));

        drop(ds);
        // Now, we should be empty, so nw is false
        assert!(!up.new_rec_work().await.unwrap());
    }

    #[tokio::test]
    #[should_panic]
    async fn reconcile_leave_no_job_behind() {
        // Verify we can't start a new job before the old is finished.
        let up = Upstairs::default();
        let rep_id = 0;
        {
            let mut ds = up.downstairs.lock().await;
            ds.ds_state[0] = DsState::Repair;
            ds.ds_state[1] = DsState::Repair;
            ds.ds_state[2] = DsState::Repair;
            // Put two jobs on the todo list
            ds.reconcile_task_list.push_back(ReconcileIO::new(
                rep_id,
                Message::ExtentClose {
                    repair_id: rep_id,
                    extent_id: 1,
                },
            ));
            ds.reconcile_task_list.push_back(ReconcileIO::new(
                rep_id + 1,
                Message::ExtentClose {
                    repair_id: rep_id,
                    extent_id: 1,
                },
            ));
        }
        // Move that job to next to do.
        let nw = up.new_rec_work().await;
        assert!(nw.unwrap());
        let mut ds = up.downstairs.lock().await;
        // Mark all three as in progress
        assert!(ds.rep_in_progress(0).is_some());
        assert!(ds.rep_in_progress(1).is_some());
        assert!(ds.rep_in_progress(2).is_some());

        // Now, make sure we consider this done only after all three are done
        assert!(!ds.rep_done(0, rep_id));
        assert!(!ds.rep_done(1, rep_id));
        // don't finish

        // Getting the next work to do should verify the previous is done
        drop(ds);
        let nw = up.new_rec_work().await;
        assert!(nw.unwrap());
    }

    #[tokio::test]
    async fn reconcile_repair_workflow_2() {
        // Verify Done or Skipped works for rep_done
        let up = Upstairs::default();
        let rep_id = 0;
        {
            let mut ds = up.downstairs.lock().await;
            ds.ds_state[0] = DsState::Repair;
            ds.ds_state[1] = DsState::Repair;
            ds.ds_state[2] = DsState::Repair;
            // Put a job on the todo list
            ds.reconcile_task_list.push_back(ReconcileIO::new(
                rep_id,
                Message::ExtentClose {
                    repair_id: rep_id,
                    extent_id: 1,
                },
            ));
        }
        // Move that job to next to do.
        let nw = up.new_rec_work().await;
        assert!(nw.unwrap());
        let mut ds = up.downstairs.lock().await;
        // Mark all three as in progress
        assert!(ds.rep_in_progress(0).is_some());
        if let Some(job) = &mut ds.reconcile_current_work {
            let oldstate = job.state.insert(1, IOState::Skipped);
            assert_eq!(oldstate, Some(IOState::New));
        } else {
            panic!("Failed to find next task");
        }

        assert!(ds.rep_in_progress(2).is_some());

        // Now, make sure we consider this done only after all three are done
        assert!(!ds.rep_done(0, rep_id));
        // This should panic: assert!(!ds.rep_done(1, rep_id));
        assert!(ds.rep_done(2, rep_id));
    }

    #[tokio::test]
    #[should_panic]
    async fn reconcile_repair_inprogress_not_done() {
        // Verify Done or Skipped works for rep_done
        let up = Upstairs::default();
        let rep_id = 0;
        {
            let mut ds = up.downstairs.lock().await;
            ds.ds_state[0] = DsState::Repair;
            ds.ds_state[1] = DsState::Repair;
            ds.ds_state[2] = DsState::Repair;
            // Put a job on the todo list
            ds.reconcile_task_list.push_back(ReconcileIO::new(
                rep_id,
                Message::ExtentClose {
                    repair_id: rep_id,
                    extent_id: 1,
                },
            ));
        }
        // Move that job to next to do.
        let nw = up.new_rec_work().await;
        assert!(nw.unwrap());
        let mut ds = up.downstairs.lock().await;
        // Mark one as skipped
        if let Some(job) = &mut ds.reconcile_current_work {
            let oldstate = job.state.insert(1, IOState::Skipped);
            assert_eq!(oldstate, Some(IOState::New));
        } else {
            panic!("Failed to find next task");
        }

        // Can't mark done a skipped job
        ds.rep_done(1, rep_id);
    }

    #[tokio::test]
    #[should_panic]
    async fn reconcile_repair_workflow_too_soon() {
        // Verify that jobs must be in progress before done.
        let up = Upstairs::default();
        let rep_id = 0;
        {
            let mut ds = up.downstairs.lock().await;
            ds.ds_state[0] = DsState::Repair;
            ds.ds_state[1] = DsState::Repair;
            ds.ds_state[2] = DsState::Repair;
            // Put a job on the todo list
            ds.reconcile_task_list.push_back(ReconcileIO::new(
                rep_id,
                Message::ExtentClose {
                    repair_id: rep_id,
                    extent_id: 1,
                },
            ));
        }
        // Move that job to next to do.
        let nw = up.new_rec_work().await;
        assert!(nw.unwrap());
        let mut ds = up.downstairs.lock().await;
        // Jump straight to done.
        // Now, make sure we consider this done only after all three are done
        ds.rep_done(0, rep_id);
    }

    #[tokio::test]
    async fn reconcile_rc_to_message() {
        // Convert an extent fix to the crucible repair messages that
        // are sent to the downstairs.  Verify that the resulting
        // messages are what we expect
        let up = Upstairs::default();
        let mut ds = up.downstairs.lock().await;
        let r0 = SocketAddr::new(IpAddr::V4(Ipv4Addr::new(127, 0, 0, 1)), 801);
        let r1 = SocketAddr::new(IpAddr::V4(Ipv4Addr::new(127, 0, 0, 1)), 802);
        let r2 = SocketAddr::new(IpAddr::V4(Ipv4Addr::new(127, 0, 0, 1)), 803);
        ds.ds_repair.insert(0, r0);
        ds.ds_repair.insert(1, r1);
        ds.ds_repair.insert(2, r2);

        let repair_extent = 9;
        let mut rec_list = HashMap::new();
        let ef = ExtentFix {
            source: 0,
            dest: vec![1, 2],
        };
        rec_list.insert(repair_extent, ef);
        let max_flush = 22;
        let max_gen = 33;
        ds.convert_rc_to_messages(rec_list, max_flush, max_gen);

        // Walk the list and check for messages we expect to find
        assert_eq!(ds.reconcile_task_list.len(), 4);

        // First task, flush
        let rio = ds.reconcile_task_list.pop_front().unwrap();
        assert_eq!(rio.id, 0);
        match rio.op {
            Message::ExtentFlush {
                repair_id,
                extent_id,
                client_id,
                flush_number,
                gen_number,
            } => {
                assert_eq!(repair_id, 0);
                assert_eq!(extent_id, repair_extent);
                assert_eq!(client_id, 0);
                assert_eq!(flush_number, max_flush);
                assert_eq!(gen_number, max_gen);
            }
            m => {
                panic!("{:?} not ExtentFlush()", m);
            }
        }
        assert_eq!(Some(&IOState::New), rio.state.get(&0));
        assert_eq!(Some(&IOState::New), rio.state.get(&1));
        assert_eq!(Some(&IOState::New), rio.state.get(&2));

        // Second task, close extent
        let rio = ds.reconcile_task_list.pop_front().unwrap();
        assert_eq!(rio.id, 1);
        match rio.op {
            Message::ExtentClose {
                repair_id,
                extent_id,
            } => {
                assert_eq!(repair_id, 1);
                assert_eq!(extent_id, repair_extent);
            }
            m => {
                panic!("{:?} not ExtentClose()", m);
            }
        }
        assert_eq!(Some(&IOState::New), rio.state.get(&0));
        assert_eq!(Some(&IOState::New), rio.state.get(&1));
        assert_eq!(Some(&IOState::New), rio.state.get(&2));

        // Third task, repair extent
        let rio = ds.reconcile_task_list.pop_front().unwrap();
        assert_eq!(rio.id, 2);
        match rio.op {
            Message::ExtentRepair {
                repair_id,
                extent_id,
                source_client_id,
                source_repair_address,
                dest_clients,
            } => {
                assert_eq!(repair_id, rio.id);
                assert_eq!(extent_id, repair_extent);
                assert_eq!(source_client_id, 0);
                assert_eq!(source_repair_address, r0);
                assert_eq!(dest_clients, vec![1, 2]);
            }
            m => {
                panic!("{:?} not ExtentRepair", m);
            }
        }
        assert_eq!(Some(&IOState::New), rio.state.get(&0));
        assert_eq!(Some(&IOState::New), rio.state.get(&1));
        assert_eq!(Some(&IOState::New), rio.state.get(&2));

        // Third task, close extent
        let rio = ds.reconcile_task_list.pop_front().unwrap();
        assert_eq!(rio.id, 3);
        match rio.op {
            Message::ExtentReopen {
                repair_id,
                extent_id,
            } => {
                assert_eq!(repair_id, 3);
                assert_eq!(extent_id, repair_extent);
            }
            m => {
                panic!("{:?} not ExtentClose()", m);
            }
        }
        assert_eq!(Some(&IOState::New), rio.state.get(&0));
        assert_eq!(Some(&IOState::New), rio.state.get(&1));
        assert_eq!(Some(&IOState::New), rio.state.get(&2));
    }

    #[tokio::test]
    async fn reconcile_rc_to_message_two() {
        // Convert another extent fix to the crucible repair messages that
        // are sent to the downstairs.  Verify that the resulting
        // messages are what we expect
        let up = Upstairs::default();
        let mut ds = up.downstairs.lock().await;
        let r0 = SocketAddr::new(IpAddr::V4(Ipv4Addr::new(127, 0, 0, 1)), 801);
        let r1 = SocketAddr::new(IpAddr::V4(Ipv4Addr::new(127, 0, 0, 1)), 802);
        let r2 = SocketAddr::new(IpAddr::V4(Ipv4Addr::new(127, 0, 0, 1)), 803);
        ds.ds_repair.insert(0, r0);
        ds.ds_repair.insert(1, r1);
        ds.ds_repair.insert(2, r2);

        let repair_extent = 5;
        let mut rec_list = HashMap::new();
        let ef = ExtentFix {
            source: 2,
            dest: vec![0, 1],
        };
        rec_list.insert(repair_extent, ef);
        let max_flush = 66;
        let max_gen = 77;
        ds.convert_rc_to_messages(rec_list, max_flush, max_gen);

        // Walk the list and check for messages we expect to find
        assert_eq!(ds.reconcile_task_list.len(), 4);

        // First task, flush
        let rio = ds.reconcile_task_list.pop_front().unwrap();
        assert_eq!(rio.id, 0);
        match rio.op {
            Message::ExtentFlush {
                repair_id,
                extent_id,
                client_id,
                flush_number,
                gen_number,
            } => {
                assert_eq!(repair_id, 0);
                assert_eq!(extent_id, repair_extent);
                assert_eq!(client_id, 2);
                assert_eq!(flush_number, max_flush);
                assert_eq!(gen_number, max_gen);
            }
            m => {
                panic!("{:?} not ExtentFlush()", m);
            }
        }
        assert_eq!(Some(&IOState::New), rio.state.get(&0));
        assert_eq!(Some(&IOState::New), rio.state.get(&1));
        assert_eq!(Some(&IOState::New), rio.state.get(&2));

        // Second task, close extent
        let rio = ds.reconcile_task_list.pop_front().unwrap();
        assert_eq!(rio.id, 1);
        match rio.op {
            Message::ExtentClose {
                repair_id,
                extent_id,
            } => {
                assert_eq!(repair_id, 1);
                assert_eq!(extent_id, repair_extent);
            }
            m => {
                panic!("{:?} not ExtentClose()", m);
            }
        }
        assert_eq!(Some(&IOState::New), rio.state.get(&0));
        assert_eq!(Some(&IOState::New), rio.state.get(&1));
        assert_eq!(Some(&IOState::New), rio.state.get(&2));

        // Third task, repair extent
        let rio = ds.reconcile_task_list.pop_front().unwrap();
        assert_eq!(rio.id, 2);
        match rio.op {
            Message::ExtentRepair {
                repair_id,
                extent_id,
                source_client_id,
                source_repair_address,
                dest_clients,
            } => {
                assert_eq!(repair_id, rio.id);
                assert_eq!(extent_id, repair_extent);
                assert_eq!(source_client_id, 2);
                assert_eq!(source_repair_address, r2);
                assert_eq!(dest_clients, vec![0, 1]);
            }
            m => {
                panic!("{:?} not ExtentRepair", m);
            }
        }
        assert_eq!(Some(&IOState::New), rio.state.get(&0));
        assert_eq!(Some(&IOState::New), rio.state.get(&1));
        assert_eq!(Some(&IOState::New), rio.state.get(&2));

        // Third task, close extent
        let rio = ds.reconcile_task_list.pop_front().unwrap();
        assert_eq!(rio.id, 3);
        match rio.op {
            Message::ExtentReopen {
                repair_id,
                extent_id,
            } => {
                assert_eq!(repair_id, 3);
                assert_eq!(extent_id, repair_extent);
            }
            m => {
                panic!("{:?} not ExtentClose()", m);
            }
        }
        assert_eq!(Some(&IOState::New), rio.state.get(&0));
        assert_eq!(Some(&IOState::New), rio.state.get(&1));
        assert_eq!(Some(&IOState::New), rio.state.get(&2));
    }

    #[tokio::test]
    async fn bad_decryption_means_panic() {
        // Failure to decrypt means panic.
        // This result has a valid hash, but won't decrypt.
        let upstairs = Upstairs::default();
        let (ds_done_tx, _ds_done_rx) = mpsc::channel(500);
        upstairs.set_active().await.unwrap();
        let mut ds = upstairs.downstairs.lock().await;

        let next_id = ds.next_id();

        let request = ReadRequest {
            eid: 0,
            offset: Block::new_512(7),
        };

        let op = create_read_eob(
            next_id,
            vec![],
            10,
            vec![request.clone()],
            ImpactedBlocks::default(),
        );

        let context = Arc::new(EncryptionContext::new(
            vec![
                0x0, 0x1, 0x2, 0x3, 0x4, 0x5, 0x6, 0x7, 0x0, 0x1, 0x2, 0x3,
                0x4, 0x5, 0x6, 0x7, 0x0, 0x1, 0x2, 0x3, 0x4, 0x5, 0x6, 0x7,
                0x0, 0x1, 0x2, 0x3, 0x4, 0x5, 0x6, 0x7,
            ],
            512,
        ));

        ds.enqueue(op, ds_done_tx.clone()).await;

        ds.in_progress(next_id, 0);

        // fake read response from downstairs that will fail decryption

        let mut data = Vec::from([1u8; 512]);

        let (nonce, tag, _) = context.encrypt_in_place(&mut data).unwrap();

        let nonce = nonce.to_vec();
        let mut tag = tag.to_vec();

        // alter tag
        if tag[3] == 0xFF {
            tag[3] = 0x00;
        } else {
            tag[3] = 0xFF;
        }

        // compute integrity hash after alteration above! It should still
        // validate
        let hash = integrity_hash(&[&nonce, &tag, &data]);

        let response = Ok(vec![ReadResponse {
            eid: request.eid,
            offset: request.offset,

            data: BytesMut::from(&data[..]),
            block_contexts: vec![BlockContext {
                encryption_context: Some(
                    crucible_protocol::EncryptionContext { nonce, tag },
                ),
                hash,
            }],
        }]);

        let result =
            std::panic::catch_unwind(std::panic::AssertUnwindSafe(|| {
                ds.process_ds_completion(
                    next_id,
                    0,
                    response,
                    &Some(context),
                    UpState::Active,
                )
            }));
        assert!(result.is_err());
    }

    #[tokio::test]
    async fn bad_read_hash_means_panic() {
        // Verify that a bad hash on a read will panic
        let upstairs = Upstairs::default();
        let (ds_done_tx, _ds_done_rx) = mpsc::channel(500);
        upstairs.set_active().await.unwrap();
        let mut ds = upstairs.downstairs.lock().await;

        let next_id = ds.next_id();

        let request = ReadRequest {
            eid: 0,
            offset: Block::new_512(7),
        };

        let op = create_read_eob(
            next_id,
            vec![],
            10,
            vec![request.clone()],
            ImpactedBlocks::default(),
        );

        ds.enqueue(op, ds_done_tx.clone()).await;
        ds.in_progress(next_id, 0);

        // fake read response from downstairs that will fail integrity hash
        // check

        let data = Vec::from([1u8; 512]);

        let response = Ok(vec![ReadResponse {
            eid: request.eid,
            offset: request.offset,

            data: BytesMut::from(&data[..]),
            block_contexts: vec![BlockContext {
                encryption_context: None,
                hash: 10000, // junk hash,
            }],
        }]);

        let result =
            std::panic::catch_unwind(std::panic::AssertUnwindSafe(|| {
                ds.process_ds_completion(
                    next_id,
                    0,
                    response,
                    &None,
                    UpState::Active,
                )
            }));
        assert!(result.is_err());
    }

    #[tokio::test]
    async fn bad_hash_on_encrypted_read_panic() {
        // Verify that a decryption failure on a read will panic.
        let mut ds = Downstairs::new(csl());
        let (ds_done_tx, _ds_done_rx) = mpsc::channel(500);
        let next_id = ds.next_id();

        let request = ReadRequest {
            eid: 0,
            offset: Block::new_512(7),
        };

        let op = create_read_eob(
            next_id,
            vec![],
            10,
            vec![request.clone()],
            ImpactedBlocks::default(),
        );

        let context = Arc::new(EncryptionContext::new(
            vec![
                0x0, 0x1, 0x2, 0x3, 0x4, 0x5, 0x6, 0x7, 0x0, 0x1, 0x2, 0x3,
                0x4, 0x5, 0x6, 0x7, 0x0, 0x1, 0x2, 0x3, 0x4, 0x5, 0x6, 0x7,
                0x0, 0x1, 0x2, 0x3, 0x4, 0x5, 0x6, 0x7,
            ],
            512,
        ));

        ds.enqueue(op, ds_done_tx.clone()).await;

        ds.in_progress(next_id, 0);

        // fake read response from downstairs that will fail integrity hash
        // check
        let mut data = Vec::from([1u8; 512]);

        let (nonce, tag, _) = context.encrypt_in_place(&mut data).unwrap();

        let nonce = nonce.to_vec();
        let tag = tag.to_vec();

        let response = Ok(vec![ReadResponse {
            eid: request.eid,
            offset: request.offset,

            data: BytesMut::from(&data[..]),
            block_contexts: vec![BlockContext {
                encryption_context: Some(
                    crucible_protocol::EncryptionContext { nonce, tag },
                ),
                hash: 10000, // junk hash,
            }],
        }]);

        let result =
            std::panic::catch_unwind(std::panic::AssertUnwindSafe(|| {
                ds.process_ds_completion(
                    next_id,
                    0,
                    response,
                    &Some(context),
                    UpState::Active,
                )
            }));
        assert!(result.is_err());
    }

    #[tokio::test]
    async fn test_no_iop_limit() -> Result<()> {
        let guest = Guest::new();

        assert!(guest.consume_req().await.is_none());

        // Don't use guest.read, that will send a block size query that will
        // never be answered.
        let _ = guest
            .send(BlockOp::Read {
                offset: Block::new_512(0),
                data: Buffer::new(1),
            })
            .await;
        let _ = guest
            .send(BlockOp::Read {
                offset: Block::new_512(0),
                data: Buffer::new(8000),
            })
            .await;
        let _ = guest
            .send(BlockOp::Read {
                offset: Block::new_512(0),
                data: Buffer::new(16000),
            })
            .await;

        // With no IOP limit, all requests are consumed immediately
        assert!(guest.consume_req().await.is_some());
        assert!(guest.consume_req().await.is_some());
        assert!(guest.consume_req().await.is_some());

        assert!(guest.consume_req().await.is_none());

        // If no IOP limit set, don't track it
        assert_eq!(*guest.iop_tokens.lock().await, 0);

        Ok(())
    }

    #[tokio::test]
    async fn test_set_iop_limit() -> Result<()> {
        let mut guest = Guest::new();
        guest.set_iop_limit(16000, 2);

        assert!(guest.consume_req().await.is_none());

        // Don't use guest.read, that will send a block size query that will
        // never be answered.
        let _ = guest
            .send(BlockOp::Read {
                offset: Block::new_512(0),
                data: Buffer::new(1),
            })
            .await;
        let _ = guest
            .send(BlockOp::Read {
                offset: Block::new_512(0),
                data: Buffer::new(8000),
            })
            .await;
        let _ = guest
            .send(BlockOp::Read {
                offset: Block::new_512(0),
                data: Buffer::new(16000),
            })
            .await;

        // First two reads succeed
        assert!(guest.consume_req().await.is_some());
        assert!(guest.consume_req().await.is_some());

        // Next cannot be consumed until there's available IOP tokens so it
        // remains in the queue.
        assert!(guest.consume_req().await.is_none());
        assert!(!guest.reqs.lock().await.is_empty());
        assert_eq!(*guest.iop_tokens.lock().await, 2);

        // Replenish one token, meaning next read can be consumed
        guest.leak_iop_tokens(1).await;
        assert_eq!(*guest.iop_tokens.lock().await, 1);

        assert!(guest.consume_req().await.is_some());
        assert!(guest.reqs.lock().await.is_empty());
        assert_eq!(*guest.iop_tokens.lock().await, 2);

        guest.leak_iop_tokens(2).await;
        assert_eq!(*guest.iop_tokens.lock().await, 0);

        guest.leak_iop_tokens(16000).await;
        assert_eq!(*guest.iop_tokens.lock().await, 0);

        Ok(())
    }

    #[tokio::test]
    async fn test_flush_does_not_consume_iops() -> Result<()> {
        let mut guest = Guest::new();

        // Set 0 as IOP limit
        guest.set_iop_limit(16000, 0);
        assert!(guest.consume_req().await.is_none());

        let _ = guest
            .send(BlockOp::Flush {
                snapshot_details: None,
            })
            .await;
        let _ = guest
            .send(BlockOp::Flush {
                snapshot_details: None,
            })
            .await;
        let _ = guest
            .send(BlockOp::Flush {
                snapshot_details: None,
            })
            .await;

        assert!(guest.consume_req().await.is_some());
        assert!(guest.consume_req().await.is_some());
        assert!(guest.consume_req().await.is_some());

        assert!(guest.consume_req().await.is_none());

        Ok(())
    }

    #[tokio::test]
    async fn test_set_bw_limit() -> Result<()> {
        let mut guest = Guest::new();
        guest.set_bw_limit(1024 * 1024); // 1 KiB

        assert!(guest.consume_req().await.is_none());

        // Don't use guest.read, that will send a block size query that will
        // never be answered.
        let _ = guest
            .send(BlockOp::Read {
                offset: Block::new_512(0),
                data: Buffer::new(1024 * 1024 / 2),
            })
            .await;
        let _ = guest
            .send(BlockOp::Read {
                offset: Block::new_512(0),
                data: Buffer::new(1024 * 1024 / 2),
            })
            .await;
        let _ = guest
            .send(BlockOp::Read {
                offset: Block::new_512(0),
                data: Buffer::new(1024 * 1024 / 2),
            })
            .await;

        // First two reads succeed
        assert!(guest.consume_req().await.is_some());
        assert!(guest.consume_req().await.is_some());

        // Next cannot be consumed until there's available BW tokens so it
        // remains in the queue.
        assert!(guest.consume_req().await.is_none());
        assert!(!guest.reqs.lock().await.is_empty());
        assert_eq!(*guest.bw_tokens.lock().await, 1024 * 1024);

        // Replenish enough tokens, meaning next read can be consumed
        guest.leak_bw_tokens(1024 * 1024 / 2).await;
        assert_eq!(*guest.bw_tokens.lock().await, 1024 * 1024 / 2);

        assert!(guest.consume_req().await.is_some());
        assert!(guest.reqs.lock().await.is_empty());
        assert_eq!(*guest.bw_tokens.lock().await, 1024 * 1024);

        guest.leak_bw_tokens(1024 * 1024).await;
        assert_eq!(*guest.bw_tokens.lock().await, 0);

        guest.leak_bw_tokens(1024 * 1024 * 1024).await;
        assert_eq!(*guest.bw_tokens.lock().await, 0);

        Ok(())
    }

    #[tokio::test]
    async fn test_flush_does_not_consume_bw() -> Result<()> {
        let mut guest = Guest::new();

        // Set 0 as bandwidth limit
        guest.set_bw_limit(0);
        assert!(guest.consume_req().await.is_none());

        let _ = guest
            .send(BlockOp::Flush {
                snapshot_details: None,
            })
            .await;
        let _ = guest
            .send(BlockOp::Flush {
                snapshot_details: None,
            })
            .await;
        let _ = guest
            .send(BlockOp::Flush {
                snapshot_details: None,
            })
            .await;

        assert!(guest.consume_req().await.is_some());
        assert!(guest.consume_req().await.is_some());
        assert!(guest.consume_req().await.is_some());

        assert!(guest.consume_req().await.is_none());

        Ok(())
    }

    #[tokio::test]
    async fn test_iop_and_bw_limit() -> Result<()> {
        let mut guest = Guest::new();

        guest.set_iop_limit(16384, 500); // 1 IOP is 16 KiB
        guest.set_bw_limit(6400 * 1024); // 16384 B * 400 = 6400 KiB/s
        assert!(guest.consume_req().await.is_none());

        // Don't use guest.read, that will send a block size query that will
        // never be answered.

        // Validate that BW limit activates by sending two 7000 KiB IOs. 7000
        // KiB is only 437.5 IOPs

        let _ = guest
            .send(BlockOp::Read {
                offset: Block::new_512(0),
                data: Buffer::new(7000 * 1024),
            })
            .await;
        let _ = guest
            .send(BlockOp::Read {
                offset: Block::new_512(0),
                data: Buffer::new(7000 * 1024),
            })
            .await;

        assert!(guest.consume_req().await.is_some());
        assert!(guest.consume_req().await.is_none());

        // Assert we've hit the BW limit before IOPS
        assert_eq!(*guest.iop_tokens.lock().await, 438); // 437.5 rounded up
        assert_eq!(*guest.bw_tokens.lock().await, 7000 * 1024);

        guest.leak_iop_tokens(438).await;
        guest.leak_bw_tokens(7000 * 1024).await;

        assert!(guest.consume_req().await.is_some());
        assert!(guest.reqs.lock().await.is_empty());

        // Back to zero
        guest.leak_iop_tokens(438).await;
        guest.leak_bw_tokens(7000 * 1024).await;

        assert_eq!(*guest.iop_tokens.lock().await, 0);
        assert_eq!(*guest.bw_tokens.lock().await, 0);

        // Validate that IOP limit activates by sending 501 1024b IOs
        for _ in 0..500 {
            let _ = guest
                .send(BlockOp::Read {
                    offset: Block::new_512(0),
                    data: Buffer::new(1024),
                })
                .await;
            assert!(guest.consume_req().await.is_some());
        }

        let _ = guest
            .send(BlockOp::Read {
                offset: Block::new_512(0),
                data: Buffer::new(1024),
            })
            .await;
        assert!(guest.consume_req().await.is_none());

        // Assert we've hit the IOPS limit
        assert_eq!(*guest.iop_tokens.lock().await, 500);
        assert_eq!(*guest.bw_tokens.lock().await, 500 * 1024);

        // Back to zero
        guest.leak_iop_tokens(500).await;
        guest.leak_bw_tokens(500 * 1024).await;
        guest.reqs.lock().await.clear();

        assert!(guest.reqs.lock().await.is_empty());
        assert_eq!(*guest.iop_tokens.lock().await, 0);
        assert_eq!(*guest.bw_tokens.lock().await, 0);

        // From
        // https://aws.amazon.com/premiumsupport/knowledge-center/ebs-calculate-optimal-io-size/:
        //
        // Amazon EBS calculates the optimal I/O size using the following
        // equation: throughput / number of IOPS = optimal I/O size.

        let optimal_io_size: usize = 6400 * 1024 / 500;

        // Make sure this is <= an IOP size
        assert!(optimal_io_size <= 16384);

        // I mean, it makes sense: now we submit 500 of those to reach both
        // limits at the same time.
        for i in 0..500 {
            assert_eq!(*guest.iop_tokens.lock().await, i);
            assert_eq!(*guest.bw_tokens.lock().await, i * optimal_io_size);

            let _ = guest
                .send(BlockOp::Read {
                    offset: Block::new_512(0),
                    data: Buffer::new(optimal_io_size),
                })
                .await;

            assert!(guest.consume_req().await.is_some());
        }

        assert_eq!(*guest.iop_tokens.lock().await, 500);
        assert_eq!(*guest.bw_tokens.lock().await, 500 * optimal_io_size);

        Ok(())
    }

    // Is it possible to submit an IO that will never be sent? It shouldn't be!
    #[tokio::test]
    async fn test_impossible_io() -> Result<()> {
        let mut guest = Guest::new();

        guest.set_iop_limit(1024 * 1024 / 2, 10); // 1 IOP is half a KiB
        guest.set_bw_limit(1024 * 1024); // 1 KiB
        assert!(guest.consume_req().await.is_none());

        // Sending an IO of 10 KiB is larger than the bandwidth limit and
        // represents 20 IOPs, larger than the IOP limit.
        let _ = guest
            .send(BlockOp::Read {
                offset: Block::new_512(0),
                data: Buffer::new(10 * 1024 * 1024),
            })
            .await;
        let _ = guest
            .send(BlockOp::Read {
                offset: Block::new_512(0),
                data: Buffer::new(0),
            })
            .await;

        assert_eq!(*guest.iop_tokens.lock().await, 0);
        assert_eq!(*guest.bw_tokens.lock().await, 0);

        // Even though the first IO is larger than the bandwidth and IOP limit,
        // it should still succeed. The next IO should not, even if it consumes
        // nothing, because the iops and bw tokens will be larger than the limit
        // for a while (until they leak enough).

        assert!(guest.consume_req().await.is_some());
        assert!(guest.consume_req().await.is_none());

        assert_eq!(*guest.iop_tokens.lock().await, 20);
        assert_eq!(*guest.bw_tokens.lock().await, 10 * 1024 * 1024);

        // Bandwidth trigger is going to be larger and need more leaking to get
        // down to a point where the zero sized IO can fire.
        for _ in 0..9 {
            guest.leak_iop_tokens(10).await;
            guest.leak_bw_tokens(1024 * 1024).await;

            assert!(guest.consume_req().await.is_none());
        }

        assert_eq!(*guest.iop_tokens.lock().await, 0);
        assert_eq!(*guest.bw_tokens.lock().await, 1024 * 1024);

        assert!(guest.consume_req().await.is_none());

        guest.leak_iop_tokens(10).await;
        guest.leak_bw_tokens(1024 * 1024).await;

        // We've leaked 10 KiB worth, it should fire now!
        assert!(guest.consume_req().await.is_some());

        Ok(())
    }

    #[tokio::test]
    async fn work_writes_bad() {
        // Verify that three bad writes will ACK the IO, and set the
        // downstairs clients to failed.
        // This test also makes sure proper mutex behavior is used in
        // process_ds_operation.
        let up = Upstairs::default();
        let (ds_done_tx, _ds_done_rx) = mpsc::channel(500);
        for cid in 0..3 {
            up.ds_transition(cid, DsState::WaitActive).await;
            up.ds_transition(cid, DsState::WaitQuorum).await;
            up.ds_transition(cid, DsState::Active).await;
        }
        up.set_active().await.unwrap();

        let next_id = {
            let mut ds = up.downstairs.lock().await;

            let next_id = ds.next_id();

            let op = create_write_eob(
                next_id,
                vec![],
                10,
                vec![crucible_protocol::Write {
                    eid: 0,
                    offset: Block::new_512(7),
                    data: Bytes::from(vec![1]),
                    block_context: BlockContext {
                        encryption_context: None,
                        hash: 0,
                    },
                }],
                false,
                ImpactedBlocks::default(),
            );

            ds.enqueue(op, ds_done_tx.clone()).await;

            assert!(ds.in_progress(next_id, 0).is_some());
            assert!(ds.in_progress(next_id, 1).is_some());
            assert!(ds.in_progress(next_id, 2).is_some());

            next_id
        };

        // Set the error that everyone will use.
        let response = Err(CrucibleError::GenericError("bad".to_string()));

        // Process the operation for client 0
        assert!(!up
            .process_ds_operation(next_id, 0, response.clone())
            .await
            .unwrap(),);
        // client 0 is failed, the others should be okay still
        assert_eq!(up.ds_state(0).await, DsState::Faulted);
        assert_eq!(up.ds_state(1).await, DsState::Active);
        assert_eq!(up.ds_state(2).await, DsState::Active);

        // Process the operation for client 1
        assert!(!up
            .process_ds_operation(next_id, 1, response.clone())
            .await
            .unwrap(),);
        assert_eq!(up.ds_state(0).await, DsState::Faulted);
        assert_eq!(up.ds_state(1).await, DsState::Faulted);
        assert_eq!(up.ds_state(2).await, DsState::Active);

        {
            // Verify we are not ready to ACK yet.
            let mut ds = up.downstairs.lock().await;
            let state = ds.ds_active.get_mut(&next_id).unwrap().ack_status;
            assert_eq!(state, AckStatus::NotAcked);
        }
        // Three failures, process_ds_operation should return true now.
        // Process the operation for client 2
        assert!(up.process_ds_operation(next_id, 2, response).await.unwrap());
        assert_eq!(up.ds_state(0).await, DsState::Faulted);
        assert_eq!(up.ds_state(1).await, DsState::Faulted);
        assert_eq!(up.ds_state(2).await, DsState::Faulted);

        // Verify we can ack this (failed) work
        let mut ds = up.downstairs.lock().await;
        assert_eq!(ds.ackable_work().len(), 1);
    }

    #[tokio::test]
    async fn read_after_write_fail_is_alright() {
        // Verify that if a single write fails on a downstairs, reads can still
        // be acked.
        //
        // Verify after acking IOs, we can then send a flush and
        // clear the jobs (some now failed/skipped) from the work queue.
        let up = Upstairs::default();
        let (ds_done_tx, _ds_done_rx) = mpsc::channel(500);
        for cid in 0..3 {
            up.ds_transition(cid, DsState::WaitActive).await;
            up.ds_transition(cid, DsState::WaitQuorum).await;
            up.ds_transition(cid, DsState::Active).await;
        }
        up.set_active().await.unwrap();

        // Create the write that fails on one DS
        let next_id = {
            let mut ds = up.downstairs.lock().await;

            let next_id = ds.next_id();

            let op = create_write_eob(
                next_id,
                vec![],
                10,
                vec![crucible_protocol::Write {
                    eid: 0,
                    offset: Block::new_512(7),
                    data: Bytes::from(vec![1]),
                    block_context: BlockContext {
                        encryption_context: None,
                        hash: 0,
                    },
                }],
                false,
                ImpactedBlocks::default(),
            );

            ds.enqueue(op, ds_done_tx.clone()).await;

            ds.in_progress(next_id, 0);
            ds.in_progress(next_id, 1);
            ds.in_progress(next_id, 2);

            next_id
        };

        // Set the error that everyone will use.
        let err_response = Err(CrucibleError::GenericError("bad".to_string()));

        // Process the error operation for client 0
        assert!(!up
            .process_ds_operation(next_id, 0, err_response)
            .await
            .unwrap());
        // client 0 should be marked failed.
        assert_eq!(up.ds_state(0).await, DsState::Faulted);

        let ok_response = Ok(vec![]);
        // Process the good operation for client 1
        assert!(!up
            .process_ds_operation(next_id, 1, ok_response.clone())
            .await
            .unwrap());

        // process_ds_operation should return true after we process this.
        assert!(up
            .process_ds_operation(next_id, 2, ok_response)
            .await
            .unwrap());
        assert_eq!(up.ds_state(0).await, DsState::Faulted);
        assert_eq!(up.ds_state(1).await, DsState::Active);
        assert_eq!(up.ds_state(2).await, DsState::Active);

        // Verify we can ack this work, then ack it.
        assert_eq!(up.downstairs.lock().await.ackable_work().len(), 1);
        up.downstairs.lock().await.ack(next_id);

        // Now, do a read.
        let request = ReadRequest {
            eid: 0,
            offset: Block::new_512(7),
        };

        let next_id = {
            let mut ds = up.downstairs.lock().await;

            let next_id = ds.next_id();
            let op = create_read_eob(
                next_id,
                vec![],
                10,
                vec![request.clone()],
                ImpactedBlocks::default(),
            );

            ds.enqueue(op, ds_done_tx.clone()).await;

            // As this DS is failed, it should return none
            assert_eq!(ds.in_progress(next_id, 0), None);
            assert!(ds.in_progress(next_id, 1).is_some());
            assert!(ds.in_progress(next_id, 2).is_some());

            next_id
        };

        let response =
            Ok(vec![ReadResponse::from_request_with_data(&request, &[])]);

        // Process the operation for client 1 this should return true
        assert!(up
            .process_ds_operation(next_id, 1, response.clone())
            .await
            .unwrap(),);

        // Process the operation for client 2 this should return false
        assert!(!up.process_ds_operation(next_id, 2, response).await.unwrap());

        // Verify we can ack this work, then ack it.
        assert_eq!(up.downstairs.lock().await.ackable_work().len(), 1);
        up.downstairs.lock().await.ack(next_id);

        // Perform the flush.
        let next_id = {
            let mut ds = up.downstairs.lock().await;

            let next_id = ds.next_id();
            let op = create_flush(
                next_id,
                vec![],
                10,
                0,
                0,
                None,
                ImpactedBlocks::default(),
            );
            ds.enqueue(op, ds_done_tx.clone()).await;

            // As this DS is failed, it should return none
            assert_eq!(ds.in_progress(next_id, 0), None);
            assert!(ds.in_progress(next_id, 1).is_some());
            assert!(ds.in_progress(next_id, 2).is_some());

            next_id
        };

        let ok_response = Ok(vec![]);
        // Process the operation for client 1
        assert!(!up
            .process_ds_operation(next_id, 1, ok_response.clone())
            .await
            .unwrap(),);

        // process_ds_operation should return true after we process this.
        assert!(up
            .process_ds_operation(next_id, 2, ok_response)
            .await
            .unwrap());

        // ACK the flush and let retire_check move things along.
        assert_eq!(up.downstairs.lock().await.ackable_work().len(), 1);
        up.downstairs.lock().await.ack(next_id);
        up.downstairs.lock().await.retire_check(next_id);

        assert_eq!(up.downstairs.lock().await.ackable_work().len(), 0);

        // The write, the read, and now the flush should be completed.
        assert_eq!(up.downstairs.lock().await.completed.len(), 3);
    }

    #[tokio::test]
    async fn read_after_two_write_fail_is_alright() {
        // Verify that if two writes fail, a read can still be acked.
        let up = Upstairs::default();
        let (ds_done_tx, _ds_done_rx) = mpsc::channel(500);
        for cid in 0..3 {
            up.ds_transition(cid, DsState::WaitActive).await;
            up.ds_transition(cid, DsState::WaitQuorum).await;
            up.ds_transition(cid, DsState::Active).await;
        }
        up.set_active().await.unwrap();

        // Create the write that fails on two DS
        let next_id = {
            let mut ds = up.downstairs.lock().await;

            let next_id = ds.next_id();

            let op = create_write_eob(
                next_id,
                vec![],
                10,
                vec![crucible_protocol::Write {
                    eid: 0,
                    offset: Block::new_512(7),
                    data: Bytes::from(vec![1]),
                    block_context: BlockContext {
                        encryption_context: None,
                        hash: 0,
                    },
                }],
                false,
                ImpactedBlocks::default(),
            );

            ds.enqueue(op, ds_done_tx.clone()).await;

            ds.in_progress(next_id, 0);
            ds.in_progress(next_id, 1);
            ds.in_progress(next_id, 2);

            next_id
        };

        // Set the error that everyone will use.
        let err_response = Err(CrucibleError::GenericError("bad".to_string()));

        // Process the operation for client 0
        assert!(!up
            .process_ds_operation(next_id, 0, err_response.clone())
            .await
            .unwrap());
        // client 0 is failed, the others should be okay still
        assert_eq!(up.ds_state(0).await, DsState::Faulted);
        assert_eq!(up.ds_state(1).await, DsState::Active);
        assert_eq!(up.ds_state(2).await, DsState::Active);

        // Process the operation for client 1
        assert!(!up
            .process_ds_operation(next_id, 1, err_response)
            .await
            .unwrap());
        assert_eq!(up.ds_state(0).await, DsState::Faulted);
        assert_eq!(up.ds_state(1).await, DsState::Faulted);
        assert_eq!(up.ds_state(2).await, DsState::Active);

        let ok_response = Ok(vec![]);
        // process_ds_operation should return true after we process this.
        assert!(up
            .process_ds_operation(next_id, 2, ok_response)
            .await
            .unwrap());
        assert_eq!(up.ds_state(0).await, DsState::Faulted);
        assert_eq!(up.ds_state(1).await, DsState::Faulted);
        assert_eq!(up.ds_state(2).await, DsState::Active);

        // Verify we can ack this work
        assert_eq!(up.downstairs.lock().await.ackable_work().len(), 1);

        // Now, do a read.
        let request = ReadRequest {
            eid: 0,
            offset: Block::new_512(7),
        };

        let next_id = {
            let mut ds = up.downstairs.lock().await;

            let next_id = ds.next_id();

            let op = create_read_eob(
                next_id,
                vec![],
                10,
                vec![request.clone()],
                ImpactedBlocks::default(),
            );

            ds.enqueue(op, ds_done_tx.clone()).await;

            // As this DS is failed, it should return none
            assert_eq!(ds.in_progress(next_id, 0), None);
            assert_eq!(ds.in_progress(next_id, 1), None);
            assert!(ds.in_progress(next_id, 2).is_some());

            next_id
        };

        let response =
            Ok(vec![ReadResponse::from_request_with_data(&request, &[])]);

        // Process the operation for client 1 this should return true
        assert!(up.process_ds_operation(next_id, 2, response).await.unwrap());
    }

    // Test function to Create a write, enqueue it, return the next_id used
    // for that write.  If make_in_progress is true, move all three downstairs
    // jobs to InProgress.
    async fn enqueue_write(
        up: &Arc<Upstairs>,
        make_in_progress: bool,
        ds_done_tx: mpsc::Sender<u64>,
    ) -> u64 {
        let mut ds = up.downstairs.lock().await;

        let id = ds.next_id();

        let op = create_write_eob(
            id,
            vec![],
            10,
            vec![crucible_protocol::Write {
                eid: 0,
                offset: Block::new_512(7),
                data: Bytes::from(vec![1]),
                block_context: BlockContext {
                    encryption_context: None,
                    hash: 0,
                },
            }],
            false,
            ImpactedBlocks::default(),
        );

        ds.enqueue(op, ds_done_tx.clone()).await;

        if make_in_progress {
            ds.in_progress(id, 0);
            ds.in_progress(id, 1);
            ds.in_progress(id, 2);
        }

        id
    }

    // Test function to create and enqueue a flush.  Return the next_id used
    // for that flush.  If make_in_progress is true, move all three downstairs
    // jobs to InProgress.
    async fn enqueue_flush(
        up: &Arc<Upstairs>,
        make_in_progress: bool,
        ds_done_tx: mpsc::Sender<u64>,
    ) -> u64 {
        let mut ds = up.downstairs.lock().await;

        let id = ds.next_id();

        let op =
            create_flush(id, vec![], 10, 0, 0, None, ImpactedBlocks::default());
        ds.enqueue(op, ds_done_tx.clone()).await;

        if make_in_progress {
            ds.in_progress(id, 0);
            ds.in_progress(id, 1);
            ds.in_progress(id, 2);
        }

        id
    }

    // Test function to create and enqueue a (provided) read request.
    // Return the ID of the job created.
    async fn enqueue_read(
        up: &Arc<Upstairs>,
        request: ReadRequest,
        make_in_progress: bool,
        ds_done_tx: mpsc::Sender<u64>,
    ) -> u64 {
        let mut ds = up.downstairs.lock().await;

        let read_id = ds.next_id();

        let op = create_read_eob(
            read_id,
            vec![],
            10,
            vec![request],
            ImpactedBlocks::default(),
        );

        // Add the reads
        ds.enqueue(op, ds_done_tx.clone()).await;

        if make_in_progress {
            ds.in_progress(read_id, 0);
            ds.in_progress(read_id, 1);
            ds.in_progress(read_id, 2);
        }

        read_id
    }

    #[tokio::test]
    async fn write_after_write_fail_is_alright() {
        // Verify that if a single write fails on a downstairs, a second
        // write can still be acked.
        // Then, send a flush and verify the work queue is cleared.
        let up = Upstairs::default();
        let (ds_done_tx, _ds_done_rx) = mpsc::channel(500);
        for cid in 0..3 {
            up.ds_transition(cid, DsState::WaitActive).await;
            up.ds_transition(cid, DsState::WaitQuorum).await;
            up.ds_transition(cid, DsState::Active).await;
        }
        up.set_active().await.unwrap();

        // Create the write that fails on one DS
        let next_id = enqueue_write(&up, true, ds_done_tx.clone()).await;

        // Make the error and ok responses
        let err_response = Err(CrucibleError::GenericError("bad".to_string()));
        let ok_response = Ok(vec![]);

        // Process the operation for client 0
        assert!(!up
            .process_ds_operation(next_id, 0, ok_response.clone())
            .await
            .unwrap(),);

        // Process the error for client 1
        assert!(!up
            .process_ds_operation(next_id, 1, err_response)
            .await
            .unwrap());

        // process_ds_operation should return true after we process this.
        assert!(up
            .process_ds_operation(next_id, 2, ok_response.clone())
            .await
            .unwrap(),);

        // Verify client states
        assert_eq!(up.ds_state(0).await, DsState::Active);
        assert_eq!(up.ds_state(1).await, DsState::Faulted);
        assert_eq!(up.ds_state(2).await, DsState::Active);

        // Verify we can ack this work
        assert_eq!(up.downstairs.lock().await.ackable_work().len(), 1);

        let first_id = next_id;
        // Now, do another write.
        let next_id = enqueue_write(&up, false, ds_done_tx.clone()).await;
        let mut ds = up.downstairs.lock().await;
        ds.in_progress(next_id, 0);
        assert_eq!(ds.in_progress(next_id, 1), None);
        ds.in_progress(next_id, 2);
        drop(ds);

        // Process the operation for client 0, re-use ok_response from above.
        // This will return false as we don't have enough work done yet.
        assert!(!up
            .process_ds_operation(next_id, 0, ok_response.clone())
            .await
            .unwrap());

        // We don't process client 1, it had failed

        // process_ds_operation should return true after we process this.
        assert!(up
            .process_ds_operation(next_id, 2, ok_response)
            .await
            .unwrap());

        // Verify we can ack this work, the total is now 2 jobs to ack
        assert_eq!(up.downstairs.lock().await.ackable_work().len(), 2);

        // Perform the flush.
        let flush_id = {
            let mut ds = up.downstairs.lock().await;

            let next_id = ds.next_id();
            let op = create_flush(
                next_id,
                vec![],
                10,
                0,
                0,
                None,
                ImpactedBlocks::default(),
            );
            ds.enqueue(op, ds_done_tx.clone()).await;

            assert!(ds.in_progress(next_id, 0).is_some());
            // As this DS is failed, it should return none
            assert_eq!(ds.in_progress(next_id, 1), None);
            assert!(ds.in_progress(next_id, 2).is_some());

            next_id
        };

        let ok_response = Ok(vec![]);
        // Process the operation for client 0
        assert!(!up
            .process_ds_operation(flush_id, 0, ok_response.clone())
            .await
            .unwrap());

        // process_ds_operation should return true after we process client 2.
        assert!(up
            .process_ds_operation(flush_id, 2, ok_response)
            .await
            .unwrap());

        // ACK all the jobs and let retire_check move things along.
        assert_eq!(up.downstairs.lock().await.ackable_work().len(), 3);
        up.downstairs.lock().await.ack(first_id);
        up.downstairs.lock().await.ack(next_id);
        up.downstairs.lock().await.ack(flush_id);
        up.downstairs.lock().await.retire_check(flush_id);

        assert_eq!(up.downstairs.lock().await.ackable_work().len(), 0);

        // The two writes and the flush should be completed.
        assert_eq!(up.downstairs.lock().await.completed.len(), 3);
    }

    #[tokio::test]
    async fn write_fail_skips_new_jobs() {
        // Verify that if a single write fails on a downstairs, any
        // work that was IOState::New for that downstairs will change
        // to IOState::Skipped.
        let up = Upstairs::default();
        let (ds_done_tx, _ds_done_rx) = mpsc::channel(500);
        for cid in 0..3 {
            up.ds_transition(cid, DsState::WaitActive).await;
            up.ds_transition(cid, DsState::WaitQuorum).await;
            up.ds_transition(cid, DsState::Active).await;
        }
        up.set_active().await.unwrap();

        // Create the write that fails on one DS
        let write_id = enqueue_write(&up, true, ds_done_tx.clone()).await;

        // Now, add a read.  Don't move it to InProgress yet.
        let request = ReadRequest {
            eid: 0,
            offset: Block::new_512(7),
        };
        let read_id =
            enqueue_read(&up, request.clone(), false, ds_done_tx.clone()).await;

        // Verify the read is all new still
        let mut ds = up.downstairs.lock().await;
        let job = ds.ds_active.get_mut(&read_id).unwrap();

        assert_eq!(job.state.get(&0).unwrap(), &IOState::New);
        assert_eq!(job.state.get(&1).unwrap(), &IOState::New);
        assert_eq!(job.state.get(&2).unwrap(), &IOState::New);

        drop(ds);

        // Make the error and ok responses
        let err_response = Err(CrucibleError::GenericError("bad".to_string()));

        // Process the operation for client 0
        assert!(!up
            .process_ds_operation(write_id, 0, Ok(vec![]))
            .await
            .unwrap());

        // Process the error for client 1
        assert!(!up
            .process_ds_operation(write_id, 1, err_response)
            .await
            .unwrap());

        // process_ds_operation should return true after we process this.
        assert!(up
            .process_ds_operation(write_id, 2, Ok(vec![]))
            .await
            .unwrap(),);

        // Verify client states
        assert_eq!(up.ds_state(0).await, DsState::Active);
        assert_eq!(up.ds_state(1).await, DsState::Faulted);
        assert_eq!(up.ds_state(2).await, DsState::Active);

        // Verify we can ack this work
        assert_eq!(up.downstairs.lock().await.ackable_work().len(), 1);

        // Verify the read switched from new to skipped
        let mut ds = up.downstairs.lock().await;
        let job = ds.ds_active.get_mut(&read_id).unwrap();

        assert_eq!(job.state.get(&0).unwrap(), &IOState::New);
        assert_eq!(job.state.get(&1).unwrap(), &IOState::Skipped);
        assert_eq!(job.state.get(&2).unwrap(), &IOState::New);

        drop(ds);
    }

    #[tokio::test]
    async fn write_fail_skips_inprogress_jobs() {
        // Verify that if a single write fails on a downstairs, any
        // work that was IOState::InProgress for that downstairs will change
        // to IOState::Skipped.
        let up = Upstairs::default();
        let (ds_done_tx, _ds_done_rx) = mpsc::channel(500);
        for cid in 0..3 {
            up.ds_transition(cid, DsState::WaitActive).await;
            up.ds_transition(cid, DsState::WaitQuorum).await;
            up.ds_transition(cid, DsState::Active).await;
        }
        up.set_active().await.unwrap();

        // Create the write that fails on one DS
        let write_id = enqueue_write(&up, true, ds_done_tx.clone()).await;

        // Now, add a read.
        let request = ReadRequest {
            eid: 0,
            offset: Block::new_512(7),
        };
        let read_id =
            enqueue_read(&up, request.clone(), true, ds_done_tx.clone()).await;

        // Make the error and ok responses
        let err_response = Err(CrucibleError::GenericError("bad".to_string()));
        let ok_res = Ok(vec![]);

        // Process the operation for client 0
        up.process_ds_operation(write_id, 0, ok_res.clone())
            .await
            .unwrap();

        // Process the error for client 1
        up.process_ds_operation(write_id, 1, err_response)
            .await
            .unwrap();

        // process_ds_operation should return true after we process this.
        assert!(up.process_ds_operation(write_id, 2, ok_res).await.unwrap());

        // Verify client states
        assert_eq!(up.ds_state(0).await, DsState::Active);
        assert_eq!(up.ds_state(1).await, DsState::Faulted);
        assert_eq!(up.ds_state(2).await, DsState::Active);

        // Verify we can ack this work
        assert_eq!(up.downstairs.lock().await.ackable_work().len(), 1);

        // Verify the read switched from new to skipped
        let mut ds = up.downstairs.lock().await;
        let job = ds.ds_active.get_mut(&read_id).unwrap();

        assert_eq!(job.state.get(&0).unwrap(), &IOState::InProgress);
        assert_eq!(job.state.get(&1).unwrap(), &IOState::Skipped);
        assert_eq!(job.state.get(&2).unwrap(), &IOState::InProgress);

        drop(ds);
    }

    #[tokio::test]
    async fn write_fail_skips_many_jobs() {
        // Create a bunch of jobs, do some, then encounter a write error.
        // Make sure that older jobs are still okay, and failed job was
        // skipped.
        let up = Upstairs::default();
        let (ds_done_tx, _ds_done_rx) = mpsc::channel(500);
        for cid in 0..3 {
            up.ds_transition(cid, DsState::WaitActive).await;
            up.ds_transition(cid, DsState::WaitQuorum).await;
            up.ds_transition(cid, DsState::Active).await;
        }
        up.set_active().await.unwrap();
        let write_one = enqueue_write(&up, true, ds_done_tx.clone()).await;

        // Now, add a read.
        let request = ReadRequest {
            eid: 0,
            offset: Block::new_512(7),
        };

        let read_one =
            enqueue_read(&up, request.clone(), true, ds_done_tx.clone()).await;

        // Make the read ok response
        let rr = Ok(vec![ReadResponse::from_request_with_data(&request, &[])]);

        for cid in 0..3 {
            up.process_ds_operation(write_one, cid, Ok(vec![]))
                .await
                .unwrap();
            up.process_ds_operation(read_one, cid, rr.clone())
                .await
                .unwrap();
        }

        // Verify two jobs can be acked.
        assert_eq!(up.downstairs.lock().await.ackable_work().len(), 2);

        // Verify all IOs are done
        let mut ds = up.downstairs.lock().await;
        for cid in 0..3 {
            let job = ds.ds_active.get_mut(&read_one).unwrap();
            assert_eq!(job.state.get(&cid).unwrap(), &IOState::Done);
            let job = ds.ds_active.get_mut(&write_one).unwrap();
            assert_eq!(job.state.get(&cid).unwrap(), &IOState::Done);
        }
        drop(ds);

        // New write, this one will have a failure
        // Create a write
        let write_fail = enqueue_write(&up, true, ds_done_tx.clone()).await;

        let err_response = Err(CrucibleError::GenericError("bad".to_string()));

        // Process the operation for client 0, 1
        up.process_ds_operation(write_fail, 0, Ok(vec![]))
            .await
            .unwrap();
        up.process_ds_operation(write_fail, 1, Ok(vec![]))
            .await
            .unwrap();
        up.process_ds_operation(write_fail, 2, err_response)
            .await
            .unwrap();

        // Verify client states
        assert_eq!(up.ds_state(0).await, DsState::Active);
        assert_eq!(up.ds_state(1).await, DsState::Active);
        assert_eq!(up.ds_state(2).await, DsState::Faulted);

        // Verify we can ack this work plus the previous two
        assert_eq!(up.downstairs.lock().await.ackable_work().len(), 3);

        // Verify all IOs are done
        let mut ds = up.downstairs.lock().await;
        for cid in 0..3 {
            let job = ds.ds_active.get_mut(&read_one).unwrap();
            assert_eq!(job.state.get(&cid).unwrap(), &IOState::Done);
            let job = ds.ds_active.get_mut(&write_one).unwrap();
            assert_eq!(job.state.get(&cid).unwrap(), &IOState::Done);
        }
        let job = ds.ds_active.get_mut(&write_fail).unwrap();
        assert_eq!(job.state.get(&0).unwrap(), &IOState::Done);
        assert_eq!(job.state.get(&1).unwrap(), &IOState::Done);
        assert_eq!(
            job.state.get(&2).unwrap(),
            &IOState::Error(CrucibleError::GenericError("bad".to_string()))
        );

        drop(ds);
    }

    #[tokio::test]
    async fn write_fail_past_present_future() {
        // Create a bunch of jobs, finish some, then encounter a write error.
        // Make sure that older jobs are still okay, failed job was error,
        // and jobs not yet started on the faulted downstairs have
        // transitioned to skipped.
        let up = Upstairs::default();
        let (ds_done_tx, _ds_done_rx) = mpsc::channel(500);
        for cid in 0..3 {
            up.ds_transition(cid, DsState::WaitActive).await;
            up.ds_transition(cid, DsState::WaitQuorum).await;
            up.ds_transition(cid, DsState::Active).await;
        }
        up.set_active().await.unwrap();

        // Create a write
        let write_one = enqueue_write(&up, true, ds_done_tx.clone()).await;

        // Now, add a read.
        let request = ReadRequest {
            eid: 0,
            offset: Block::new_512(7),
        };

        let read_one =
            enqueue_read(&up, request.clone(), true, ds_done_tx.clone()).await;

        // Make the read ok response
        let rr = Ok(vec![ReadResponse::from_request_with_data(&request, &[])]);

        for cid in 0..3 {
            up.process_ds_operation(write_one, cid, Ok(vec![]))
                .await
                .unwrap();
            up.process_ds_operation(read_one, cid, rr.clone())
                .await
                .unwrap();
        }

        // Verify two jobs can be acked.
        assert_eq!(up.downstairs.lock().await.ackable_work().len(), 2);

        // Verify all IOs are done
        let mut ds = up.downstairs.lock().await;
        for cid in 0..3 {
            let job = ds.ds_active.get_mut(&read_one).unwrap();
            assert_eq!(job.state.get(&cid).unwrap(), &IOState::Done);
            let job = ds.ds_active.get_mut(&write_one).unwrap();
            assert_eq!(job.state.get(&cid).unwrap(), &IOState::Done);
        }
        drop(ds);

        // Create a New write, this one will fail on one downstairs
        let write_fail = enqueue_write(&up, true, ds_done_tx.clone()).await;
        // Response for the write failure
        let err_response = Err(CrucibleError::GenericError("bad".to_string()));

        // Create some reads as well that will be InProgress
        let read_two =
            enqueue_read(&up, request.clone(), true, ds_done_tx.clone()).await;

        // Process the write operation for downstairs 0, 1
        up.process_ds_operation(write_fail, 0, Ok(vec![]))
            .await
            .unwrap();
        up.process_ds_operation(write_fail, 1, Ok(vec![]))
            .await
            .unwrap();
        // Have downstairs 2 return error.
        up.process_ds_operation(write_fail, 2, err_response)
            .await
            .unwrap();

        // Verify client states
        assert_eq!(up.ds_state(0).await, DsState::Active);
        assert_eq!(up.ds_state(1).await, DsState::Active);
        assert_eq!(up.ds_state(2).await, DsState::Faulted);

        // Verify we can ack this work plus the previous two
        assert_eq!(up.downstairs.lock().await.ackable_work().len(), 3);

        // Verify all IOs are done
        let mut ds = up.downstairs.lock().await;
        for cid in 0..3 {
            // First read, still Done
            let job = ds.ds_active.get_mut(&read_one).unwrap();
            assert_eq!(job.state.get(&cid).unwrap(), &IOState::Done);
            // First write, still Done
            let job = ds.ds_active.get_mut(&write_one).unwrap();
            assert_eq!(job.state.get(&cid).unwrap(), &IOState::Done);
        }
        // The failing write, done on 0,1
        let job = ds.ds_active.get_mut(&write_fail).unwrap();
        assert_eq!(job.state.get(&0).unwrap(), &IOState::Done);
        assert_eq!(job.state.get(&1).unwrap(), &IOState::Done);
        // The failing write, error on 2
        assert_eq!(
            job.state.get(&2).unwrap(),
            &IOState::Error(CrucibleError::GenericError("bad".to_string()))
        );

        // The reads that were in progress
        let job = ds.ds_active.get_mut(&read_two).unwrap();
        assert_eq!(job.state.get(&0).unwrap(), &IOState::InProgress);
        assert_eq!(job.state.get(&1).unwrap(), &IOState::InProgress);
        assert_eq!(job.state.get(&2).unwrap(), &IOState::Skipped);

        drop(ds);
    }

    #[tokio::test]
    async fn faulted_downstairs_skips_work() {
        // Verify that any job submitted with a faulted downstairs is
        // automatically moved to skipped.
        let up = Upstairs::default();
        let (ds_done_tx, _ds_done_rx) = mpsc::channel(500);
        for cid in 0..3 {
            up.ds_transition(cid, DsState::WaitActive).await;
            up.ds_transition(cid, DsState::WaitQuorum).await;
            up.ds_transition(cid, DsState::Active).await;
        }
        up.set_active().await.unwrap();
        up.ds_transition(0, DsState::Faulted).await;

        // Create a write
        let write_one = enqueue_write(&up, false, ds_done_tx.clone()).await;

        // Now, add a read.
        let request = ReadRequest {
            eid: 0,
            offset: Block::new_512(7),
        };

        let read_one =
            enqueue_read(&up, request.clone(), false, ds_done_tx.clone()).await;

        let flush_one = enqueue_flush(&up, false, ds_done_tx.clone()).await;

        let mut ds = up.downstairs.lock().await;
        let job = ds.ds_active.get_mut(&write_one).unwrap();
        assert_eq!(job.state.get(&0).unwrap(), &IOState::Skipped);
        assert_eq!(job.state.get(&1).unwrap(), &IOState::New);
        assert_eq!(job.state.get(&2).unwrap(), &IOState::New);

        let job = ds.ds_active.get_mut(&read_one).unwrap();
        assert_eq!(job.state.get(&0).unwrap(), &IOState::Skipped);
        assert_eq!(job.state.get(&1).unwrap(), &IOState::New);
        assert_eq!(job.state.get(&2).unwrap(), &IOState::New);

        let job = ds.ds_active.get_mut(&flush_one).unwrap();
        assert_eq!(job.state.get(&0).unwrap(), &IOState::Skipped);
        assert_eq!(job.state.get(&1).unwrap(), &IOState::New);
        assert_eq!(job.state.get(&2).unwrap(), &IOState::New);
        drop(ds);
    }

    #[tokio::test]
    async fn faulted_downstairs_skips_but_still_does_work() {
        // Verify work can progress through the work queue even when one
        // downstairs has failed. One write, one read, and one flush.
        let up = Upstairs::default();
        let (ds_done_tx, _ds_done_rx) = mpsc::channel(500);
        for cid in 0..3 {
            up.ds_transition(cid, DsState::WaitActive).await;
            up.ds_transition(cid, DsState::WaitQuorum).await;
            up.ds_transition(cid, DsState::Active).await;
        }
        up.set_active().await.unwrap();
        up.ds_transition(0, DsState::Faulted).await;

        // Create a write
        let write_one = enqueue_write(&up, true, ds_done_tx.clone()).await;

        // Now, add a read.
        let request = ReadRequest {
            eid: 0,
            offset: Block::new_512(7),
        };

        let read_one =
            enqueue_read(&up, request.clone(), true, ds_done_tx.clone()).await;

        // Finally, add a flush
        let flush_one = enqueue_flush(&up, true, ds_done_tx.clone()).await;

        let mut ds = up.downstairs.lock().await;
        let job = ds.ds_active.get_mut(&write_one).unwrap();
        assert_eq!(job.state.get(&0).unwrap(), &IOState::Skipped);
        assert_eq!(job.state.get(&1).unwrap(), &IOState::InProgress);
        assert_eq!(job.state.get(&2).unwrap(), &IOState::InProgress);

        let job = ds.ds_active.get_mut(&read_one).unwrap();
        assert_eq!(job.state.get(&0).unwrap(), &IOState::Skipped);
        assert_eq!(job.state.get(&1).unwrap(), &IOState::InProgress);
        assert_eq!(job.state.get(&2).unwrap(), &IOState::InProgress);

        let job = ds.ds_active.get_mut(&flush_one).unwrap();
        assert_eq!(job.state.get(&0).unwrap(), &IOState::Skipped);
        assert_eq!(job.state.get(&1).unwrap(), &IOState::InProgress);
        assert_eq!(job.state.get(&2).unwrap(), &IOState::InProgress);
        drop(ds);

        // Do the write
        up.process_ds_operation(write_one, 1, Ok(vec![]))
            .await
            .unwrap();
        up.process_ds_operation(write_one, 2, Ok(vec![]))
            .await
            .unwrap();

        // Make the read ok response, do the read
        let rr = Ok(vec![ReadResponse::from_request_with_data(&request, &[])]);

        up.process_ds_operation(read_one, 1, rr.clone())
            .await
            .unwrap();
        up.process_ds_operation(read_one, 2, rr.clone())
            .await
            .unwrap();

        // Do the flush
        up.process_ds_operation(flush_one, 1, Ok(vec![]))
            .await
            .unwrap();
        up.process_ds_operation(flush_one, 2, Ok(vec![]))
            .await
            .unwrap();

        // Verify three jobs can be acked.
        assert_eq!(up.downstairs.lock().await.ackable_work().len(), 3);

        // Verify all IOs are done
        let mut ds = up.downstairs.lock().await;

        let job = ds.ds_active.get_mut(&read_one).unwrap();
        assert_eq!(job.state.get(&1).unwrap(), &IOState::Done);
        assert_eq!(job.state.get(&2).unwrap(), &IOState::Done);
        let job = ds.ds_active.get_mut(&write_one).unwrap();
        assert_eq!(job.state.get(&1).unwrap(), &IOState::Done);
        assert_eq!(job.state.get(&2).unwrap(), &IOState::Done);
        let job = ds.ds_active.get_mut(&flush_one).unwrap();
        assert_eq!(job.state.get(&1).unwrap(), &IOState::Done);
        assert_eq!(job.state.get(&2).unwrap(), &IOState::Done);

        ds.ack(read_one);
        ds.ack(write_one);
        ds.ack(flush_one);
        ds.retire_check(flush_one);

        assert_eq!(ds.ackable_work().len(), 0);

        // The writes, the read, and the flush should be completed.
        assert_eq!(ds.completed.len(), 3);
        // No more ackable work
        assert_eq!(ds.ackable_work().len(), 0);
        // No more jobs on the queue
        assert_eq!(ds.ds_active.len(), 0);
    }

    #[tokio::test]
    async fn two_faulted_downstairs_can_still_read() {
        // Verify we can still read (and clear the work queue) with only
        // one downstairs.
        let up = Upstairs::default();
        let (ds_done_tx, _ds_done_rx) = mpsc::channel(500);

        for cid in 0..3 {
            up.ds_transition(cid, DsState::WaitActive).await;
            up.ds_transition(cid, DsState::WaitQuorum).await;
            up.ds_transition(cid, DsState::Active).await;
        }
        up.set_active().await.unwrap();
        up.ds_transition(0, DsState::Faulted).await;
        up.ds_transition(2, DsState::Faulted).await;

        // Create a write
        let write_one = enqueue_write(&up, true, ds_done_tx.clone()).await;

        // Now, add a read.
        let request = ReadRequest {
            eid: 0,
            offset: Block::new_512(7),
        };

        let read_one =
            enqueue_read(&up, request.clone(), true, ds_done_tx.clone()).await;

        // Finally, add a flush
        let flush_one = enqueue_flush(&up, true, ds_done_tx.clone()).await;

        let mut ds = up.downstairs.lock().await;
        let job = ds.ds_active.get_mut(&write_one).unwrap();
        assert_eq!(job.state.get(&0).unwrap(), &IOState::Skipped);
        assert_eq!(job.state.get(&1).unwrap(), &IOState::InProgress);
        assert_eq!(job.state.get(&2).unwrap(), &IOState::Skipped);

        let job = ds.ds_active.get_mut(&read_one).unwrap();
        assert_eq!(job.state.get(&0).unwrap(), &IOState::Skipped);
        assert_eq!(job.state.get(&1).unwrap(), &IOState::InProgress);
        assert_eq!(job.state.get(&2).unwrap(), &IOState::Skipped);

        let job = ds.ds_active.get_mut(&flush_one).unwrap();
        assert_eq!(job.state.get(&0).unwrap(), &IOState::Skipped);
        assert_eq!(job.state.get(&1).unwrap(), &IOState::InProgress);
        assert_eq!(job.state.get(&2).unwrap(), &IOState::Skipped);
        drop(ds);

        // Do the write
        up.process_ds_operation(write_one, 1, Ok(vec![]))
            .await
            .unwrap();

        // Make the read ok response, do the read
        let rr = Ok(vec![ReadResponse::from_request_with_data(&request, &[])]);

        up.process_ds_operation(read_one, 1, rr.clone())
            .await
            .unwrap();

        // Do the flush
        up.process_ds_operation(flush_one, 1, Ok(vec![]))
            .await
            .unwrap();

        // Verify three jobs can be acked.
        assert_eq!(up.downstairs.lock().await.ackable_work().len(), 3);

        // Verify all IOs are done
        let mut ds = up.downstairs.lock().await;

        let job = ds.ds_active.get_mut(&read_one).unwrap();
        assert_eq!(job.state.get(&1).unwrap(), &IOState::Done);
        let job = ds.ds_active.get_mut(&write_one).unwrap();
        assert_eq!(job.state.get(&1).unwrap(), &IOState::Done);
        let job = ds.ds_active.get_mut(&flush_one).unwrap();
        assert_eq!(job.state.get(&1).unwrap(), &IOState::Done);

        ds.ack(read_one);
        ds.ack(write_one);
        ds.ack(flush_one);
        ds.retire_check(flush_one);

        assert_eq!(ds.ackable_work().len(), 0);

        // The writes, the read, and the flush should be completed.
        assert_eq!(ds.completed.len(), 3);
        // No more ackable work
        assert_eq!(ds.ackable_work().len(), 0);
        // No more jobs on the queue
        assert_eq!(ds.ds_active.len(), 0);
    }

    #[tokio::test]
    async fn three_faulted_enqueue_will_handle_read() {
        // When three downstairs are faulted, verify that enqueue will move
        // work through the queue for us.
        let up = Upstairs::default();
        let (ds_done_tx, _ds_done_rx) = mpsc::channel(500);

        for cid in 0..3 {
            up.ds_transition(cid, DsState::WaitActive).await;
            up.ds_transition(cid, DsState::WaitQuorum).await;
            up.ds_transition(cid, DsState::Active).await;
        }
        up.set_active().await.unwrap();
        for cid in 0..3 {
            up.ds_transition(cid, DsState::Faulted).await;
        }

        // Create a read.
        let request = ReadRequest {
            eid: 0,
            offset: Block::new_512(7),
        };

        let read_one =
            enqueue_read(&up, request.clone(), false, ds_done_tx.clone()).await;

        let mut ds = up.downstairs.lock().await;
        let job = ds.ds_active.get_mut(&read_one).unwrap();
        assert_eq!(job.state.get(&0).unwrap(), &IOState::Skipped);
        assert_eq!(job.state.get(&1).unwrap(), &IOState::Skipped);
        assert_eq!(job.state.get(&2).unwrap(), &IOState::Skipped);
        drop(ds);

        // Verify jobs can be acked.
        assert_eq!(up.downstairs.lock().await.ackable_work().len(), 1);

        // Verify all IOs are done
        // We are simulating what would happen here by the ds_up_listen
        // task, after it receives a notification from the ds_done_tx.
        let mut ds = up.downstairs.lock().await;
        ds.ack(read_one);

        ds.retire_check(read_one);

        assert_eq!(ds.ackable_work().len(), 0);
    }

    #[tokio::test]
    async fn three_faulted_enqueue_will_handle_write() {
        // When three downstairs are faulted, verify that enqueue will move
        // work through the queue for us.
        let up = Upstairs::default();
        let (ds_done_tx, _ds_done_rx) = mpsc::channel(500);

        for cid in 0..3 {
            up.ds_transition(cid, DsState::WaitActive).await;
            up.ds_transition(cid, DsState::WaitQuorum).await;
            up.ds_transition(cid, DsState::Active).await;
        }
        up.set_active().await.unwrap();
        for cid in 0..3 {
            up.ds_transition(cid, DsState::Faulted).await;
        }

        // Create a write.
        let write_one = enqueue_write(&up, true, ds_done_tx.clone()).await;

        let mut ds = up.downstairs.lock().await;
        let job = ds.ds_active.get_mut(&write_one).unwrap();
        assert_eq!(job.state.get(&0).unwrap(), &IOState::Skipped);
        assert_eq!(job.state.get(&1).unwrap(), &IOState::Skipped);
        assert_eq!(job.state.get(&2).unwrap(), &IOState::Skipped);
        drop(ds);

        // Verify jobs can be acked.
        assert_eq!(up.downstairs.lock().await.ackable_work().len(), 1);

        // Verify all IOs are done
        // We are simulating what would happen here by the ds_up_listen
        // task, after it receives a notification from the ds_done_tx.
        let mut ds = up.downstairs.lock().await;
        ds.ack(write_one);

        ds.retire_check(write_one);

        assert_eq!(ds.ackable_work().len(), 0);
    }

    #[tokio::test]
    async fn three_faulted_enqueue_will_handle_flush() {
        // When three downstairs are faulted, verify that enqueue will move
        // work through the queue for us.
        let up = Upstairs::default();
        let (ds_done_tx, _ds_done_rx) = mpsc::channel(500);

        for cid in 0..3 {
            up.ds_transition(cid, DsState::WaitActive).await;
            up.ds_transition(cid, DsState::WaitQuorum).await;
            up.ds_transition(cid, DsState::Active).await;
        }
        up.set_active().await.unwrap();
        for cid in 0..3 {
            up.ds_transition(cid, DsState::Faulted).await;
        }

        // Create a flush.
        let flush_one = enqueue_flush(&up, false, ds_done_tx.clone()).await;

        let mut ds = up.downstairs.lock().await;
        let job = ds.ds_active.get_mut(&flush_one).unwrap();
        assert_eq!(job.state.get(&0).unwrap(), &IOState::Skipped);
        assert_eq!(job.state.get(&1).unwrap(), &IOState::Skipped);
        assert_eq!(job.state.get(&2).unwrap(), &IOState::Skipped);
        drop(ds);

        // Verify jobs can be acked.
        assert_eq!(up.downstairs.lock().await.ackable_work().len(), 1);

        // Verify all IOs are done
        // We are simulating what would happen here by the ds_up_listen
        // task, after it receives a notification from the ds_done_tx.
        let mut ds = up.downstairs.lock().await;
        ds.ack(flush_one);

        ds.retire_check(flush_one);

        assert_eq!(ds.ackable_work().len(), 0);

        // The flush should remove all work from the ds queue.
        assert_eq!(ds.completed.len(), 1);
        // No more ackable work
        assert_eq!(ds.ackable_work().len(), 0);
        // No more jobs on the queue
        assert_eq!(ds.ds_active.len(), 0);
    }

    #[tokio::test]
    async fn three_faulted_enqueue_will_handle_many_ios() {
        // When three downstairs are faulted, verify that enqueue will move
        // work through the queue for us. Several jobs are submitted and
        // a final flush should clean them out.
        let up = Upstairs::default();
        let (ds_done_tx, _ds_done_rx) = mpsc::channel(500);

        for cid in 0..3 {
            up.ds_transition(cid, DsState::WaitActive).await;
            up.ds_transition(cid, DsState::WaitQuorum).await;
            up.ds_transition(cid, DsState::Active).await;
        }
        up.set_active().await.unwrap();
        for cid in 0..3 {
            up.ds_transition(cid, DsState::Faulted).await;
        }

        // Create a read.
        let request = ReadRequest {
            eid: 0,
            offset: Block::new_512(7),
        };

        let read_one =
            enqueue_read(&up, request.clone(), false, ds_done_tx.clone()).await;
        // Create a write.
        let write_one = enqueue_write(&up, true, ds_done_tx.clone()).await;
        let flush_one = enqueue_flush(&up, false, ds_done_tx.clone()).await;

        let mut ds = up.downstairs.lock().await;

        // Verify all jobs can be acked.
        assert_eq!(ds.ackable_work().len(), 3);

        // Verify all IOs are done
        // We are simulating what would happen here by the ds_up_listen
        // task, after it receives a notification from the ds_done_tx.
        ds.ack(read_one);
        ds.ack(write_one);
        ds.ack(flush_one);

        // Don't bother with retire check for read/write, just flush
        ds.retire_check(flush_one);

        assert_eq!(ds.ackable_work().len(), 0);

        // The flush should remove all work from the ds queue.
        assert_eq!(ds.completed.len(), 3);
        // No more ackable work
        assert_eq!(ds.ackable_work().len(), 0);
        // No more jobs on the queue
        assert_eq!(ds.ds_active.len(), 0);
    }

    // verify new work can progress with one failed downstairs.
    // two failed downstairs, what to do?  All writes will fail, all flushes
    // will fail, so, what?

    // Job dependency tests
    //
    // Each job dependency test will include a chart of the operations and
    // dependencies that are expected to be created through the submission of
    // those operations. An example:
    //
    //             block
    //    op# | 0 1 2 3 4 5 | deps
    //    ----|-------------|-----
    //      0 | W           |
    //      1 |   W         |
    //      2 |     W       |
    //      3 | FFFFFFFFFFF | 0,1,2
    //      4 |       W     | 3
    //      5 |         W   | 3
    //      6 |           W | 3
    //
    // The order of enqueued operations matches the op# column. In the above
    // example, three writes were submitted, followed by a flush, followed by
    // three more writes. There is only one operation per row.
    //
    // An operation marks what block it acts on in an extent (in the center
    // column) with the type of operation it is: R is a read, W is a write, and
    // Wu is a write unwritten. Flushes impact the whole extent and are marked
    // with F across every block. If an operation covers more than one extent,
    // it will have multiple columns titled 'block'.
    //
    // The deps column shows which operations this operation depends on -
    // dependencies must run before the operation can run. If the column is
    // empty, then the operation does not depend on any other operation. In the
    // above example, operation 3 depends on operations 0, 1, and 2.
    //

    #[tokio::test]
    async fn test_deps_writes_depend_on_overlapping_writes() {
        // Test that the following job dependency graph is made:
        //
        //       block
        // op# | 0 1 2 | deps
        // ----|-------|-----
        //   0 | W     |
        //   1 | W     | 0

        let upstairs = make_upstairs();
        let (ds_done_tx, _ds_done_rx) = mpsc::channel(500);
        upstairs.set_active().await.unwrap();

        // op 0
        upstairs
            .submit_write(
                Block::new_512(0),
                Bytes::from(vec![0xff; 512]),
                None,
                false,
                ds_done_tx.clone(),
            )
            .await
            .unwrap();

        // op 1
        upstairs
            .submit_write(
                Block::new_512(0),
                Bytes::from(vec![0x00; 512]),
                None,
                false,
                ds_done_tx.clone(),
            )
            .await
            .unwrap();

        let ds = upstairs.downstairs.lock().await;
        let keys: Vec<&u64> = ds.ds_active.keys().sorted().collect();
        let jobs: Vec<&DownstairsIO> =
            keys.iter().map(|k| ds.ds_active.get(k).unwrap()).collect();
        assert_eq!(jobs.len(), 2);

        assert!(jobs[0].work.deps().is_empty());
        assert_eq!(jobs[1].work.deps(), &vec![jobs[0].ds_id]);
    }

    #[tokio::test]
    async fn test_deps_writes_depend_on_overlapping_writes_chain() {
        // Test that the following job dependency graph is made:
        //
        //       block
        // op# | 0 1 2 | deps
        // ----|-------|-----
        //   0 | W     |
        //   1 | W     | 0
        //   2 | W     | 0,1

        let upstairs = make_upstairs();
        let (ds_done_tx, _ds_done_rx) = mpsc::channel(500);
        upstairs.set_active().await.unwrap();

        // op 0
        upstairs
            .submit_write(
                Block::new_512(0),
                Bytes::from(vec![0xff; 512]),
                None,
                false,
                ds_done_tx.clone(),
            )
            .await
            .unwrap();

        // op 1
        upstairs
            .submit_write(
                Block::new_512(0),
                Bytes::from(vec![0x00; 512]),
                None,
                false,
                ds_done_tx.clone(),
            )
            .await
            .unwrap();

        // op 2
        upstairs
            .submit_write(
                Block::new_512(0),
                Bytes::from(vec![0x55; 512]),
                None,
                false,
                ds_done_tx.clone(),
            )
            .await
            .unwrap();

        let ds = upstairs.downstairs.lock().await;
        let keys: Vec<&u64> = ds.ds_active.keys().sorted().collect();
        let jobs: Vec<&DownstairsIO> =
            keys.iter().map(|k| ds.ds_active.get(k).unwrap()).collect();
        assert_eq!(jobs.len(), 3);

        assert!(jobs[0].work.deps().is_empty());
        assert_eq!(jobs[1].work.deps(), &vec![jobs[0].ds_id]);
        assert_eq!(
            hashset(jobs[2].work.deps()),
            hashset(&[jobs[0].ds_id, jobs[1].ds_id]),
        );
    }

    #[tokio::test]
    async fn test_deps_writes_depend_on_overlapping_writes_and_flushes() {
        // Test that the following job dependency graph is made:
        //
        //       block
        // op# | 0 1 2 | deps
        // ----|-------|-----
        //   0 | W     |
        //   1 | FFFFF | 0
        //   2 | W     | 1

        let upstairs = make_upstairs();
        let (ds_done_tx, _ds_done_rx) = mpsc::channel(500);
        upstairs.set_active().await.unwrap();

        // op 0
        upstairs
            .submit_write(
                Block::new_512(0),
                Bytes::from(vec![0xff; 512]),
                None,
                false,
                ds_done_tx.clone(),
            )
            .await
            .unwrap();

        // op 1
        upstairs
            .submit_flush(None, None, ds_done_tx.clone())
            .await
            .unwrap();

        // op 2
        upstairs
            .submit_write(
                Block::new_512(0),
                Bytes::from(vec![0x55; 512]),
                None,
                false,
                ds_done_tx.clone(),
            )
            .await
            .unwrap();

        let ds = upstairs.downstairs.lock().await;
        let keys: Vec<&u64> = ds.ds_active.keys().sorted().collect();
        let jobs: Vec<&DownstairsIO> =
            keys.iter().map(|k| ds.ds_active.get(k).unwrap()).collect();
        assert_eq!(jobs.len(), 3);

        assert!(jobs[0].work.deps().is_empty());
        assert_eq!(jobs[1].work.deps(), &[jobs[0].ds_id]);
        assert_eq!(jobs[2].work.deps(), &[jobs[1].ds_id]);
    }

    #[tokio::test]
    async fn test_deps_all_writes_depend_on_flushes() {
        // Test that the following job dependency graph is made:
        //
        //          block
        // op# | 0 1 2 3 4 5 | deps
        // ----|-------------|-----
        //   0 | W           |
        //   1 |   W         |
        //   2 |     W       |
        //   3 | FFFFFFFFFFF | 0,1,2
        //   4 |       W     | 3
        //   5 |         W   | 3
        //   6 |           W | 3

        let upstairs = make_upstairs();
        let (ds_done_tx, _ds_done_rx) = mpsc::channel(500);
        upstairs.set_active().await.unwrap();

        // ops 0 to 2
        for i in 0..3 {
            upstairs
                .submit_write(
                    Block::new_512(i),
                    Bytes::from(vec![0xff; 512]),
                    None,
                    false,
                    ds_done_tx.clone(),
                )
                .await
                .unwrap();
        }

        // op 3
        upstairs
            .submit_flush(None, None, ds_done_tx.clone())
            .await
            .unwrap();

        // ops 4 to 6
        for i in 3..6 {
            upstairs
                .submit_write(
                    Block::new_512(i),
                    Bytes::from(vec![0xff; 512]),
                    None,
                    false,
                    ds_done_tx.clone(),
                )
                .await
                .unwrap();
        }

        let ds = upstairs.downstairs.lock().await;
        let keys: Vec<&u64> = ds.ds_active.keys().sorted().collect();
        let jobs: Vec<&DownstairsIO> =
            keys.iter().map(|k| ds.ds_active.get(k).unwrap()).collect();
        assert_eq!(jobs.len(), 7);

        assert!(jobs[0].work.deps().is_empty()); // write @ 0
        assert!(jobs[1].work.deps().is_empty()); // write @ 1
        assert!(jobs[2].work.deps().is_empty()); // write @ 2

        assert_eq!(
            hashset(jobs[3].work.deps()), // flush
            hashset(&[jobs[0].ds_id, jobs[1].ds_id, jobs[2].ds_id]),
        );

        assert_eq!(jobs[4].work.deps(), &[jobs[3].ds_id]); // write @ 3
        assert_eq!(jobs[5].work.deps(), &[jobs[3].ds_id]); // write @ 4
        assert_eq!(jobs[6].work.deps(), &[jobs[3].ds_id]); // write @ 5
    }

    #[tokio::test]
    async fn test_deps_little_writes_depend_on_big_write() {
        // Test that the following job dependency graph is made:
        //
        //       block
        // op# | 0 1 2 | deps
        // ----|-------|-----
        //   0 | W W W |
        //   1 | W     | 0
        //   2 |   W   | 0
        //   3 |     W | 0

        let upstairs = make_upstairs();
        let (ds_done_tx, _ds_done_rx) = mpsc::channel(500);
        upstairs.set_active().await.unwrap();

        // op 0
        upstairs
            .submit_write(
                Block::new_512(0),
                Bytes::from(vec![0xff; 512 * 3]),
                None,
                false,
                ds_done_tx.clone(),
            )
            .await
            .unwrap();

        // ops 1 to 3
        for i in 0..3 {
            upstairs
                .submit_write(
                    Block::new_512(i),
                    Bytes::from(vec![0xff; 512]),
                    None,
                    false,
                    ds_done_tx.clone(),
                )
                .await
                .unwrap();
        }

        let ds = upstairs.downstairs.lock().await;
        let keys: Vec<&u64> = ds.ds_active.keys().sorted().collect();
        let jobs: Vec<&DownstairsIO> =
            keys.iter().map(|k| ds.ds_active.get(k).unwrap()).collect();
        assert_eq!(jobs.len(), 4);

        assert!(jobs[0].work.deps().is_empty()); // write @ 0,1,2

        assert_eq!(jobs[1].work.deps(), &[jobs[0].ds_id]); // write @ 0
        assert_eq!(jobs[2].work.deps(), &[jobs[0].ds_id]); // write @ 1
        assert_eq!(jobs[3].work.deps(), &[jobs[0].ds_id]); // write @ 2
    }

    #[tokio::test]
    async fn test_deps_little_writes_depend_on_big_write_chain() {
        // Test that the following job dependency graph is made:
        //
        //       block
        // op# | 0 1 2 | deps
        // ----|-------|-----
        //   0 | W W W |
        //   1 | W     | 0
        //   2 |   W   | 0
        //   3 |     W | 0
        //   4 | W     | 0,1
        //   5 |   W   | 0,2
        //   6 |     W | 0,3

        let upstairs = make_upstairs();
        let (ds_done_tx, _ds_done_rx) = mpsc::channel(500);
        upstairs.set_active().await.unwrap();

        // op 0
        upstairs
            .submit_write(
                Block::new_512(0),
                Bytes::from(vec![0xff; 512 * 3]),
                None,
                false,
                ds_done_tx.clone(),
            )
            .await
            .unwrap();

        // ops 1 to 3
        for i in 0..3 {
            upstairs
                .submit_write(
                    Block::new_512(i),
                    Bytes::from(vec![0xff; 512]),
                    None,
                    false,
                    ds_done_tx.clone(),
                )
                .await
                .unwrap();
        }

        // ops 4 to 6
        for i in 0..3 {
            upstairs
                .submit_write(
                    Block::new_512(i),
                    Bytes::from(vec![0xff; 512]),
                    None,
                    false,
                    ds_done_tx.clone(),
                )
                .await
                .unwrap();
        }

        let ds = upstairs.downstairs.lock().await;
        let keys: Vec<&u64> = ds.ds_active.keys().sorted().collect();
        let jobs: Vec<&DownstairsIO> =
            keys.iter().map(|k| ds.ds_active.get(k).unwrap()).collect();
        assert_eq!(jobs.len(), 7);

        assert!(jobs[0].work.deps().is_empty()); // write @ 0,1,2

        assert_eq!(jobs[1].work.deps(), &[jobs[0].ds_id]); // write @ 0
        assert_eq!(jobs[2].work.deps(), &[jobs[0].ds_id]); // write @ 1
        assert_eq!(jobs[3].work.deps(), &[jobs[0].ds_id]); // write @ 2

        assert_eq!(
            hashset(jobs[4].work.deps()), // second write @ 0
            hashset(&[jobs[0].ds_id, jobs[1].ds_id]),
        );
        assert_eq!(
            hashset(jobs[5].work.deps()), // second write @ 1
            hashset(&[jobs[0].ds_id, jobs[2].ds_id]),
        );
        assert_eq!(
            hashset(jobs[6].work.deps()), // second write @ 2
            hashset(&[jobs[0].ds_id, jobs[3].ds_id]),
        );
    }

    #[tokio::test]
    async fn test_deps_big_write_depends_on_little_writes() {
        // Test that the following job dependency graph is made:
        //
        //       block
        // op# | 0 1 2 | deps
        // ----|-------|-----
        //   0 | W     |
        //   1 |   W   |
        //   2 |     W |
        //   3 | W W W | 0,1,2

        let upstairs = make_upstairs();
        let (ds_done_tx, _ds_done_rx) = mpsc::channel(500);
        upstairs.set_active().await.unwrap();

        // ops 0 to 2
        for i in 0..3 {
            upstairs
                .submit_write(
                    Block::new_512(i),
                    Bytes::from(vec![0xff; 512]),
                    None,
                    false,
                    ds_done_tx.clone(),
                )
                .await
                .unwrap();
        }

        // op 3
        upstairs
            .submit_write(
                Block::new_512(0),
                Bytes::from(vec![0xff; 512 * 3]),
                None,
                false,
                ds_done_tx.clone(),
            )
            .await
            .unwrap();

        let ds = upstairs.downstairs.lock().await;
        let keys: Vec<&u64> = ds.ds_active.keys().sorted().collect();
        let jobs: Vec<&DownstairsIO> =
            keys.iter().map(|k| ds.ds_active.get(k).unwrap()).collect();
        assert_eq!(jobs.len(), 4);

        assert!(jobs[0].work.deps().is_empty()); // write @ 0
        assert!(jobs[1].work.deps().is_empty()); // write @ 1
        assert!(jobs[2].work.deps().is_empty()); // write @ 2

        assert_eq!(
            hashset(jobs[3].work.deps()), // write @ 0,1,2
            hashset(&[jobs[0].ds_id, jobs[1].ds_id, jobs[2].ds_id]),
        );
    }

    #[tokio::test]
    async fn test_deps_read_depends_on_write() {
        // Test that the following job dependency graph is made:
        //
        //       block
        // op# | 0 1 2 | deps
        // ----|-------|-----
        //   0 | W     |
        //   1 | R     | 0

        let upstairs = make_upstairs();
        let (ds_done_tx, _ds_done_rx) = mpsc::channel(500);
        upstairs.set_active().await.unwrap();

        // op 0
        upstairs
            .submit_write(
                Block::new_512(0),
                Bytes::from(vec![0xff; 512]),
                None,
                false,
                ds_done_tx.clone(),
            )
            .await
            .unwrap();

        // op 1
        upstairs
            .submit_read(
                Block::new_512(0),
                Buffer::new(512),
                None,
                ds_done_tx.clone(),
            )
            .await
            .unwrap();

        let ds = upstairs.downstairs.lock().await;
        let keys: Vec<&u64> = ds.ds_active.keys().sorted().collect();
        let jobs: Vec<&DownstairsIO> =
            keys.iter().map(|k| ds.ds_active.get(k).unwrap()).collect();
        assert_eq!(jobs.len(), 2);

        assert!(jobs[0].work.deps().is_empty()); // write @ 0
        assert_eq!(jobs[1].work.deps(), &[jobs[0].ds_id]); // read @ 0
    }

    #[tokio::test]
    async fn test_deps_big_read_depends_on_little_writes() {
        // Test that the following job dependency graph is made:
        //
        //       block
        // op# | 0 1 2 | deps
        // ----|-------|-----
        //   0 | W     |
        //   1 |   W   |
        //   2 |     W |
        //   3 | R R   | 0,1

        let upstairs = make_upstairs();
        let (ds_done_tx, _ds_done_rx) = mpsc::channel(500);
        upstairs.set_active().await.unwrap();

        // ops 0 to 2
        for i in 0..3 {
            upstairs
                .submit_write(
                    Block::new_512(i),
                    Bytes::from(vec![0xff; 512]),
                    None,
                    false,
                    ds_done_tx.clone(),
                )
                .await
                .unwrap();
        }

        // op 3
        upstairs
            .submit_read(
                Block::new_512(0),
                Buffer::new(512 * 2),
                None,
                ds_done_tx.clone(),
            )
            .await
            .unwrap();

        let ds = upstairs.downstairs.lock().await;
        let keys: Vec<&u64> = ds.ds_active.keys().sorted().collect();
        let jobs: Vec<&DownstairsIO> =
            keys.iter().map(|k| ds.ds_active.get(k).unwrap()).collect();
        assert_eq!(jobs.len(), 4);

        assert!(jobs[0].work.deps().is_empty()); // write @ 0
        assert!(jobs[1].work.deps().is_empty()); // write @ 1
        assert!(jobs[2].work.deps().is_empty()); // write @ 2

        assert_eq!(
            hashset(jobs[3].work.deps()), // read @ 0,1
            hashset(&[jobs[0].ds_id, jobs[1].ds_id]),
        );
    }

    #[tokio::test]
    async fn test_deps_read_no_depend_on_read() {
        // Test that the following job dependency graph is made:
        //
        //       block
        // op# | 0 1 2 | deps
        // ----|-------|-----
        //   0 | R     |
        //   1 | R     |
        //
        // (aka two reads don't depend on each other)

        let upstairs = make_upstairs();
        let (ds_done_tx, _ds_done_rx) = mpsc::channel(500);
        upstairs.set_active().await.unwrap();

        // op 0
        upstairs
            .submit_read(
                Block::new_512(0),
                Buffer::new(512),
                None,
                ds_done_tx.clone(),
            )
            .await
            .unwrap();

        // op 1
        upstairs
            .submit_read(
                Block::new_512(0),
                Buffer::new(512),
                None,
                ds_done_tx.clone(),
            )
            .await
            .unwrap();

        let ds = upstairs.downstairs.lock().await;
        let keys: Vec<&u64> = ds.ds_active.keys().sorted().collect();
        let jobs: Vec<&DownstairsIO> =
            keys.iter().map(|k| ds.ds_active.get(k).unwrap()).collect();
        assert_eq!(jobs.len(), 2);

        assert!(jobs[0].work.deps().is_empty()); // read @ 0
        assert!(jobs[1].work.deps().is_empty()); // read @ 0
    }

    #[tokio::test]
    async fn test_deps_multiple_reads_depend_on_write() {
        // Test that the following job dependency graph is made:
        //
        //       block
        // op# | 0 1 2 | deps
        // ----|-------|-----
        //   0 | W     |
        //   1 | R     | 0
        //   2 | R     | 0

        let upstairs = make_upstairs();
        let (ds_done_tx, _ds_done_rx) = mpsc::channel(500);
        upstairs.set_active().await.unwrap();

        // op 0
        upstairs
            .submit_write(
                Block::new_512(0),
                Bytes::from(vec![0xff; 512]),
                None,
                false,
                ds_done_tx.clone(),
            )
            .await
            .unwrap();

        // op 1
        upstairs
            .submit_read(
                Block::new_512(0),
                Buffer::new(512),
                None,
                ds_done_tx.clone(),
            )
            .await
            .unwrap();

        // op 2
        upstairs
            .submit_read(
                Block::new_512(0),
                Buffer::new(512),
                None,
                ds_done_tx.clone(),
            )
            .await
            .unwrap();

        let ds = upstairs.downstairs.lock().await;
        let keys: Vec<&u64> = ds.ds_active.keys().sorted().collect();
        let jobs: Vec<&DownstairsIO> =
            keys.iter().map(|k| ds.ds_active.get(k).unwrap()).collect();
        assert_eq!(jobs.len(), 3);

        assert!(jobs[0].work.deps().is_empty()); // write @ 0
        assert_eq!(jobs[1].work.deps(), &[jobs[0].ds_id]); // read @ 0
        assert_eq!(jobs[2].work.deps(), &[jobs[0].ds_id]); // read @ 0
    }

    #[tokio::test]
    async fn test_deps_read_does_not_depend_on_flush() {
        // Test that the following job dependency graph is made:
        //
        //       block
        // op# | 0 1 2 | deps
        // ----|-------|-----
        //   0 | W     |
        //   1 | FFFFF | 0
        //   2 | R     | 0

        let upstairs = make_upstairs();
        let (ds_done_tx, _ds_done_rx) = mpsc::channel(500);
        upstairs.set_active().await.unwrap();

        // op 0
        upstairs
            .submit_write(
                Block::new_512(0),
                Bytes::from(vec![0xff; 512]),
                None,
                false,
                ds_done_tx.clone(),
            )
            .await
            .unwrap();

        // op 1
        upstairs
            .submit_flush(None, None, ds_done_tx.clone())
            .await
            .unwrap();

        // op 2
        upstairs
            .submit_read(
                Block::new_512(0),
                Buffer::new(512 * 2),
                None,
                ds_done_tx.clone(),
            )
            .await
            .unwrap();

        let ds = upstairs.downstairs.lock().await;
        let keys: Vec<&u64> = ds.ds_active.keys().sorted().collect();
        let jobs: Vec<&DownstairsIO> =
            keys.iter().map(|k| ds.ds_active.get(k).unwrap()).collect();
        assert_eq!(jobs.len(), 3);

        assert!(jobs[0].work.deps().is_empty()); // write @ 0
        assert_eq!(jobs[1].work.deps(), &[jobs[0].ds_id]); // flush
        assert_eq!(jobs[2].work.deps(), &[jobs[0].ds_id]); // read @ 0
    }

    #[tokio::test]
    async fn test_deps_flushes_depend_on_flushes() {
        // Test that the following job dependency graph is made:
        //
        //       block
        // op# | 0 1 2 | deps
        // ----|-------|-----
        //   0 | FFFFF |
        //   1 | FFFFF | 0
        //   2 | FFFFF | 1

        let upstairs = make_upstairs();
        let (ds_done_tx, _ds_done_rx) = mpsc::channel(500);
        upstairs.set_active().await.unwrap();

        upstairs
            .submit_flush(None, None, ds_done_tx.clone())
            .await
            .unwrap();

        upstairs
            .submit_flush(None, None, ds_done_tx.clone())
            .await
            .unwrap();

        upstairs
            .submit_flush(None, None, ds_done_tx.clone())
            .await
            .unwrap();

        let ds = upstairs.downstairs.lock().await;
        let keys: Vec<&u64> = ds.ds_active.keys().sorted().collect();
        let jobs: Vec<&DownstairsIO> =
            keys.iter().map(|k| ds.ds_active.get(k).unwrap()).collect();
        assert_eq!(jobs.len(), 3);

        assert!(jobs[0].work.deps().is_empty());
        assert_eq!(jobs[1].work.deps(), &[jobs[0].ds_id]);
        assert_eq!(jobs[2].work.deps(), &[jobs[1].ds_id]);
    }

    #[tokio::test]
    async fn test_deps_flushes_depend_on_flushes_and_all_writes() {
        // Test that the following job dependency graph is made:
        //
        //       block
        // op# | 0 1 2 | deps
        // ----|-------|-----
        //   0 | FFFFF |
        //   1 | W     | 0
        //   2 |   W   | 0
        //   3 | FFFFF | 0,1,2
        //   4 | W     | 3
        //   5 |   W   | 3
        //   6 |     W | 3
        //   7 | FFFFF | 3,4,5,6

        let upstairs = make_upstairs();
        let (ds_done_tx, _ds_done_rx) = mpsc::channel(500);
        upstairs.set_active().await.unwrap();

        // op 0
        upstairs
            .submit_flush(None, None, ds_done_tx.clone())
            .await
            .unwrap();

        // ops 1 to 2
        for i in 0..2 {
            upstairs
                .submit_write(
                    Block::new_512(i),
                    Bytes::from(vec![0xff; 512]),
                    None,
                    false,
                    ds_done_tx.clone(),
                )
                .await
                .unwrap();
        }

        // op 3
        upstairs
            .submit_flush(None, None, ds_done_tx.clone())
            .await
            .unwrap();

        // ops 4 to 6
        for i in 0..3 {
            upstairs
                .submit_write(
                    Block::new_512(i),
                    Bytes::from(vec![0xff; 512]),
                    None,
                    false,
                    ds_done_tx.clone(),
                )
                .await
                .unwrap();
        }

        // op 7
        upstairs
            .submit_flush(None, None, ds_done_tx.clone())
            .await
            .unwrap();

        let ds = upstairs.downstairs.lock().await;
        let keys: Vec<&u64> = ds.ds_active.keys().sorted().collect();
        let jobs: Vec<&DownstairsIO> =
            keys.iter().map(|k| ds.ds_active.get(k).unwrap()).collect();
        assert_eq!(jobs.len(), 8);

        assert!(jobs[0].work.deps().is_empty()); // flush (op 0)

        assert_eq!(jobs[1].work.deps(), &vec![jobs[0].ds_id]); // write (op 1)
        assert_eq!(jobs[2].work.deps(), &vec![jobs[0].ds_id]); // write (op 2)

        assert_eq!(
            hashset(jobs[3].work.deps()), // flush (op 3)
            hashset(&[jobs[0].ds_id, jobs[1].ds_id, jobs[2].ds_id]),
        );

        assert_eq!(jobs[4].work.deps(), &[jobs[3].ds_id]); // write (op 4)
        assert_eq!(jobs[5].work.deps(), &[jobs[3].ds_id]); // write (op 5)
        assert_eq!(jobs[6].work.deps(), &[jobs[3].ds_id]); // write (op 6)

        assert_eq!(
            hashset(jobs[7].work.deps()), // flush (op 7)
            hashset(&[
                jobs[3].ds_id,
                jobs[4].ds_id,
                jobs[5].ds_id,
                jobs[6].ds_id
            ]),
        );
    }

    #[tokio::test]
    async fn test_deps_writes_depend_on_read() {
        // Test that the following job dependency graph is made:
        //
        //       block
        // op# | 0 1 2 | deps
        // ----|-------|-----
        //   0 | R     |
        //   1 | W     | 0

        let upstairs = make_upstairs();
        let (ds_done_tx, _ds_done_rx) = mpsc::channel(500);
        upstairs.set_active().await.unwrap();

        // op 0
        upstairs
            .submit_read(
                Block::new_512(0),
                Buffer::new(512),
                None,
                ds_done_tx.clone(),
            )
            .await
            .unwrap();

        // op 1
        upstairs
            .submit_write(
                Block::new_512(0),
                Bytes::from(vec![0xff; 512]),
                None,
                false,
                ds_done_tx.clone(),
            )
            .await
            .unwrap();

        let ds = upstairs.downstairs.lock().await;
        let keys: Vec<&u64> = ds.ds_active.keys().sorted().collect();
        let jobs: Vec<&DownstairsIO> =
            keys.iter().map(|k| ds.ds_active.get(k).unwrap()).collect();
        assert_eq!(jobs.len(), 2);

        assert!(jobs[0].work.deps().is_empty()); // op 0
        assert_eq!(jobs[1].work.deps(), &vec![jobs[0].ds_id]); // op 1
    }

    #[tokio::test]
    async fn test_deps_write_unwrittens_depend_on_read() {
        // Test that the following job dependency graph is made:
        //
        //       block
        // op# | 0 1 2 | deps
        // ----|-------|-----
        //   0 | R     |
        //   1 | Wu    | 0
        //   2 | R     | 1

        let upstairs = make_upstairs();
        let (ds_done_tx, _ds_done_rx) = mpsc::channel(500);
        upstairs.set_active().await.unwrap();

        // op 0
        upstairs
            .submit_read(
                Block::new_512(0),
                Buffer::new(512),
                None,
                ds_done_tx.clone(),
            )
            .await
            .unwrap();

        // op 1
        upstairs
            .submit_write(
                Block::new_512(0),
                Bytes::from(vec![0xff; 512]),
                None,
                true,
                ds_done_tx.clone(),
            )
            .await
            .unwrap();

        // op 2
        upstairs
            .submit_read(
                Block::new_512(0),
                Buffer::new(512),
                None,
                ds_done_tx.clone(),
            )
            .await
            .unwrap();

        let ds = upstairs.downstairs.lock().await;
        let keys: Vec<&u64> = ds.ds_active.keys().sorted().collect();
        let jobs: Vec<&DownstairsIO> =
            keys.iter().map(|k| ds.ds_active.get(k).unwrap()).collect();
        assert_eq!(jobs.len(), 3);

        assert!(jobs[0].work.deps().is_empty()); // op 0
        assert_eq!(jobs[1].work.deps(), &vec![jobs[0].ds_id]); // op 1
        assert_eq!(jobs[2].work.deps(), &vec![jobs[1].ds_id]); // op 2
    }

    #[tokio::test]
    async fn test_deps_read_write_ladder_1() {
        // Test that the following job dependency graph is made:
        //
        //          block
        // op# | 0 1 2 3 4 5 | deps
        // ----|-------------|-----
        //   0 | R           |
        //   1 | Wu          | 0
        //   2 |   R R       |
        //   3 |   W W       | 2
        //   4 |       R R   |
        //   5 |       WuWu  | 4

        let upstairs = make_upstairs();
        let (ds_done_tx, _ds_done_rx) = mpsc::channel(500);
        upstairs.set_active().await.unwrap();

        // op 0
        upstairs
            .submit_read(
                Block::new_512(0),
                Buffer::new(512),
                None,
                ds_done_tx.clone(),
            )
            .await
            .unwrap();

        // op 1
        upstairs
            .submit_write(
                Block::new_512(0),
                Bytes::from(vec![0xff; 512]),
                None,
                true,
                ds_done_tx.clone(),
            )
            .await
            .unwrap();

        // op 2
        upstairs
            .submit_read(
                Block::new_512(1),
                Buffer::new(512 * 2),
                None,
                ds_done_tx.clone(),
            )
            .await
            .unwrap();

        // op 3
        upstairs
            .submit_write(
                Block::new_512(1),
                Bytes::from(vec![0xff; 512 * 2]),
                None,
                false,
                ds_done_tx.clone(),
            )
            .await
            .unwrap();

        // op 4
        upstairs
            .submit_read(
                Block::new_512(3),
                Buffer::new(512 * 2),
                None,
                ds_done_tx.clone(),
            )
            .await
            .unwrap();

        // op 5
        upstairs
            .submit_write(
                Block::new_512(3),
                Bytes::from(vec![0xff; 512 * 2]),
                None,
                true,
                ds_done_tx.clone(),
            )
            .await
            .unwrap();

        let ds = upstairs.downstairs.lock().await;
        let keys: Vec<&u64> = ds.ds_active.keys().sorted().collect();
        let jobs: Vec<&DownstairsIO> =
            keys.iter().map(|k| ds.ds_active.get(k).unwrap()).collect();
        assert_eq!(jobs.len(), 6);

        assert!(jobs[0].work.deps().is_empty()); // op 0
        assert_eq!(jobs[1].work.deps(), &vec![jobs[0].ds_id]); // op 1

        assert!(jobs[2].work.deps().is_empty()); // op 2
        assert_eq!(jobs[3].work.deps(), &vec![jobs[2].ds_id]); // op 3

        assert!(jobs[4].work.deps().is_empty()); // op 4
        assert_eq!(jobs[5].work.deps(), &vec![jobs[4].ds_id]); // op 5
    }

    #[tokio::test]
    async fn test_deps_read_write_ladder_2() {
        // Test that the following job dependency graph is made:
        //
        //          block
        // op# | 0 1 2 3 4 5 | deps
        // ----|-------------|-----
        //   0 | WuWu        |
        //   1 |   WuWu      | 0
        //   2 |     WuWu    | 1
        //   3 |       WuWu  | 2
        //   4 |         WuWu| 3

        let upstairs = make_upstairs();
        let (ds_done_tx, _ds_done_rx) = mpsc::channel(500);
        upstairs.set_active().await.unwrap();

        // ops 0 to 4
        for i in 0..5 {
            upstairs
                .submit_write(
                    Block::new_512(i),
                    Bytes::from(vec![0xff; 512 * 2]),
                    None,
                    true,
                    ds_done_tx.clone(),
                )
                .await
                .unwrap();
        }

        let ds = upstairs.downstairs.lock().await;
        let keys: Vec<&u64> = ds.ds_active.keys().sorted().collect();
        let jobs: Vec<&DownstairsIO> =
            keys.iter().map(|k| ds.ds_active.get(k).unwrap()).collect();
        assert_eq!(jobs.len(), 5);

        assert!(jobs[0].work.deps().is_empty()); // op 0
        assert_eq!(jobs[1].work.deps(), &vec![jobs[0].ds_id]); // op 1
        assert_eq!(jobs[2].work.deps(), &vec![jobs[1].ds_id]); // op 2
        assert_eq!(jobs[3].work.deps(), &vec![jobs[2].ds_id]); // op 3
        assert_eq!(jobs[4].work.deps(), &vec![jobs[3].ds_id]); // op 4
    }

    #[tokio::test]
    async fn test_deps_read_write_ladder_3() {
        // Test that the following job dependency graph is made:
        //
        //          block
        // op# | 0 1 2 3 4 5 | deps
        // ----|-------------|-----
        //   0 |         W W |
        //   1 |       W W   | 0
        //   2 |     W W     | 1
        //   3 |   W W       | 2
        //   4 | W W         | 3

        let upstairs = make_upstairs();
        let (ds_done_tx, _ds_done_rx) = mpsc::channel(500);
        upstairs.set_active().await.unwrap();

        // ops 0 to 4
        for i in (0..5).rev() {
            upstairs
                .submit_write(
                    Block::new_512(i),
                    Bytes::from(vec![0xff; 512 * 2]),
                    None,
                    false,
                    ds_done_tx.clone(),
                )
                .await
                .unwrap();
        }

        let ds = upstairs.downstairs.lock().await;
        let keys: Vec<&u64> = ds.ds_active.keys().sorted().collect();
        let jobs: Vec<&DownstairsIO> =
            keys.iter().map(|k| ds.ds_active.get(k).unwrap()).collect();
        assert_eq!(jobs.len(), 5);

        assert!(jobs[0].work.deps().is_empty()); // op 0
        assert_eq!(jobs[1].work.deps(), &vec![jobs[0].ds_id]); // op 1
        assert_eq!(jobs[2].work.deps(), &vec![jobs[1].ds_id]); // op 2
        assert_eq!(jobs[3].work.deps(), &vec![jobs[2].ds_id]); // op 3
        assert_eq!(jobs[4].work.deps(), &vec![jobs[3].ds_id]); // op 4
    }

    #[tokio::test]
    async fn test_deps_read_write_batman() {
        // Test that the following job dependency graph is made:
        //
        //          block
        // op# | 0 1 2 3 4 5 | deps
        // ----|-------------|-----
        //   0 | W W         |
        //   1 |         W W |
        //   2 |   W W W W   | 0,1
        //   3 |             |
        //   4 |             |

        let upstairs = make_upstairs();
        let (ds_done_tx, _ds_done_rx) = mpsc::channel(500);
        upstairs.set_active().await.unwrap();

        // op 0
        upstairs
            .submit_write(
                Block::new_512(0),
                Bytes::from(vec![0xff; 512 * 2]),
                None,
                false,
                ds_done_tx.clone(),
            )
            .await
            .unwrap();

        // op 1
        upstairs
            .submit_write(
                Block::new_512(4),
                Bytes::from(vec![0xff; 512 * 2]),
                None,
                false,
                ds_done_tx.clone(),
            )
            .await
            .unwrap();

        // op 2
        upstairs
            .submit_write(
                Block::new_512(1),
                Bytes::from(vec![0xff; 512 * 4]),
                None,
                false,
                ds_done_tx.clone(),
            )
            .await
            .unwrap();

        let ds = upstairs.downstairs.lock().await;
        let keys: Vec<&u64> = ds.ds_active.keys().sorted().collect();
        let jobs: Vec<&DownstairsIO> =
            keys.iter().map(|k| ds.ds_active.get(k).unwrap()).collect();
        assert_eq!(jobs.len(), 3);

        assert!(jobs[0].work.deps().is_empty()); // op 0
        assert!(jobs[1].work.deps().is_empty()); // op 1
        assert_eq!(
            hashset(jobs[2].work.deps()),
            hashset(&[jobs[0].ds_id, jobs[1].ds_id]),
        ); // op 2
    }

    #[tokio::test]
    async fn test_deps_multi_extent_write() {
        // Test that the following job dependency graph is made:
        //
        //     |      block     |      block      |
        // op# | 95 96 97 98 99 |  0  1  2  3  4  | deps
        // ----|----------------|-----------------|-----
        //   0 |  W  W          |                 |
        //   1 |     W  W  W  W |  W  W  W        | 0
        //   2 |                |        W  W     | 1

        let upstairs = make_upstairs();
        let (ds_done_tx, _ds_done_rx) = mpsc::channel(500);
        upstairs.set_active().await.unwrap();

        // op 0
        upstairs
            .submit_write(
                Block::new_512(95),
                Bytes::from(vec![0xff; 512 * 2]),
                None,
                false,
                ds_done_tx.clone(),
            )
            .await
            .unwrap();

        // op 1
        upstairs
            .submit_write(
                Block::new_512(96),
                Bytes::from(vec![0xff; 512 * 7]),
                None,
                false,
                ds_done_tx.clone(),
            )
            .await
            .unwrap();

        // op 2
        upstairs
            .submit_write(
                Block::new_512(102),
                Bytes::from(vec![0xff; 512 * 2]),
                None,
                false,
                ds_done_tx.clone(),
            )
            .await
            .unwrap();

        let ds = upstairs.downstairs.lock().await;
        let keys: Vec<&u64> = ds.ds_active.keys().sorted().collect();
        let jobs: Vec<&DownstairsIO> =
            keys.iter().map(|k| ds.ds_active.get(k).unwrap()).collect();
        assert_eq!(jobs.len(), 3);

        // confirm which extents are impacted (in case make_upstairs changes)
        assert_eq!(jobs[0].impacted_blocks.extents().len(), 1);
        assert_eq!(jobs[1].impacted_blocks.extents().len(), 2);
        assert_eq!(jobs[2].impacted_blocks.extents().len(), 1);
        assert_ne!(
            jobs[0].impacted_blocks.extents()[0],
            jobs[2].impacted_blocks.extents()[0]
        );

        // confirm deps
        assert!(jobs[0].work.deps().is_empty()); // op 0
        assert_eq!(jobs[1].work.deps(), &vec![jobs[0].ds_id]); // op 1
        assert_eq!(jobs[2].work.deps(), &vec![jobs[1].ds_id]); // op 2
    }

    #[tokio::test]
    async fn test_deps_multi_extent_there_and_back_again() {
        // Test that the following job dependency graph is made:
        //
        //     |      block     |      block      |
        // op# | 95 96 97 98 99 |  0  1  2  3  4  | deps
        // ----|----------------|-----------------|-----
        //   0 |  W  W          |                 |
        //   1 |     W  W  W  W |  W  W  W        | 0
        //   2 |                |     W           | 1
        //   3 |              Wu|  Wu Wu          | 1,2
        //   4 |              R |                 | 1,3

        let upstairs = make_upstairs();
        let (ds_done_tx, _ds_done_rx) = mpsc::channel(500);
        upstairs.set_active().await.unwrap();

        // op 0
        upstairs
            .submit_write(
                Block::new_512(95),
                Bytes::from(vec![0xff; 512 * 2]),
                None,
                false,
                ds_done_tx.clone(),
            )
            .await
            .unwrap();

        // op 1
        upstairs
            .submit_write(
                Block::new_512(96),
                Bytes::from(vec![0xff; 512 * 7]),
                None,
                false,
                ds_done_tx.clone(),
            )
            .await
            .unwrap();

        // op 2
        upstairs
            .submit_write(
                Block::new_512(101),
                Bytes::from(vec![0xff; 512]),
                None,
                false,
                ds_done_tx.clone(),
            )
            .await
            .unwrap();

        // op 3
        upstairs
            .submit_write(
                Block::new_512(99),
                Bytes::from(vec![0xff; 512 * 3]),
                None,
                true,
                ds_done_tx.clone(),
            )
            .await
            .unwrap();

        // op 4
        upstairs
            .submit_read(
                Block::new_512(99),
                Buffer::new(512),
                None,
                ds_done_tx.clone(),
            )
            .await
            .unwrap();

        let ds = upstairs.downstairs.lock().await;
        let keys: Vec<&u64> = ds.ds_active.keys().sorted().collect();
        let jobs: Vec<&DownstairsIO> =
            keys.iter().map(|k| ds.ds_active.get(k).unwrap()).collect();
        assert_eq!(jobs.len(), 5);

        // confirm which extents are impacted (in case make_upstairs changes)
        assert_eq!(jobs[0].impacted_blocks.extents().len(), 1);
        assert_eq!(jobs[1].impacted_blocks.extents().len(), 2);
        assert_eq!(jobs[2].impacted_blocks.extents().len(), 1);
        assert_eq!(jobs[3].impacted_blocks.extents().len(), 2);
        assert_eq!(jobs[4].impacted_blocks.extents().len(), 1);

        assert_ne!(
            jobs[0].impacted_blocks.extents()[0],
            jobs[2].impacted_blocks.extents()[0]
        );
        assert_ne!(
            jobs[4].impacted_blocks.extents()[0],
            jobs[2].impacted_blocks.extents()[0]
        );

        assert!(jobs[0].work.deps().is_empty()); // op 0
        assert_eq!(jobs[1].work.deps(), &vec![jobs[0].ds_id]); // op 1
        assert_eq!(jobs[2].work.deps(), &vec![jobs[1].ds_id]); // op 2
        assert_eq!(
            hashset(jobs[3].work.deps()),
            hashset(&[jobs[1].ds_id, jobs[2].ds_id])
        ); // op 3
        assert_eq!(
            hashset(jobs[4].work.deps()),
            hashset(&[jobs[1].ds_id, jobs[3].ds_id])
        ); // op 4
    }

    #[tokio::test]
    async fn test_deps_multi_extent_batman() {
        // Test that the following job dependency graph is made:
        //
        //     |      block     |      block      |
        // op# | 95 96 97 98 99 |  0  1  2  3  4  | deps
        // ----|----------------|-----------------|-----
        //   0 |  W  W          |                 |
        //   1 |                |        W        |
        //   2 |     Wu Wu Wu Wu|  Wu Wu Wu       | 0,1

        let upstairs = make_upstairs();
        let (ds_done_tx, _ds_done_rx) = mpsc::channel(500);
        upstairs.set_active().await.unwrap();

        // op 0
        upstairs
            .submit_write(
                Block::new_512(95),
                Bytes::from(vec![0xff; 512 * 2]),
                None,
                false,
                ds_done_tx.clone(),
            )
            .await
            .unwrap();

        // op 1
        upstairs
            .submit_write(
                Block::new_512(102),
                Bytes::from(vec![0xff; 512]),
                None,
                false,
                ds_done_tx.clone(),
            )
            .await
            .unwrap();

        // op 2
        upstairs
            .submit_write(
                Block::new_512(96),
                Bytes::from(vec![0xff; 512 * 7]),
                None,
                true,
                ds_done_tx.clone(),
            )
            .await
            .unwrap();

        let ds = upstairs.downstairs.lock().await;
        let keys: Vec<&u64> = ds.ds_active.keys().sorted().collect();
        let jobs: Vec<&DownstairsIO> =
            keys.iter().map(|k| ds.ds_active.get(k).unwrap()).collect();
        assert_eq!(jobs.len(), 3);

        // confirm which extents are impacted (in case make_upstairs changes)
        assert_eq!(jobs[0].impacted_blocks.extents().len(), 1);
        assert_eq!(jobs[1].impacted_blocks.extents().len(), 1);
        assert_eq!(jobs[2].impacted_blocks.extents().len(), 2);

        assert_ne!(
            jobs[0].impacted_blocks.extents()[0],
            jobs[1].impacted_blocks.extents()[0]
        );

        assert!(jobs[0].work.deps().is_empty()); // op 0
        assert!(jobs[1].work.deps().is_empty()); // op 1
        assert_eq!(
            hashset(jobs[2].work.deps()),
            hashset(&[jobs[0].ds_id, jobs[1].ds_id])
        ); // op 2
    }

    #[tokio::test]
    async fn test_deps_depend_on_acked_work() {
        // Test that jobs will depend on acked work (important for the case of
        // replay - the upstairs will replay all work since the last flush if a
        // downstairs leaves and comes back)

        let upstairs = make_upstairs();
        let (ds_done_tx, _ds_done_rx) = mpsc::channel(500);
        upstairs.set_active().await.unwrap();

        // submit a write, complete, then ack it

        upstairs
            .submit_write(
                Block::new_512(0),
                Bytes::from(vec![0xff; 512]),
                None,
                false,
                ds_done_tx.clone(),
            )
            .await
            .unwrap();

        {
            let mut ds = upstairs.downstairs.lock().await;
            let keys: Vec<&u64> = ds.ds_active.keys().sorted().collect();
            let jobs: Vec<&DownstairsIO> =
                keys.iter().map(|k| ds.ds_active.get(k).unwrap()).collect();
            assert_eq!(jobs.len(), 1);

            let ds_id = jobs[0].ds_id;

            for client_id in 0..3 {
                ds.in_progress(ds_id, client_id);
                ds.process_ds_completion(
                    ds_id,
                    client_id,
                    Ok(vec![]),
                    &None,
                    UpState::Active,
                )
                .unwrap();
            }

            ds.ack(ds_id);
        }

        // submit an overlapping write

        upstairs
            .submit_write(
                Block::new_512(0),
                Bytes::from(vec![0xff; 512]),
                None,
                false,
                ds_done_tx.clone(),
            )
            .await
            .unwrap();

        {
            let ds = upstairs.downstairs.lock().await;
            let keys: Vec<&u64> = ds.ds_active.keys().sorted().collect();
            let jobs: Vec<&DownstairsIO> =
                keys.iter().map(|k| ds.ds_active.get(k).unwrap()).collect();

            // retire_check not run yet, so there's two active jobs
            assert_eq!(jobs.len(), 2);

            // the second write should still depend on the first write!
            assert_eq!(jobs[1].work.deps(), &[jobs[0].ds_id]);
        }
    }

    #[tokio::test]
    async fn test_deps_retire_check() {
        // Test that retire_check still works for flushes that depend on writes
        // but not reads, where the read hasn't completed yet

        let upstairs = make_upstairs();
        let (ds_done_tx, _ds_done_rx) = mpsc::channel(500);
        upstairs.set_active().await.unwrap();

        upstairs
            .submit_write(
                Block::new_512(0),
                Bytes::from(vec![0xff; 512]),
                None,
                false,
                ds_done_tx.clone(),
            )
            .await
            .unwrap();

        upstairs
            .submit_read(
                Block::new_512(1),
                Buffer::new(512),
                None,
                ds_done_tx.clone(),
            )
            .await
            .unwrap();

        upstairs
            .submit_write(
                Block::new_512(2),
                Bytes::from(vec![0xff; 512]),
                None,
                false,
                ds_done_tx.clone(),
            )
            .await
            .unwrap();

        upstairs
            .submit_flush(None, None, ds_done_tx.clone())
            .await
            .unwrap();

        // complete and ack the previous flush and both writes

        let mut ds = upstairs.downstairs.lock().await;
        let keys: Vec<&u64> = ds.ds_active.keys().sorted().collect();
        let jobs: Vec<&DownstairsIO> =
            keys.iter().map(|k| ds.ds_active.get(k).unwrap()).collect();
        assert_eq!(jobs.len(), 4);

        let write_1 = jobs[0].ds_id;
        let read = jobs[1].ds_id;
        let write_2 = jobs[2].ds_id;
        let flush = jobs[3].ds_id;

        for ds_id in &[write_1, write_2] {
            for client_id in 0..3 {
                ds.in_progress(*ds_id, client_id);
                ds.process_ds_completion(
                    *ds_id,
                    client_id,
                    Ok(vec![]),
                    &None,
                    UpState::Active,
                )
                .unwrap();
            }

            ds.ack(*ds_id);
            ds.retire_check(*ds_id);
        }

        // complete and ack flush
        for client_id in 0..3 {
            ds.in_progress(flush, client_id);
            ds.process_ds_completion(
                flush,
                client_id,
                Ok(vec![]),
                &None,
                UpState::Active,
            )
            .unwrap();
        }

        ds.ack(flush);

        // call retire_check on flush (where the read hasn't been acked yet)

        ds.retire_check(flush);

        // only the read should be left (retire_check removes the flush and the
        // deps of the flush)

        let keys: Vec<&u64> = ds.ds_active.keys().sorted().collect();
        let jobs: Vec<&DownstairsIO> =
            keys.iter().map(|k| ds.ds_active.get(k).unwrap()).collect();
        assert_eq!(jobs.len(), 1);

        assert_eq!(jobs[0].ds_id, read);
        assert!(matches!(jobs[0].work, IOop::Read { .. }));

        // complete and ack the read, then do another flush. this should retire
        // everything.
        for client_id in 0..3 {
            ds.in_progress(read, client_id);

            let request = ReadRequest {
                eid: 0,
                offset: Block::new_512(1),
            };

            ds.process_ds_completion(
                read,
                client_id,
                Ok(vec![ReadResponse::from_request_with_data(&request, &[])]),
                &None,
                UpState::Active,
            )
            .unwrap();
        }

        ds.ack(read);
        ds.retire_check(read);

        drop(ds);
        upstairs
            .submit_flush(None, None, ds_done_tx.clone())
            .await
            .unwrap();

        let mut ds = upstairs.downstairs.lock().await;
        let keys: Vec<&u64> = ds.ds_active.keys().sorted().collect();
        let jobs: Vec<&DownstairsIO> =
            keys.iter().map(|k| ds.ds_active.get(k).unwrap()).collect();
        assert_eq!(jobs.len(), 2);

        let flush = jobs[1].ds_id;

        for client_id in 0..3 {
            ds.in_progress(flush, client_id);
            ds.process_ds_completion(
                flush,
                client_id,
                Ok(vec![]),
                &None,
                UpState::Active,
            )
            .unwrap();
        }

        ds.ack(flush);
        ds.retire_check(flush);

        assert_eq!(ds.ds_active.keys().count(), 0);
    }
}<|MERGE_RESOLUTION|>--- conflicted
+++ resolved
@@ -3053,12 +3053,8 @@
         // Verify that the flush takes three completions.
         // Verify that deactivate done returns the upstairs to init.
 
-<<<<<<< HEAD
-        let up = Upstairs::default();
+        let up = make_upstairs();
         let (ds_done_tx, _ds_done_rx) = mpsc::channel(500);
-=======
-        let up = make_upstairs();
->>>>>>> 4b74b292
         up.set_active().await.unwrap();
         let mut ds = up.downstairs.lock().await;
         ds.ds_state[0] = DsState::Active;
@@ -3243,12 +3239,8 @@
         // Verify that we can't deactivate without a flush as the
         // last job on the list
 
-<<<<<<< HEAD
-        let up = Upstairs::default();
+        let up = make_upstairs();
         let (ds_done_tx, _ds_done_rx) = mpsc::channel(500);
-=======
-        let up = make_upstairs();
->>>>>>> 4b74b292
         up.set_active().await.unwrap();
         let mut ds = up.downstairs.lock().await;
         ds.ds_state[0] = DsState::Active;
