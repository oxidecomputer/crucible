--- conflicted
+++ resolved
@@ -21,14 +21,8 @@
     }
 
     // Create a simple logger
-<<<<<<< HEAD
     pub fn csl() -> Logger {
-        let plain = slog_term::PlainSyncDecorator::new(std::io::stdout());
-        Logger::root(slog_term::FullFormat::new(plain).build().fuse(), o!())
-=======
-    fn csl() -> Logger {
         build_logger()
->>>>>>> f18392a5
     }
 
     fn extent_tuple(eid: u64, offset: u64) -> (u64, Block) {
