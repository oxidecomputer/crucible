--- conflicted
+++ resolved
@@ -4,11 +4,7 @@
 use super::*;
 
 #[cfg(test)]
-<<<<<<< HEAD
-pub mod up_test {
-=======
 pub(crate) mod up_test {
->>>>>>> 603319ec
     use super::*;
 
     use std::collections::HashSet;
