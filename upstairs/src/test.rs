// Copyright 2023 Oxide Computer Company

#[cfg(test)]
use super::*;

#[cfg(test)]
mod up_test {
    use super::*;

    use std::collections::HashSet;
    use std::iter::FromIterator;
    use std::net::{IpAddr, Ipv4Addr, SocketAddr};

    use base64::{engine, Engine};
    use itertools::Itertools;
    use pseudo_file::IOSpan;
    use ringbuffer::RingBuffer;

    fn hashset(data: &[u64]) -> HashSet<u64> {
        HashSet::from_iter(data.iter().cloned())
    }

    // Create a simple logger
    fn csl() -> Logger {
        let plain = slog_term::PlainSyncDecorator::new(std::io::stdout());
        Logger::root(slog_term::FullFormat::new(plain).build().fuse(), o!())
    }

    fn extent_tuple(eid: u64, offset: u64) -> (u64, Block) {
        (eid, Block::new_512(offset))
    }

    fn generic_read_request() -> (ReadRequest, ImpactedBlocks) {
        let request = ReadRequest {
            eid: 0,
            offset: Block::new_512(7),
        };
        let iblocks = ImpactedBlocks::new(
            ImpactedAddr {
                extent_id: 0,
                block: 7,
            },
            ImpactedAddr {
                extent_id: 0,
                block: 7,
            },
        );
        (request, iblocks)
    }

    fn generic_write_request() -> (crucible_protocol::Write, ImpactedBlocks) {
        let request = crucible_protocol::Write {
            eid: 0,
            offset: Block::new_512(7),
            data: Bytes::from(vec![1]),
            block_context: BlockContext {
                encryption_context: None,
                hash: 0,
            },
        };
        let iblocks = ImpactedBlocks::new(
            ImpactedAddr {
                extent_id: 0,
                block: 7,
            },
            ImpactedAddr {
                extent_id: 0,
                block: 7,
            },
        );
        (request, iblocks)
    }

    fn create_generic_read_eob(ds_id: u64) -> (ReadRequest, DownstairsIO) {
        let (request, iblocks) = generic_read_request();

        let op =
            create_read_eob(ds_id, vec![], 10, vec![request.clone()], iblocks);

        (request, op)
    }

    #[test]
    fn test_iospan() {
        let span = IOSpan::new(512, 1024, 512);
        assert!(span.is_block_regular());
        assert_eq!(span.affected_block_count(), 2);

        let span = IOSpan::new(513, 1024, 512);
        assert!(!span.is_block_regular());
        assert_eq!(span.affected_block_count(), 3);

        let span = IOSpan::new(512, 500, 512);
        assert!(!span.is_block_regular());
        assert_eq!(span.affected_block_count(), 1);

        let span = IOSpan::new(512, 512, 4096);
        assert!(!span.is_block_regular());
        assert_eq!(span.affected_block_count(), 1);

        let span = IOSpan::new(500, 4096 * 10, 4096);
        assert!(!span.is_block_regular());
        assert_eq!(span.affected_block_count(), 10 + 1);

        let span = IOSpan::new(500, 4096 * 3 + (4096 - 500 + 1), 4096);
        assert!(!span.is_block_regular());
        assert_eq!(span.affected_block_count(), 3 + 2);

        // Some from hammer
        let span = IOSpan::new(137690, 1340, 512);
        assert!(!span.is_block_regular());
        assert_eq!(span.affected_block_count(), 4);
        assert_eq!(span.affected_block_numbers(), &vec![268, 269, 270, 271]);
    }

    #[tokio::test]
    async fn test_iospan_buffer_read_write() {
        let span = IOSpan::new(500, 64, 512);
        assert_eq!(span.affected_block_count(), 2);
        assert_eq!(span.affected_block_numbers(), &vec![0, 1]);

        span.write_from_buffer_into_blocks(&Bytes::from(vec![1; 64]))
            .await;

        for i in 0..500 {
            assert_eq!(span.buffer().as_vec().await[i], 0);
        }
        for i in 500..512 {
            assert_eq!(span.buffer().as_vec().await[i], 1);
        }
        for i in 512..(512 + 64 - 12) {
            assert_eq!(span.buffer().as_vec().await[i], 1);
        }
        for i in (512 + 64 - 12)..1024 {
            assert_eq!(span.buffer().as_vec().await[i], 0);
        }

        let data = Buffer::new(64);
        span.read_from_blocks_into_buffer(&mut data.as_vec().await[..])
            .await;

        for i in 0..64 {
            assert_eq!(data.as_vec().await[i], 1);
        }
    }

    /*
     * Beware, if you change these defaults, then you will have to change
     * all the hard coded tests below that use make_upstairs().
     */
    fn make_upstairs() -> Arc<Upstairs> {
        let mut def = RegionDefinition::default();
        def.set_block_size(512);
        def.set_extent_size(Block::new_512(100));
        def.set_extent_count(10);

        let opts = CrucibleOpts {
            target: vec![],
            lossy: false,
            key: None,
            ..Default::default()
        };

        Upstairs::new(&opts, 0, Some(def), Arc::new(Guest::new()), csl())
    }

    /*
     * Terrible wrapper, but it allows us to call extent_from_offset()
     * just like the program does.
     */
    async fn up_efo(
        up: &Arc<Upstairs>,
        offset: Block,
        num_blocks: u64,
    ) -> Vec<(u64, Block)> {
        let ddef = &up.ddef.lock().await.get_def().unwrap();
        let num_blocks = Block::new_with_ddef(num_blocks, ddef);
        extent_from_offset(ddef, offset, num_blocks)
            .blocks(ddef)
            .collect()
    }

    #[tokio::test]
    async fn off_to_extent_one_block() {
        let up = make_upstairs();

        for i in 0..100 {
            let exv = vec![extent_tuple(0, i)];
            assert_eq!(up_efo(&up, Block::new_512(i), 1).await, exv);
        }

        for i in 0..100 {
            let exv = vec![extent_tuple(1, i)];
            assert_eq!(up_efo(&up, Block::new_512(100 + i), 1).await, exv);
        }

        let exv = vec![extent_tuple(2, 0)];
        assert_eq!(up_efo(&up, Block::new_512(200), 1).await, exv);

        let exv = vec![extent_tuple(9, 99)];
        assert_eq!(up_efo(&up, Block::new_512(999), 1).await, exv);
    }

    #[tokio::test]
    async fn off_to_extent_two_blocks() {
        let up = make_upstairs();

        for i in 0..99 {
            let exv = vec![extent_tuple(0, i), extent_tuple(0, i + 1)];
            assert_eq!(up_efo(&up, Block::new_512(i), 2).await, exv);
        }

        let exv = vec![extent_tuple(0, 99), extent_tuple(1, 0)];
        assert_eq!(up_efo(&up, Block::new_512(99), 2).await, exv);

        for i in 0..99 {
            let exv = vec![extent_tuple(1, i)];
            assert_eq!(up_efo(&up, Block::new_512(100 + i), 1).await, exv);
        }

        let exv = vec![extent_tuple(1, 99), extent_tuple(2, 0)];
        assert_eq!(up_efo(&up, Block::new_512(199), 2).await, exv);

        let exv = vec![extent_tuple(2, 0), extent_tuple(2, 1)];
        assert_eq!(up_efo(&up, Block::new_512(200), 2).await, exv);

        let exv = vec![extent_tuple(9, 98), extent_tuple(9, 99)];
        assert_eq!(up_efo(&up, Block::new_512(998), 2).await, exv);
    }

    #[tokio::test]
    async fn off_to_extent_bridge() {
        /*
         * Testing when our buffer crosses extents.
         */
        let up = make_upstairs();

        /*
         * 1024 buffer
         */
        assert_eq!(
            up_efo(&up, Block::new_512(99), 2).await,
            vec![extent_tuple(0, 99), extent_tuple(1, 0)],
        );
        assert_eq!(
            up_efo(&up, Block::new_512(98), 4).await,
            vec![
                extent_tuple(0, 98),
                extent_tuple(0, 99),
                extent_tuple(1, 0),
                extent_tuple(1, 1),
            ],
        );

        /*
         * Largest buffer at different offsets
         */
        for offset in 0..100 {
            let expected: Vec<(u64, Block)> = (0..100)
                .map(|i| extent_tuple((offset + i) / 100, (offset + i) % 100))
                .collect();
            assert_eq!(
                up_efo(&up, Block::new_512(offset), 100).await,
                expected
            );
        }
    }

    /*
     * Testing various invalid inputs
     */
    #[tokio::test]
    async fn off_to_extent_length_zero() {
        let up = make_upstairs();
        assert_eq!(up_efo(&up, Block::new_512(0), 0).await, vec![]);
    }

    #[tokio::test]
    async fn off_to_extent_length_almost_too_big() {
        let up = make_upstairs();
        up_efo(&up, Block::new_512(0), 1000).await;
    }

    #[tokio::test]
    #[should_panic]
    async fn off_to_extent_length_too_big() {
        let up = make_upstairs();
        up_efo(&up, Block::new_512(0), 1001).await;
    }

    #[tokio::test]
    async fn off_to_extent_length_and_offset_almost_too_big() {
        let up = make_upstairs();
        up_efo(&up, Block::new_512(900), 100).await;
    }

    #[tokio::test]
    #[should_panic]
    async fn off_to_extent_length_and_offset_too_big() {
        let up = make_upstairs();
        up_efo(&up, Block::new_512(1000), 1).await;
    }

    #[tokio::test]
    #[should_panic]
    async fn not_right_block_size() {
        let up = make_upstairs();
        up_efo(&up, Block::new_4096(900), 1).await;
    }

    // key material made with `openssl rand -base64 32`
    #[test]
    pub fn test_upstairs_encryption_context_ok() -> Result<()> {
        use rand::{thread_rng, Rng};

        let key_bytes = engine::general_purpose::STANDARD
            .decode("ClENKTXD2bCyXSHnKXY7GGnk+NvQKbwpatjWP2fJzk0=")
            .unwrap();
        let context = EncryptionContext::new(key_bytes, 512);

        let mut block = [0u8; 512];
        thread_rng().fill(&mut block[..]);

        let orig_block = block;

        let (nonce, tag, _) = context.encrypt_in_place(&mut block[..])?;
        assert_ne!(block, orig_block);

        context.decrypt_in_place(&mut block[..], &nonce, &tag)?;
        assert_eq!(block, orig_block);

        Ok(())
    }

    #[test]
    pub fn test_upstairs_encryption_context_wrong_nonce() -> Result<()> {
        use rand::{thread_rng, Rng};

        let key_bytes = engine::general_purpose::STANDARD
            .decode("EVrH+ABhMP0MLfxynCalDq1vWCCWCWFfsSsJoJeDCx8=")
            .unwrap();
        let context = EncryptionContext::new(key_bytes, 512);

        let mut block = [0u8; 512];
        thread_rng().fill(&mut block[..]);

        let orig_block = block;

        let (_, tag, _) = context.encrypt_in_place(&mut block[..])?;
        assert_ne!(block, orig_block);

        let nonce = context.get_random_nonce();

        let block_before_failing_decrypt_in_place = block;

        let result = context.decrypt_in_place(&mut block[..], &nonce, &tag);
        assert!(result.is_err());

        /*
         * Make sure encryption context does not overwrite data if it's given
         * a bad nonce - we rely on this and do not make a copy when
         * attempting to decrypt with multiple encryption contexts.
         */
        assert_eq!(block_before_failing_decrypt_in_place, block);

        Ok(())
    }

    #[test]
    pub fn test_upstairs_encryption_context_wrong_tag() -> Result<()> {
        use rand::{thread_rng, Rng};

        let key_bytes = engine::general_purpose::STANDARD
            .decode("EVrH+ABhMP0MLfxynCalDq1vWCCWCWFfsSsJoJeDCx8=")
            .unwrap();
        let context = EncryptionContext::new(key_bytes, 512);

        let mut block = [0u8; 512];
        thread_rng().fill(&mut block[..]);

        let orig_block = block;

        let (nonce, mut tag, _) = context.encrypt_in_place(&mut block[..])?;
        assert_ne!(block, orig_block);

        tag[2] = tag[2].wrapping_add(1);

        let block_before_failing_decrypt_in_place = block;

        let result = context.decrypt_in_place(&mut block[..], &nonce, &tag);
        assert!(result.is_err());

        /*
         * Make sure encryption context does not overwrite data if it's given
         * a bad tag - we rely on this and do not make a copy when attempting
         * to decrypt with multiple encryption contexts.
         */
        assert_eq!(block_before_failing_decrypt_in_place, block);

        Ok(())
    }

    // Validate that an encrypted read response with one context can be
    // decrypted
    #[test]
    pub fn test_upstairs_validate_encrypted_read_response() -> Result<()> {
        // Set up the encryption context
        use rand::{thread_rng, Rng};
        let mut key = vec![0u8; 32];
        thread_rng().fill(&mut key[..]);
        let context = EncryptionContext::new(key.clone(), 512);

        // Encrypt some random data
        let mut data = BytesMut::with_capacity(512);
        data.resize(512, 0u8);
        thread_rng().fill(&mut data[..]);

        let original_data = data.clone();

        let (nonce, tag, _) = context.encrypt_in_place(&mut data[..])?;

        assert_ne!(original_data, data);

        let read_response_hash = integrity_hash(&[&nonce, &tag, &data[..]]);

        // Create the read response
        let mut read_response = ReadResponse {
            eid: 0,
            offset: Block::new_512(0),
            data,
            block_contexts: vec![BlockContext {
                hash: read_response_hash,
                encryption_context: Some(
                    crucible_protocol::EncryptionContext {
                        nonce: nonce.to_vec(),
                        tag: tag.to_vec(),
                    },
                ),
            }],
        };

        // Validate it
        let successful_hash = Downstairs::validate_encrypted_read_response(
            &mut read_response,
            &Arc::new(context),
            &csl(),
        )?;

        assert_eq!(successful_hash, Some(read_response_hash));

        // `Downstairs::validate_encrypted_read_response` will mutate the read
        // response's data value, make sure it decrypted

        assert_eq!(original_data, read_response.data);

        Ok(())
    }

    // Validate that an encrypted read response with multiple contexts can be
    // decrypted (skipping ones that don't match)
    #[test]
    pub fn test_upstairs_validate_encrypted_read_response_multiple_contexts(
    ) -> Result<()> {
        // Set up the encryption context
        use rand::{thread_rng, Rng};
        let mut key = vec![0u8; 32];
        thread_rng().fill(&mut key[..]);
        let context = EncryptionContext::new(key.clone(), 512);

        // Encrypt some random data
        let mut data = BytesMut::with_capacity(512);
        data.resize(512, 0u8);
        thread_rng().fill(&mut data[..]);

        let original_data = data.clone();

        let (nonce, tag, _) = context.encrypt_in_place(&mut data[..])?;

        assert_ne!(original_data, data);

        let read_response_hash = integrity_hash(&[&nonce, &tag, &data[..]]);

        // Create the read response
        let mut read_response = ReadResponse {
            eid: 0,
            offset: Block::new_512(0),
            data,
            block_contexts: vec![
                // The first context here doesn't match
                BlockContext {
                    hash: thread_rng().gen(),
                    encryption_context: Some(
                        crucible_protocol::EncryptionContext {
                            nonce: thread_rng().gen::<[u8; 12]>().to_vec(),
                            tag: thread_rng().gen::<[u8; 16]>().to_vec(),
                        },
                    ),
                },
                // This context matches
                BlockContext {
                    hash: read_response_hash,
                    encryption_context: Some(
                        crucible_protocol::EncryptionContext {
                            nonce: nonce.to_vec(),
                            tag: tag.to_vec(),
                        },
                    ),
                },
                // The last context does not
                BlockContext {
                    hash: thread_rng().gen(),
                    encryption_context: Some(
                        crucible_protocol::EncryptionContext {
                            nonce: thread_rng().gen::<[u8; 12]>().to_vec(),
                            tag: thread_rng().gen::<[u8; 16]>().to_vec(),
                        },
                    ),
                },
            ],
        };

        // Validate it
        let successful_hash = Downstairs::validate_encrypted_read_response(
            &mut read_response,
            &Arc::new(context),
            &csl(),
        )?;

        assert_eq!(successful_hash, Some(read_response_hash));

        // `Downstairs::validate_encrypted_read_response` will mutate the read
        // response's data value, make sure it decrypted

        assert_eq!(original_data, read_response.data);

        Ok(())
    }

    // TODO if such a set of nonces and tags can be found:
    //
    //   let hash1 = integrity_hash(
    //      &[&ctx1.nonce[..], &ctx1.tag[..], &response.data[..]]
    //   );
    //   let hash2 = integrity_hash(
    //      &[&ctx2.nonce[..], &ctx2.tag[..], &response.data[..]]
    //   );
    //
    //   hash1 == hash2
    //
    // then write a test which validates that an encrypted read response with
    // multiple contexts that match the integrity hash (where only one is
    // correct) can be decrypted.

    // Validate that reading a blank block works
    #[test]
    pub fn test_upstairs_validate_encrypted_read_response_blank_block(
    ) -> Result<()> {
        // Set up the encryption context
        use rand::{thread_rng, Rng};
        let mut key = vec![0u8; 32];
        thread_rng().fill(&mut key[..]);
        let context = EncryptionContext::new(key.clone(), 512);

        let mut data = BytesMut::with_capacity(512);
        data.resize(512, 0u8);

        // Create the read response
        let mut read_response = ReadResponse {
            eid: 0,
            offset: Block::new_512(0),
            data: data.clone(),
            block_contexts: vec![],
        };

        // Validate it
        let successful_hash = Downstairs::validate_encrypted_read_response(
            &mut read_response,
            &Arc::new(context),
            &csl(),
        )?;

        // The above function will return None for a blank block
        assert_eq!(successful_hash, None);
        assert_eq!(data, vec![0u8; 512]);

        Ok(())
    }

    #[test]
    pub fn test_upstairs_validate_unencrypted_read_response() -> Result<()> {
        use rand::{thread_rng, Rng};

        let mut data = BytesMut::with_capacity(512);
        data.resize(512, 0u8);
        thread_rng().fill(&mut data[..]);

        let read_response_hash = integrity_hash(&[&data[..]]);
        let original_data = data.clone();

        // Create the read response
        let mut read_response = ReadResponse {
            eid: 0,
            offset: Block::new_512(0),
            data,
            block_contexts: vec![BlockContext {
                hash: read_response_hash,
                encryption_context: None,
            }],
        };

        // Validate it
        let successful_hash = Downstairs::validate_unencrypted_read_response(
            &mut read_response,
            &csl(),
        )?;

        assert_eq!(successful_hash, Some(read_response_hash));
        assert_eq!(read_response.data, original_data);

        Ok(())
    }

    #[test]
    pub fn test_upstairs_validate_unencrypted_read_response_blank_block(
    ) -> Result<()> {
        let mut data = BytesMut::with_capacity(512);
        data.resize(512, 0u8);

        let original_data = data.clone();

        // Create the read response
        let mut read_response = ReadResponse {
            eid: 0,
            offset: Block::new_512(0),
            data,
            block_contexts: vec![],
        };

        // Validate it
        let successful_hash = Downstairs::validate_unencrypted_read_response(
            &mut read_response,
            &csl(),
        )?;

        assert_eq!(successful_hash, None);
        assert_eq!(read_response.data, original_data);

        Ok(())
    }

    #[test]
    pub fn test_upstairs_validate_unencrypted_read_response_multiple_contexts(
    ) -> Result<()> {
        use rand::{thread_rng, Rng};

        let mut data = BytesMut::with_capacity(512);
        data.resize(512, 0u8);
        thread_rng().fill(&mut data[..]);

        let read_response_hash = integrity_hash(&[&data[..]]);
        let original_data = data.clone();

        // Create the read response
        let mut read_response = ReadResponse {
            eid: 0,
            offset: Block::new_512(0),
            data,
            block_contexts: vec![
                // The context here doesn't match
                BlockContext {
                    hash: thread_rng().gen(),
                    encryption_context: None,
                },
                // The context here doesn't match
                BlockContext {
                    hash: thread_rng().gen(),
                    encryption_context: None,
                },
                // Correct one
                BlockContext {
                    hash: read_response_hash,
                    encryption_context: None,
                },
                // The context here doesn't match
                BlockContext {
                    hash: thread_rng().gen(),
                    encryption_context: None,
                },
            ],
        };

        // Validate it
        let successful_hash = Downstairs::validate_unencrypted_read_response(
            &mut read_response,
            &csl(),
        )?;

        assert_eq!(successful_hash, Some(read_response_hash));
        assert_eq!(read_response.data, original_data);

        Ok(())
    }

    // Validate that an unencrypted read response with multiple contexts that
    // match the integrity hash works. This can happen if the Upstairs
    // repeatedly writes the same block data.
    #[test]
    pub fn test_upstairs_validate_unencrypted_read_response_multiple_hashes(
    ) -> Result<()> {
        use rand::{thread_rng, Rng};

        let mut data = BytesMut::with_capacity(512);
        data.resize(512, 0u8);
        thread_rng().fill(&mut data[..]);

        let read_response_hash = integrity_hash(&[&data[..]]);
        let original_data = data.clone();

        // Create the read response
        let mut read_response = ReadResponse {
            eid: 0,
            offset: Block::new_512(0),
            data,
            block_contexts: vec![
                // Correct one
                BlockContext {
                    hash: read_response_hash,
                    encryption_context: None,
                },
                // Correct one
                BlockContext {
                    hash: read_response_hash,
                    encryption_context: None,
                },
            ],
        };

        // Validate it
        let successful_hash = Downstairs::validate_unencrypted_read_response(
            &mut read_response,
            &csl(),
        )?;

        assert_eq!(successful_hash, Some(read_response_hash));
        assert_eq!(read_response.data, original_data);

        Ok(())
    }

    #[tokio::test]
    async fn work_flush_three_ok() {
        let upstairs = Upstairs::test_default();
        let (ds_done_tx, _ds_done_rx) = mpsc::channel(500);
        upstairs.set_active().await.unwrap();
        let mut ds = upstairs.downstairs.lock().await;

        let next_id = ds.next_id();

        let op = create_flush(
            next_id,
            vec![],
            10,
            0,
            0,
            None,
            ImpactedBlocks::Empty,
        );

        ds.enqueue(op, ds_done_tx.clone()).await;

        ds.in_progress(next_id, 0);
        ds.in_progress(next_id, 1);
        ds.in_progress(next_id, 2);

        assert!(!ds
            .process_ds_completion(
                next_id,
                0,
                Ok(vec![]),
                &None,
                UpState::Active
            )
            .unwrap());
        assert_eq!(ds.ackable_work().len(), 0);
        assert_eq!(ds.completed.len(), 0);

        assert!(ds
            .process_ds_completion(
                next_id,
                1,
                Ok(vec![]),
                &None,
                UpState::Active
            )
            .unwrap());
        assert_eq!(ds.ackable_work().len(), 1);
        assert_eq!(ds.completed.len(), 0);

        let state = ds.ds_active.get_mut(&next_id).unwrap().ack_status;
        assert_eq!(state, AckStatus::AckReady);
        ds.ack(next_id);

        assert!(!ds
            .process_ds_completion(
                next_id,
                2,
                Ok(vec![]),
                &None,
                UpState::Active
            )
            .unwrap());
        assert_eq!(ds.ackable_work().len(), 0);
        assert_eq!(ds.completed.len(), 1);
    }

    #[tokio::test]
    async fn work_flush_one_error_then_ok() {
        let upstairs = Upstairs::test_default();
        let (ds_done_tx, _ds_done_rx) = mpsc::channel(500);
        upstairs.set_active().await.unwrap();
        let mut ds = upstairs.downstairs.lock().await;

        let next_id = ds.next_id();

        let op = create_flush(
            next_id,
            vec![],
            10,
            0,
            0,
            None,
            ImpactedBlocks::Empty,
        );

        ds.enqueue(op, ds_done_tx.clone()).await;

        ds.in_progress(next_id, 0);
        ds.in_progress(next_id, 1);
        ds.in_progress(next_id, 2);

        assert!(!ds
            .process_ds_completion(
                next_id,
                0,
                Err(CrucibleError::GenericError("bad".to_string())),
                &None,
                UpState::Active,
            )
            .unwrap());
        assert_eq!(ds.ackable_work().len(), 0);
        assert_eq!(ds.completed.len(), 0);

        assert!(!ds
            .process_ds_completion(
                next_id,
                1,
                Ok(vec![]),
                &None,
                UpState::Active
            )
            .unwrap());
        assert_eq!(ds.ackable_work().len(), 0);
        assert_eq!(ds.completed.len(), 0);

        assert!(ds
            .process_ds_completion(
                next_id,
                2,
                Ok(vec![]),
                &None,
                UpState::Active
            )
            .unwrap());
        assert_eq!(ds.ackable_work().len(), 1);

        ds.ack(next_id);
        ds.retire_check(next_id);

        assert_eq!(ds.completed.len(), 1);
    }

    #[tokio::test]
    async fn work_flush_two_errors_equals_fail() {
        let upstairs = Upstairs::test_default();
        let (ds_done_tx, _ds_done_rx) = mpsc::channel(500);
        upstairs.set_active().await.unwrap();
        let mut ds = upstairs.downstairs.lock().await;

        let next_id = ds.next_id();

        let op = create_flush(
            next_id,
            vec![],
            10,
            0,
            0,
            None,
            ImpactedBlocks::Empty,
        );

        ds.enqueue(op, ds_done_tx.clone()).await;

        ds.in_progress(next_id, 0);
        ds.in_progress(next_id, 1);
        ds.in_progress(next_id, 2);

        assert!(!ds
            .process_ds_completion(
                next_id,
                0,
                Err(CrucibleError::GenericError("bad".to_string())),
                &None,
                UpState::Active,
            )
            .unwrap());
        assert_eq!(ds.ackable_work().len(), 0);
        assert_eq!(ds.completed.len(), 0);

        assert!(!ds
            .process_ds_completion(
                next_id,
                1,
                Ok(vec![]),
                &None,
                UpState::Active
            )
            .unwrap());
        assert_eq!(ds.ackable_work().len(), 0);
        assert_eq!(ds.completed.len(), 0);

        assert!(ds
            .process_ds_completion(
                next_id,
                2,
                Err(CrucibleError::GenericError("bad".to_string())),
                &None,
                UpState::Active,
            )
            .unwrap());
        assert_eq!(ds.ackable_work().len(), 1);

        ds.ack(next_id);
        ds.retire_check(next_id);

        assert_eq!(ds.completed.len(), 1);
    }

    #[tokio::test]
    async fn work_read_one_ok() {
        let upstairs = Upstairs::test_default();
        let (ds_done_tx, _ds_done_rx) = mpsc::channel(500);
        upstairs.set_active().await.unwrap();
        let mut ds = upstairs.downstairs.lock().await;

        let next_id = ds.next_id();

        let (request, op) = create_generic_read_eob(next_id);

        ds.enqueue(op, ds_done_tx.clone()).await;

        ds.in_progress(next_id, 0);
        ds.in_progress(next_id, 1);
        ds.in_progress(next_id, 2);

        let response =
            Ok(vec![ReadResponse::from_request_with_data(&request, &[])]);

        assert!(ds
            .process_ds_completion(next_id, 0, response, &None, UpState::Active)
            .unwrap());
        assert_eq!(ds.ackable_work().len(), 1);
        assert_eq!(ds.completed.len(), 0);

        let state = ds.ds_active.get_mut(&next_id).unwrap().ack_status;
        assert_eq!(state, AckStatus::AckReady);
        ds.ack(next_id);

        let response =
            Ok(vec![ReadResponse::from_request_with_data(&request, &[])]);

        assert!(!ds
            .process_ds_completion(next_id, 1, response, &None, UpState::Active)
            .unwrap());
        assert_eq!(ds.ackable_work().len(), 0);
        assert_eq!(ds.completed.len(), 0);

        let response =
            Ok(vec![ReadResponse::from_request_with_data(&request, &[])]);

        assert!(!ds
            .process_ds_completion(next_id, 2, response, &None, UpState::Active)
            .unwrap());
        assert_eq!(ds.ackable_work().len(), 0);
        // A flush is required to move work to completed
        assert_eq!(ds.completed.len(), 0);
    }

    #[tokio::test]
    async fn work_read_one_bad_two_ok() {
        let upstairs = Upstairs::test_default();
        let (ds_done_tx, _ds_done_rx) = mpsc::channel(500);
        upstairs.set_active().await.unwrap();
        let mut ds = upstairs.downstairs.lock().await;

        let next_id = ds.next_id();

        let (request, op) = create_generic_read_eob(next_id);

        ds.enqueue(op, ds_done_tx.clone()).await;

        ds.in_progress(next_id, 0);
        ds.in_progress(next_id, 1);
        ds.in_progress(next_id, 2);

        assert!(!ds
            .process_ds_completion(
                next_id,
                0,
                Err(CrucibleError::GenericError("bad".to_string())),
                &None,
                UpState::Active,
            )
            .unwrap());
        assert_eq!(ds.ackable_work().len(), 0);
        assert_eq!(ds.completed.len(), 0);

        let response =
            Ok(vec![ReadResponse::from_request_with_data(&request, &[])]);

        assert!(ds
            .process_ds_completion(next_id, 1, response, &None, UpState::Active)
            .unwrap());
        assert_eq!(ds.ackable_work().len(), 1);
        assert_eq!(ds.completed.len(), 0);

        let state = ds.ds_active.get_mut(&next_id).unwrap().ack_status;
        assert_eq!(state, AckStatus::AckReady);
        ds.ack(next_id);

        let response =
            Ok(vec![ReadResponse::from_request_with_data(&request, &[])]);

        assert!(!ds
            .process_ds_completion(next_id, 2, response, &None, UpState::Active)
            .unwrap());
        assert_eq!(ds.ackable_work().len(), 0);
        // A flush is required to move work to completed
        // That this is still zero is part of the test
        assert_eq!(ds.completed.len(), 0);
    }

    #[tokio::test]
    async fn work_read_two_bad_one_ok() {
        let upstairs = Upstairs::test_default();
        let (ds_done_tx, _ds_done_rx) = mpsc::channel(500);
        upstairs.set_active().await.unwrap();
        let mut ds = upstairs.downstairs.lock().await;

        let next_id = ds.next_id();

        let (request, op) = create_generic_read_eob(next_id);

        ds.enqueue(op, ds_done_tx.clone()).await;

        ds.in_progress(next_id, 0);
        ds.in_progress(next_id, 1);
        ds.in_progress(next_id, 2);

        assert!(!ds
            .process_ds_completion(
                next_id,
                0,
                Err(CrucibleError::GenericError("bad".to_string())),
                &None,
                UpState::Active,
            )
            .unwrap());
        assert_eq!(ds.ackable_work().len(), 0);
        assert_eq!(ds.completed.len(), 0);

        assert!(!ds
            .process_ds_completion(
                next_id,
                1,
                Err(CrucibleError::GenericError("bad".to_string())),
                &None,
                UpState::Active,
            )
            .unwrap());
        assert_eq!(ds.ackable_work().len(), 0);
        assert_eq!(ds.completed.len(), 0);

        let response =
            Ok(vec![ReadResponse::from_request_with_data(&request, &[])]);

        assert!(ds
            .process_ds_completion(next_id, 2, response, &None, UpState::Active)
            .unwrap());
        assert_eq!(ds.ackable_work().len(), 1);

        ds.ack(next_id);
        ds.retire_check(next_id);

        // A flush is required to move work to completed
        assert_eq!(ds.ackable_work().len(), 0);
        assert_eq!(ds.completed.len(), 0);
    }

    #[tokio::test]
    async fn work_read_three_bad() {
        let upstairs = Upstairs::test_default();
        let (ds_done_tx, _ds_done_rx) = mpsc::channel(500);
        upstairs.set_active().await.unwrap();
        let mut ds = upstairs.downstairs.lock().await;

        let next_id = ds.next_id();

        let (_request, op) = create_generic_read_eob(next_id);

        ds.enqueue(op, ds_done_tx.clone()).await;

        ds.in_progress(next_id, 0);
        ds.in_progress(next_id, 1);
        ds.in_progress(next_id, 2);

        assert!(!ds
            .process_ds_completion(
                next_id,
                0,
                Err(CrucibleError::GenericError("bad".to_string())),
                &None,
                UpState::Active,
            )
            .unwrap());
        assert_eq!(ds.ackable_work().len(), 0);
        assert_eq!(ds.completed.len(), 0);

        assert!(!ds
            .process_ds_completion(
                next_id,
                1,
                Err(CrucibleError::GenericError("bad".to_string())),
                &None,
                UpState::Active,
            )
            .unwrap());
        assert_eq!(ds.ackable_work().len(), 0);
        assert_eq!(ds.completed.len(), 0);

        assert!(ds
            .process_ds_completion(
                next_id,
                2,
                Err(CrucibleError::GenericError("bad".to_string())),
                &None,
                UpState::Active,
            )
            .unwrap());
        assert_eq!(ds.ackable_work().len(), 1);

        ds.ack(next_id);
        ds.retire_check(next_id);

        assert_eq!(ds.ackable_work().len(), 0);
        assert_eq!(ds.completed.len(), 0);
    }

    #[tokio::test]
    async fn work_read_two_ok_one_bad() {
        let upstairs = Upstairs::test_default();
        let (ds_done_tx, _ds_done_rx) = mpsc::channel(500);
        upstairs.set_active().await.unwrap();

        let (request, iblocks) = generic_read_request();
        let next_id = {
            let mut ds = upstairs.downstairs.lock().await;

            let next_id = ds.next_id();

            let op = create_read_eob(
                next_id,
                vec![],
                10,
                vec![request.clone()],
                iblocks,
            );

            ds.enqueue(op, ds_done_tx.clone()).await;

            ds.in_progress(next_id, 0);
            ds.in_progress(next_id, 1);
            ds.in_progress(next_id, 2);

            next_id
        };

        let response =
            Ok(vec![ReadResponse::from_request_with_data(&request, &[])]);

        assert!(upstairs
            .process_ds_operation(next_id, 2, response.clone())
            .await
            .unwrap());

        assert!(!upstairs
            .process_ds_operation(next_id, 0, response)
            .await
            .unwrap());

        {
            // emulated run in up_ds_listen

            let mut ds = upstairs.downstairs.lock().await;
            let state = ds.ds_active.get_mut(&next_id).unwrap().ack_status;
            assert_eq!(state, AckStatus::AckReady);
            ds.ack(next_id);

            ds.retire_check(next_id);
        }

        assert!(!upstairs
            .process_ds_operation(
                next_id,
                1,
                Err(CrucibleError::GenericError("bad".to_string()))
            )
            .await
            .unwrap());

        {
            let mut ds = upstairs.downstairs.lock().await;
            assert_eq!(ds.ackable_work().len(), 0);
            // Work won't be completed until we get a flush.
            assert_eq!(ds.completed.len(), 0);
        }
    }

    #[tokio::test]
    async fn work_read_hash_mismatch() {
        // Test that a hash mismatch will trigger a panic.
        let upstairs = Upstairs::test_default();
        let (ds_done_tx, _ds_done_rx) = mpsc::channel(500);
        upstairs.set_active().await.unwrap();
        let mut ds = upstairs.downstairs.lock().await;

        let id = ds.next_id();

        let (request, op) = create_generic_read_eob(id);

        ds.enqueue(op, ds_done_tx.clone()).await;

        ds.in_progress(id, 0);
        ds.in_progress(id, 1);

        // Generate the first read response, this will be what we compare
        // future responses with.
        let r1 = Ok(vec![ReadResponse::from_request_with_data(&request, &[9])]);

        ds.process_ds_completion(id, 0, r1, &None, UpState::Active)
            .unwrap();

        // We must move the completed job along the process, this enables
        // process_ds_completion to know to compare future jobs to this
        // one.
        ds.ack(id);

        // Second read response, different hash
        let r2 = Ok(vec![ReadResponse::from_request_with_data(&request, &[1])]);

        let result =
            std::panic::catch_unwind(std::panic::AssertUnwindSafe(|| {
                ds.process_ds_completion(id, 1, r2, &None, UpState::Active)
            }));
        assert!(result.is_err());
    }

    #[tokio::test]
    async fn work_read_hash_mismatch_ack() {
        // Test that a hash mismatch will trigger a panic.
        // We check here after a ACK, because that is a different location.
        let upstairs = Upstairs::test_default();
        let (ds_done_tx, _ds_done_rx) = mpsc::channel(500);
        upstairs.set_active().await.unwrap();
        let mut ds = upstairs.downstairs.lock().await;

        let id = ds.next_id();

        let (request, op) = create_generic_read_eob(id);

        ds.enqueue(op, ds_done_tx.clone()).await;

        ds.in_progress(id, 0);
        ds.in_progress(id, 1);

        // Generate the first read response, this will be what we compare
        // future responses with.
        let r1 = Ok(vec![ReadResponse::from_request_with_data(&request, &[0])]);

        ds.process_ds_completion(id, 0, r1, &None, UpState::Active)
            .unwrap();

        // We must move the completed job along the process, this enables
        // process_ds_completion to know to compare future jobs to this
        // one.
        ds.ack(id);

        // Second read response, it matches the first.
        let r2 = Ok(vec![ReadResponse::from_request_with_data(&request, &[1])]);

        let result =
            std::panic::catch_unwind(std::panic::AssertUnwindSafe(|| {
                ds.process_ds_completion(id, 1, r2, &None, UpState::Active)
            }));
        assert!(result.is_err());
    }

    #[tokio::test]
    async fn work_read_hash_mismatch_third() {
        // Test that a hash mismatch on the third response will trigger a panic.
        let mut ds = Downstairs::new(csl());
        let (ds_done_tx, _ds_done_rx) = mpsc::channel(500);

        let id = ds.next_id();

        let (request, op) = create_generic_read_eob(id);

        ds.enqueue(op, ds_done_tx.clone()).await;

        ds.in_progress(id, 0);
        ds.in_progress(id, 1);
        ds.in_progress(id, 2);

        // Generate the first read response, this will be what we compare
        // future responses with.
        let r1 = Ok(vec![ReadResponse::from_request_with_data(&request, &[1])]);

        ds.process_ds_completion(id, 0, r1, &None, UpState::Active)
            .unwrap();

        // Second read response, it matches the first.
        let r2 = Ok(vec![ReadResponse::from_request_with_data(&request, &[1])]);

        ds.process_ds_completion(id, 1, r2, &None, UpState::Active)
            .unwrap();

        let r3 = Ok(vec![ReadResponse::from_request_with_data(&request, &[2])]);

        let result =
            std::panic::catch_unwind(std::panic::AssertUnwindSafe(|| {
                ds.process_ds_completion(id, 2, r3, &None, UpState::Active)
            }));
        assert!(result.is_err());
    }

    #[tokio::test]
    async fn work_read_hash_mismatch_third_ack() {
        // Test that a hash mismatch on the third response will trigger a panic.
        // This one checks after an ACK.
        let upstairs = Upstairs::test_default();
        let (ds_done_tx, _ds_done_rx) = mpsc::channel(500);
        upstairs.set_active().await.unwrap();
        let mut ds = upstairs.downstairs.lock().await;

        let id = ds.next_id();

        let (request, op) = create_generic_read_eob(id);

        ds.enqueue(op, ds_done_tx.clone()).await;

        ds.in_progress(id, 0);
        ds.in_progress(id, 1);
        ds.in_progress(id, 2);

        // Generate the first read response, this will be what we compare
        // future responses with.
        let r1 = Ok(vec![ReadResponse::from_request_with_data(&request, &[1])]);

        ds.process_ds_completion(id, 0, r1, &None, UpState::Active)
            .unwrap();

        // Second read response, it matches the first.
        let r2 = Ok(vec![ReadResponse::from_request_with_data(&request, &[1])]);

        ds.ack(id);
        ds.process_ds_completion(id, 1, r2, &None, UpState::Active)
            .unwrap();

        let r3 = Ok(vec![ReadResponse::from_request_with_data(&request, &[2])]);

        let result =
            std::panic::catch_unwind(std::panic::AssertUnwindSafe(|| {
                ds.process_ds_completion(id, 2, r3, &None, UpState::Active)
            }));
        assert!(result.is_err());
    }

    #[tokio::test]
    async fn work_read_hash_mismatch_inside() {
        // Test that a hash length mismatch will panic
        let upstairs = Upstairs::test_default();
        let (ds_done_tx, _ds_done_rx) = mpsc::channel(500);
        upstairs.set_active().await.unwrap();
        let mut ds = upstairs.downstairs.lock().await;

        let id = ds.next_id();

        let (request, op) = create_generic_read_eob(id);

        ds.enqueue(op, ds_done_tx.clone()).await;

        ds.in_progress(id, 0);
        ds.in_progress(id, 1);

        // Generate the first read response, this will be what we compare
        // future responses with.
        let r1 = Ok(vec![ReadResponse::from_request_with_data(
            &request,
            &[1, 2, 3, 4],
        )]);

        ds.process_ds_completion(id, 0, r1, &None, UpState::Active)
            .unwrap();

        // Second read response, hash vec has different length/
        let r2 = Ok(vec![ReadResponse::from_request_with_data(
            &request,
            &[1, 2, 3, 9],
        )]);

        let result =
            std::panic::catch_unwind(std::panic::AssertUnwindSafe(|| {
                ds.process_ds_completion(id, 1, r2, &None, UpState::Active)
            }));
        assert!(result.is_err());
    }

    #[tokio::test]
    async fn work_read_hash_mismatch_no_data() {
        // Test that empty data first, then data later will trigger
        // hash mismatch panic.
        let upstairs = Upstairs::test_default();
        let (ds_done_tx, _ds_done_rx) = mpsc::channel(500);
        upstairs.set_active().await.unwrap();
        let mut ds = upstairs.downstairs.lock().await;

        let id = ds.next_id();

        let (request, op) = create_generic_read_eob(id);

        ds.enqueue(op, ds_done_tx.clone()).await;

        ds.in_progress(id, 0);
        ds.in_progress(id, 1);

        // Generate the first read response, this will be what we compare
        // future responses with.
        let r1 = Ok(vec![ReadResponse::from_request_with_data(&request, &[])]);

        ds.process_ds_completion(id, 0, r1, &None, UpState::Active)
            .unwrap();

        // Second read response, hash vec has different length/
        let r2 = Ok(vec![ReadResponse::from_request_with_data(&request, &[1])]);

        let result =
            std::panic::catch_unwind(std::panic::AssertUnwindSafe(|| {
                ds.process_ds_completion(id, 1, r2, &None, UpState::Active)
            }));
        assert!(result.is_err());
    }

    #[tokio::test]
    async fn work_read_hash_mismatch_no_data_next() {
        // Test that missing data on the 2nd read response will panic
        let upstairs = Upstairs::test_default();
        let (ds_done_tx, _ds_done_rx) = mpsc::channel(500);
        upstairs.set_active().await.unwrap();
        let mut ds = upstairs.downstairs.lock().await;

        let id = ds.next_id();

        let (request, op) = create_generic_read_eob(id);

        ds.enqueue(op, ds_done_tx.clone()).await;

        ds.in_progress(id, 0);
        ds.in_progress(id, 1);

        // Generate the first read response, this will be what we compare
        // future responses with.
        let r1 = Ok(vec![ReadResponse::from_request_with_data(&request, &[1])]);

        ds.process_ds_completion(id, 0, r1, &None, UpState::Active)
            .unwrap();

        // Second read response, hash vec has different length/
        let r2 = Ok(vec![ReadResponse::from_request_with_data(&request, &[])]);

        let result =
            std::panic::catch_unwind(std::panic::AssertUnwindSafe(|| {
                ds.process_ds_completion(id, 1, r2, &None, UpState::Active)
            }));
        assert!(result.is_err());
    }

    #[tokio::test]
    async fn work_write_unwritten_errors_are_counted() {
        // Verify that write IO errors are counted.
        work_errors_are_counted(false).await;
    }

    #[tokio::test]
    // Verify that write_unwritten IO errors are counted.
    async fn work_write_errors_are_counted() {
        work_errors_are_counted(true).await;
    }

    // Instead of copying all the write tests, we put a wrapper around them
    // that takes write_unwritten as an arg.
    async fn work_errors_are_counted(is_write_unwritten: bool) {
        let upstairs = Upstairs::test_default();
        let (ds_done_tx, _ds_done_rx) = mpsc::channel(500);
        upstairs.set_active().await.unwrap();
        let mut ds = upstairs.downstairs.lock().await;

        let next_id = ds.next_id();

        // send a write, and clients 0 and 1 will return errors

        let (request, iblocks) = generic_write_request();
        let op = create_write_eob(
            next_id,
            vec![],
            10,
            vec![request],
            is_write_unwritten,
            iblocks,
        );

        ds.enqueue(op, ds_done_tx.clone()).await;

        assert!(ds.in_progress(next_id, 0).is_some());
        assert!(ds.in_progress(next_id, 1).is_some());
        assert!(ds.in_progress(next_id, 2).is_some());

        assert!(!ds
            .process_ds_completion(
                next_id,
                0,
                Err(CrucibleError::GenericError("bad".to_string())),
                &None,
                UpState::Active,
            )
            .unwrap());

        assert!(ds.ds_active.get(&next_id).unwrap().data.is_none());

        assert!(!ds
            .process_ds_completion(
                next_id,
                1,
                Err(CrucibleError::GenericError("bad".to_string())),
                &None,
                UpState::Active,
            )
            .unwrap());

        assert!(ds.ds_active.get(&next_id).unwrap().data.is_none());

        let response = Ok(vec![]);

        assert!(ds
            .process_ds_completion(next_id, 2, response, &None, UpState::Active)
            .unwrap());

        assert!(ds.downstairs_errors.get(&0).is_some());
        assert!(ds.downstairs_errors.get(&1).is_some());
        assert!(ds.downstairs_errors.get(&2).is_none());
<<<<<<< HEAD
=======

        // another read. Make sure only client 2 returns data.
        // The others should be skipped.

        let next_id = ds.next_id();
        let (request, op) = create_generic_read_eob(next_id);

        ds.enqueue(op);

        assert!(ds.in_progress(next_id, 0).is_none());
        assert!(ds.in_progress(next_id, 1).is_none());
        assert!(ds.in_progress(next_id, 2).is_some());

        let response =
            Ok(vec![ReadResponse::from_request_with_data(&request, &[3])]);

        assert!(ds
            .process_ds_completion(next_id, 2, response, &None, UpState::Active)
            .unwrap());

        let responses = ds.ds_active.get(&next_id).unwrap().data.as_ref();
        assert!(responses.is_some());
        assert_eq!(
            responses.map(|responses| responses
                .iter()
                .map(|response| response.data.clone().freeze())
                .collect()),
            Some(vec![Bytes::from_static(&[3])]),
        );
>>>>>>> 17367a72
    }

    #[tokio::test]
    async fn work_assert_reads_do_not_cause_failure_state_transition() {
        let upstairs = Upstairs::test_default();
        let (ds_done_tx, _ds_done_rx) = mpsc::channel(500);
        upstairs.set_active().await.unwrap();
        let mut ds = upstairs.downstairs.lock().await;

        let next_id = ds.next_id();

        // send a read, and clients 0 and 1 will return errors

        let (request, op) = create_generic_read_eob(next_id);

        ds.enqueue(op, ds_done_tx.clone()).await;

        assert!(ds.in_progress(next_id, 0).is_some());
        assert!(ds.in_progress(next_id, 1).is_some());
        assert!(ds.in_progress(next_id, 2).is_some());

        assert!(!ds
            .process_ds_completion(
                next_id,
                0,
                Err(CrucibleError::GenericError("bad".to_string())),
                &None,
                UpState::Active,
            )
            .unwrap());

        assert!(ds.ds_active.get(&next_id).unwrap().data.is_none());

        assert!(!ds
            .process_ds_completion(
                next_id,
                1,
                Err(CrucibleError::GenericError("bad".to_string())),
                &None,
                UpState::Active,
            )
            .unwrap());

        assert!(ds.ds_active.get(&next_id).unwrap().data.is_none());

        let response =
            Ok(vec![ReadResponse::from_request_with_data(&request, &[3])]);

        assert!(ds
            .process_ds_completion(next_id, 2, response, &None, UpState::Active)
            .unwrap());

        let responses = ds.ds_active.get(&next_id).unwrap().data.as_ref();
        assert!(responses.is_some());
        assert_eq!(
            responses.map(|responses| responses
                .iter()
                .map(|response| response.data.clone().freeze())
                .collect()),
            Some(vec![Bytes::from_static(&[3])]),
        );

        assert!(ds.downstairs_errors.get(&0).is_none());
        assert!(ds.downstairs_errors.get(&1).is_none());
        assert!(ds.downstairs_errors.get(&2).is_none());

        // send another read, and expect all to return something
        // (reads shouldn't cause a Failed transition)

        let next_id = ds.next_id();
        let (request, op) = create_generic_read_eob(next_id);

        ds.enqueue(op, ds_done_tx.clone()).await;

        assert!(ds.in_progress(next_id, 0).is_some());
        assert!(ds.in_progress(next_id, 1).is_some());
        assert!(ds.in_progress(next_id, 2).is_some());

        assert!(!ds
            .process_ds_completion(
                next_id,
                0,
                Err(CrucibleError::GenericError("bad".to_string())),
                &None,
                UpState::Active,
            )
            .unwrap());

        assert!(ds.ds_active.get(&next_id).unwrap().data.is_none());

        assert!(!ds
            .process_ds_completion(
                next_id,
                1,
                Err(CrucibleError::GenericError("bad".to_string())),
                &None,
                UpState::Active,
            )
            .unwrap());

        assert!(ds.ds_active.get(&next_id).unwrap().data.is_none());

        let response =
            Ok(vec![ReadResponse::from_request_with_data(&request, &[6])]);

        assert!(ds
            .process_ds_completion(next_id, 2, response, &None, UpState::Active)
            .unwrap());

        let responses = ds.ds_active.get(&next_id).unwrap().data.as_ref();
        assert!(responses.is_some());
        assert_eq!(
            responses.map(|responses| responses
                .iter()
                .map(|response| response.data.clone().freeze())
                .collect()),
            Some(vec![Bytes::from_static(&[6])]),
        );
    }

    #[tokio::test]
    async fn work_completed_read_flush() {
        // Verify that a read remains on the active queue until a flush
        // comes through and clears it.
        let upstairs = Upstairs::test_default();
        let (ds_done_tx, _ds_done_rx) = mpsc::channel(500);
        upstairs.set_active().await.unwrap();
        let mut ds = upstairs.downstairs.lock().await;

        // Build our read, put it into the work queue
        let next_id = ds.next_id();

        let (request, op) = create_generic_read_eob(next_id);

        ds.enqueue(op, ds_done_tx.clone()).await;

        // Move the work to submitted like we sent it to each downstairs
        ds.in_progress(next_id, 0);
        ds.in_progress(next_id, 1);
        ds.in_progress(next_id, 2);

        // Downstairs 0 now has completed this work.
        let response =
            Ok(vec![ReadResponse::from_request_with_data(&request, &[])]);
        assert!(ds
            .process_ds_completion(next_id, 0, response, &None, UpState::Active)
            .unwrap());

        // One completion of a read means we can ACK
        assert_eq!(ds.ackable_work().len(), 1);

        // Complete downstairs 1 and 2
        let response =
            Ok(vec![ReadResponse::from_request_with_data(&request, &[])]);
        assert!(!ds
            .process_ds_completion(next_id, 1, response, &None, UpState::Active)
            .unwrap());

        let response =
            Ok(vec![ReadResponse::from_request_with_data(&request, &[])]);
        assert!(!ds
            .process_ds_completion(next_id, 2, response, &None, UpState::Active)
            .unwrap());

        // Make sure the job is still active
        assert_eq!(ds.completed.len(), 0);

        // The job should still be ack ready
        let state = ds.ds_active.get_mut(&next_id).unwrap().ack_status;
        assert_eq!(state, AckStatus::AckReady);

        // Ack the job to the guest
        ds.ack(next_id);

        // Nothing left to ACK, but until the flush we keep the IO data.
        assert_eq!(ds.ackable_work().len(), 0);
        assert_eq!(ds.completed.len(), 0);

        // A flush is required to move work to completed
        // Create the flush then send it to all downstairs.
        let next_id = ds.next_id();
        let op = create_flush(
            next_id,
            vec![],
            10,
            0,
            0,
            None,
            ImpactedBlocks::Empty,
        );

        ds.enqueue(op, ds_done_tx.clone()).await;

        ds.in_progress(next_id, 0);
        ds.in_progress(next_id, 1);
        ds.in_progress(next_id, 2);

        // Complete the Flush at each downstairs.
        assert!(!ds
            .process_ds_completion(
                next_id,
                0,
                Ok(vec![]),
                &None,
                UpState::Active
            )
            .unwrap());
        // Two completed means we return true (ack ready now)
        assert!(ds
            .process_ds_completion(
                next_id,
                1,
                Ok(vec![]),
                &None,
                UpState::Active
            )
            .unwrap());
        assert!(!ds
            .process_ds_completion(
                next_id,
                2,
                Ok(vec![]),
                &None,
                UpState::Active
            )
            .unwrap());

        let state = ds.ds_active.get_mut(&next_id).unwrap().ack_status;
        assert_eq!(state, AckStatus::AckReady);

        // ACK the flush and let retire_check move things along.
        ds.ack(next_id);
        ds.retire_check(next_id);

        // Verify no more work to ack.
        assert_eq!(ds.ackable_work().len(), 0);
        // The read and the flush should now be moved to completed.
        assert_eq!(ds.completed.len(), 2);
    }

    #[tokio::test]
    async fn work_delay_completion_flush_write() {
        work_delay_completion_flush(false).await;
    }

    #[tokio::test]
    async fn work_delay_completion_flush_write_unwritten() {
        work_delay_completion_flush(true).await;
    }

    async fn work_delay_completion_flush(is_write_unwritten: bool) {
        // Verify that a write/write_unwritten remains on the active
        // queue until a flush comes through and clears it.  In this case,
        // we only complete 2/3 for each IO.  We later come back and finish
        // the 3rd IO and the flush, which then allows the work to be
        // completed.
        let upstairs = Upstairs::test_default();
        upstairs.set_active().await.unwrap();
        let (ds_done_tx, _ds_done_rx) = mpsc::channel(500);
        let mut ds = upstairs.downstairs.lock().await;

        // Create two writes, put them on the work queue
        let id1 = ds.next_id();
        let id2 = ds.next_id();

        let (request, iblocks) = generic_write_request();
        let op = create_write_eob(
            id1,
            vec![],
            10,
            vec![request],
            is_write_unwritten,
            iblocks,
        );
        ds.enqueue(op, ds_done_tx.clone()).await;

        let (request, iblocks) = generic_write_request();
        let op = create_write_eob(
            id2,
            vec![],
            20,
            vec![request],
            is_write_unwritten,
            iblocks,
        );
        ds.enqueue(op, ds_done_tx.clone()).await;

        // Simulate sending both writes to downstairs 0 and 1
        assert!(ds.in_progress(id1, 0).is_some());
        assert!(ds.in_progress(id1, 1).is_some());
        assert!(ds.in_progress(id2, 0).is_some());
        assert!(ds.in_progress(id2, 1).is_some());

        // Simulate completing both writes to downstairs 0 and 1
        assert!(!ds
            .process_ds_completion(id1, 0, Ok(vec![]), &None, UpState::Active)
            .unwrap());
        assert!(ds
            .process_ds_completion(id1, 1, Ok(vec![]), &None, UpState::Active)
            .unwrap());
        assert!(!ds
            .process_ds_completion(id2, 0, Ok(vec![]), &None, UpState::Active)
            .unwrap());
        assert!(ds
            .process_ds_completion(id2, 1, Ok(vec![]), &None, UpState::Active)
            .unwrap());

        // Both writes can now ACK to the guest.
        ds.ack(id1);
        ds.ack(id2);

        // Work stays on active queue till the flush
        assert_eq!(ds.ackable_work().len(), 0);
        assert_eq!(ds.completed.len(), 0);

        // Create the flush, put on the work queue
        let flush_id = ds.next_id();
        let op = create_flush(
            flush_id,
            vec![],
            10,
            0,
            0,
            None,
            ImpactedBlocks::Empty,
        );
        ds.enqueue(op, ds_done_tx.clone()).await;

        // Simulate sending the flush to downstairs 0 and 1
        ds.in_progress(flush_id, 0);
        ds.in_progress(flush_id, 1);

        // Simulate completing the flush to downstairs 0 and 1
        assert!(!ds
            .process_ds_completion(
                flush_id,
                0,
                Ok(vec![]),
                &None,
                UpState::Active
            )
            .unwrap());
        assert!(ds
            .process_ds_completion(
                flush_id,
                1,
                Ok(vec![]),
                &None,
                UpState::Active
            )
            .unwrap());

        // Ack the flush back to the guest
        ds.ack(flush_id);

        // Make sure downstairs 0 and 1 update their last flush id and
        // that downstairs 2 does not.
        assert_eq!(ds.ds_last_flush[0], flush_id);
        assert_eq!(ds.ds_last_flush[1], flush_id);
        assert_eq!(ds.ds_last_flush[2], 0);

        // Should not retire yet.
        ds.retire_check(flush_id);

        assert_eq!(ds.ackable_work().len(), 0);

        // Make sure all work is still on the active side
        assert_eq!(ds.completed.len(), 0);

        // Now, finish the writes to downstairs 2
        assert!(ds.in_progress(id1, 2).is_some());
        assert!(ds.in_progress(id2, 2).is_some());
        assert!(!ds
            .process_ds_completion(id1, 2, Ok(vec![]), &None, UpState::Active)
            .unwrap());
        assert!(!ds
            .process_ds_completion(id2, 2, Ok(vec![]), &None, UpState::Active)
            .unwrap());

        // The job should not move to completed until the flush goes as well.
        assert_eq!(ds.completed.len(), 0);

        // Complete the flush on downstairs 2.
        ds.in_progress(flush_id, 2);
        assert!(!ds
            .process_ds_completion(
                flush_id,
                2,
                Ok(vec![]),
                &None,
                UpState::Active
            )
            .unwrap());

        // All three jobs should now move to completed
        assert_eq!(ds.completed.len(), 3);
        // Downstairs 2 should update the last flush it just did.
        assert_eq!(ds.ds_last_flush[2], flush_id);
    }

    #[tokio::test]
    async fn work_completed_write_flush() {
        work_completed_writeio_flush(false).await;
    }

    #[tokio::test]
    async fn work_completed_write_unwritten_flush() {
        work_completed_writeio_flush(true).await;
    }

    async fn work_completed_writeio_flush(is_write_unwritten: bool) {
        // Verify that a write or write_unwritten remains on the active
        // queue until a flush comes through and clears it.
        let upstairs = Upstairs::test_default();
        let (ds_done_tx, _ds_done_rx) = mpsc::channel(500);
        upstairs.set_active().await.unwrap();
        let mut ds = upstairs.downstairs.lock().await;

        // Build our write IO.
        let next_id = ds.next_id();

        let (request, iblocks) = generic_write_request();
        let op = create_write_eob(
            next_id,
            vec![],
            10,
            vec![request],
            is_write_unwritten,
            iblocks,
        );
        // Put the write on the queue.
        ds.enqueue(op, ds_done_tx.clone()).await;

        // Submit the write to all three downstairs.
        ds.in_progress(next_id, 0);
        ds.in_progress(next_id, 1);
        ds.in_progress(next_id, 2);

        // Complete the write on all three downstairs.
        assert!(!ds
            .process_ds_completion(
                next_id,
                0,
                Ok(vec![]),
                &None,
                UpState::Active
            )
            .unwrap());
        assert!(ds
            .process_ds_completion(
                next_id,
                1,
                Ok(vec![]),
                &None,
                UpState::Active
            )
            .unwrap());
        assert!(!ds
            .process_ds_completion(
                next_id,
                2,
                Ok(vec![]),
                &None,
                UpState::Active
            )
            .unwrap());

        // Ack the write to the guest
        ds.ack(next_id);

        // Work stays on active queue till the flush
        assert_eq!(ds.ackable_work().len(), 0);
        assert_eq!(ds.completed.len(), 0);

        // Create the flush IO
        let next_id = ds.next_id();
        let op = create_flush(
            next_id,
            vec![],
            10,
            0,
            0,
            None,
            ImpactedBlocks::Empty,
        );
        ds.enqueue(op, ds_done_tx.clone()).await;

        // Submit the flush to all three downstairs.
        ds.in_progress(next_id, 0);
        ds.in_progress(next_id, 1);
        ds.in_progress(next_id, 2);

        // Complete the flush on all three downstairs.
        assert!(!ds
            .process_ds_completion(
                next_id,
                0,
                Ok(vec![]),
                &None,
                UpState::Active
            )
            .unwrap());
        assert!(ds
            .process_ds_completion(
                next_id,
                1,
                Ok(vec![]),
                &None,
                UpState::Active
            )
            .unwrap());
        assert!(!ds
            .process_ds_completion(
                next_id,
                2,
                Ok(vec![]),
                &None,
                UpState::Active
            )
            .unwrap());

        let state = ds.ds_active.get_mut(&next_id).unwrap().ack_status;
        assert_eq!(state, AckStatus::AckReady);
        ds.ack(next_id);
        ds.retire_check(next_id);

        assert_eq!(ds.ackable_work().len(), 0);
        // The write and flush should now be completed.
        assert_eq!(ds.completed.len(), 2);
    }

    #[tokio::test]
    async fn work_delay_completion_flush_order_write() {
        work_delay_completion_flush_order(false).await;
    }

    #[tokio::test]
    async fn work_delay_completion_flush_order_write_unwritten() {
        work_delay_completion_flush_order(true).await;
    }

    async fn work_delay_completion_flush_order(is_write_unwritten: bool) {
        // Verify that a write/write_unwritten remains on the active queue
        // until a flush comes through and clears it.  In this case, we only
        // complete 2 of 3 for each IO.  We later come back and finish the
        // 3rd IO and the flush, which then allows the work to be completed.
        // Also, we mix up which client finishes which job first.
        let upstairs = Upstairs::test_default();
        let (ds_done_tx, _ds_done_rx) = mpsc::channel(500);
        upstairs.set_active().await.unwrap();
        let mut ds = upstairs.downstairs.lock().await;

        // Build two writes, put them on the work queue.
        let id1 = ds.next_id();
        let id2 = ds.next_id();

        let (request, iblocks) = generic_write_request();
        let op = create_write_eob(
            id1,
            vec![],
            10,
            vec![request],
            is_write_unwritten,
            iblocks,
        );
        ds.enqueue(op, ds_done_tx.clone()).await;

        let (request, iblocks) = generic_write_request();
        let op = create_write_eob(
            id2,
            vec![],
            1,
            vec![request],
            is_write_unwritten,
            iblocks,
        );
        ds.enqueue(op, ds_done_tx.clone()).await;

        // Submit the two writes, to 2/3 of the downstairs.
        assert!(ds.in_progress(id1, 0).is_some());
        assert!(ds.in_progress(id1, 1).is_some());
        assert!(ds.in_progress(id2, 1).is_some());
        assert!(ds.in_progress(id2, 2).is_some());

        // Complete the writes that we sent to the 2 downstairs.
        assert!(!ds
            .process_ds_completion(id1, 0, Ok(vec![]), &None, UpState::Active)
            .unwrap());
        assert!(ds
            .process_ds_completion(id1, 1, Ok(vec![]), &None, UpState::Active)
            .unwrap());
        assert!(!ds
            .process_ds_completion(id2, 1, Ok(vec![]), &None, UpState::Active)
            .unwrap());
        assert!(ds
            .process_ds_completion(id2, 2, Ok(vec![]), &None, UpState::Active)
            .unwrap());

        // Ack the writes to the guest.
        ds.ack(id1);
        ds.ack(id2);

        // Work stays on active queue till the flush.
        assert_eq!(ds.ackable_work().len(), 0);
        assert_eq!(ds.completed.len(), 0);

        // Create and enqueue the flush.
        let flush_id = ds.next_id();
        let op = create_flush(
            flush_id,
            vec![],
            10,
            0,
            0,
            None,
            ImpactedBlocks::Empty,
        );
        ds.enqueue(op, ds_done_tx.clone()).await;

        // Send the flush to two downstairs.
        ds.in_progress(flush_id, 0);
        ds.in_progress(flush_id, 2);

        // Complete the flush on those downstairs.
        assert!(!ds
            .process_ds_completion(
                flush_id,
                0,
                Ok(vec![]),
                &None,
                UpState::Active
            )
            .unwrap());
        assert!(ds
            .process_ds_completion(
                flush_id,
                2,
                Ok(vec![]),
                &None,
                UpState::Active
            )
            .unwrap());

        // Ack the flush
        ds.ack(flush_id);

        // Should not retire yet
        ds.retire_check(flush_id);

        assert_eq!(ds.ackable_work().len(), 0);
        // Not done yet, until all clients do the work.
        assert_eq!(ds.completed.len(), 0);

        // Verify who has updated their last flush.
        assert_eq!(ds.ds_last_flush[0], flush_id);
        assert_eq!(ds.ds_last_flush[1], 0);
        assert_eq!(ds.ds_last_flush[2], flush_id);

        // Now, finish sending and completing the writes
        assert!(ds.in_progress(id1, 2).is_some());
        assert!(ds.in_progress(id2, 0).is_some());
        assert!(!ds
            .process_ds_completion(id1, 2, Ok(vec![]), &None, UpState::Active)
            .unwrap());
        assert!(!ds
            .process_ds_completion(id2, 0, Ok(vec![]), &None, UpState::Active)
            .unwrap());

        // Completed work won't happen till the last flush is done
        assert_eq!(ds.completed.len(), 0);

        // Send and complete the flush
        ds.in_progress(flush_id, 1);
        assert!(!ds
            .process_ds_completion(
                flush_id,
                1,
                Ok(vec![]),
                &None,
                UpState::Active
            )
            .unwrap());

        // Now, all three jobs (w,w,f) will move to completed.
        assert_eq!(ds.completed.len(), 3);

        // downstairs 1 should now have that flush
        assert_eq!(ds.ds_last_flush[1], flush_id);
    }

    #[tokio::test]
    async fn work_completed_read_replay() {
        // Verify that a single read will replay and move back from AckReady
        let upstairs = Upstairs::test_default();
        let (ds_done_tx, _ds_done_rx) = mpsc::channel(500);
        upstairs.set_active().await.unwrap();
        let mut ds = upstairs.downstairs.lock().await;

        // Build our read IO and submit it to the work queue.
        let next_id = ds.next_id();
<<<<<<< HEAD
        let request = ReadRequest {
            eid: 0,
            offset: Block::new_512(7),
        };
        let op = create_read_eob(
            next_id,
            vec![],
            10,
            vec![request.clone()],
            ImpactedBlocks::default(),
        );
        ds.enqueue(op, ds_done_tx.clone()).await;
=======
        let (request, op) = create_generic_read_eob(next_id);
        ds.enqueue(op);
>>>>>>> 17367a72

        // Submit the read to all three downstairs
        ds.in_progress(next_id, 0);
        ds.in_progress(next_id, 1);
        ds.in_progress(next_id, 2);

        // Complete the read on one downstairs.
        let response =
            Ok(vec![ReadResponse::from_request_with_data(&request, &[])]);
        assert!(ds
            .process_ds_completion(next_id, 0, response, &None, UpState::Active)
            .unwrap());

        // One completion should allow for an ACK
        assert_eq!(ds.ackable_work().len(), 1);
        let state = ds.ds_active.get_mut(&next_id).unwrap().ack_status;
        assert_eq!(state, AckStatus::AckReady);

        // Be sure the job is not yet in replay
        assert!(!ds.ds_active.get_mut(&next_id).unwrap().replay);
        ds.re_new(0);
        // Now the IO should be replay
        assert!(ds.ds_active.get_mut(&next_id).unwrap().replay);

        // The act of taking a downstairs offline should move a read
        // back from AckReady if it was the only completed read.
        let state = ds.ds_active.get_mut(&next_id).unwrap().ack_status;
        assert_eq!(state, AckStatus::NotAcked);
    }

    #[tokio::test]
    async fn work_completed_two_read_replay() {
        // Verify that a read will replay and move not back from AckReady if
        // there is more than one done read.
        let upstairs = Upstairs::test_default();
        let (ds_done_tx, _ds_done_rx) = mpsc::channel(500);
        upstairs.set_active().await.unwrap();
        let mut ds = upstairs.downstairs.lock().await;

        // Build a read and put it on the work queue.
        let next_id = ds.next_id();
<<<<<<< HEAD
        let request = ReadRequest {
            eid: 0,
            offset: Block::new_512(7),
        };
        let op = create_read_eob(
            next_id,
            vec![],
            10,
            vec![request.clone()],
            ImpactedBlocks::default(),
        );
        ds.enqueue(op, ds_done_tx.clone()).await;
=======
        let (request, op) = create_generic_read_eob(next_id);
        ds.enqueue(op);
>>>>>>> 17367a72

        // Submit the read to each downstairs.
        ds.in_progress(next_id, 0);
        ds.in_progress(next_id, 1);
        ds.in_progress(next_id, 2);

        // Complete the read on one downstairs, verify it is ack ready.
        let response = Ok(vec![ReadResponse::from_request_with_data(
            &request,
            &[1, 2, 3, 4],
        )]);
        assert!(ds
            .process_ds_completion(next_id, 0, response, &None, UpState::Active)
            .unwrap());
        assert_eq!(ds.ackable_work().len(), 1);
        let state = ds.ds_active.get_mut(&next_id).unwrap().ack_status;
        assert_eq!(state, AckStatus::AckReady);

        // Complete the read on a 2nd downstairs.
        let response = Ok(vec![ReadResponse::from_request_with_data(
            &request,
            &[1, 2, 3, 4],
        )]);
        assert!(!ds
            .process_ds_completion(next_id, 1, response, &None, UpState::Active)
            .unwrap());

        // Now, take the first downstairs offline.
        ds.re_new(0);

        // Should still be ok to ACK this IO
        let state = ds.ds_active.get_mut(&next_id).unwrap().ack_status;
        assert_eq!(state, AckStatus::AckReady);

        // Taking the second downstairs offline should revert the ACK.
        ds.re_new(1);
        let state = ds.ds_active.get_mut(&next_id).unwrap().ack_status;
        assert_eq!(state, AckStatus::NotAcked);

        // Redo the read on DS 0, IO should go back to ackable.
        ds.in_progress(next_id, 0);

        let response =
            Ok(vec![ReadResponse::from_request_with_data(&request, &[])]);
        assert!(ds
            .process_ds_completion(next_id, 0, response, &None, UpState::Active)
            .unwrap());
        assert_eq!(ds.ackable_work().len(), 1);
        let state = ds.ds_active.get_mut(&next_id).unwrap().ack_status;
        assert_eq!(state, AckStatus::AckReady);
    }

    #[tokio::test]
    async fn work_completed_ack_read_replay() {
        // Verify that a read we Acked will still replay if that downstairs
        // goes away. Make sure everything still finishes ok.
        let upstairs = Upstairs::test_default();
        let (ds_done_tx, _ds_done_rx) = mpsc::channel(500);
        upstairs.set_active().await.unwrap();
        let mut ds = upstairs.downstairs.lock().await;

        // Create the read and put it on the work queue.
        let next_id = ds.next_id();
<<<<<<< HEAD
        let request = ReadRequest {
            eid: 0,
            offset: Block::new_512(7),
        };
        let op = create_read_eob(
            next_id,
            vec![],
            10,
            vec![request.clone()],
            ImpactedBlocks::default(),
        );
        ds.enqueue(op, ds_done_tx.clone()).await;
=======
        let (request, op) = create_generic_read_eob(next_id);
        ds.enqueue(op);
>>>>>>> 17367a72

        // Submit the read to each downstairs.
        ds.in_progress(next_id, 0);
        ds.in_progress(next_id, 1);
        ds.in_progress(next_id, 2);

        // Complete the read on one downstairs.
        let response =
            Ok(vec![ReadResponse::from_request_with_data(&request, &[])]);
        assert!(ds
            .process_ds_completion(next_id, 0, response, &None, UpState::Active)
            .unwrap());

        // Verify the read is now AckReady
        assert_eq!(ds.ackable_work().len(), 1);
        let state = ds.ds_active.get_mut(&next_id).unwrap().ack_status;
        assert_eq!(state, AckStatus::AckReady);

        // Ack the read to the guest.
        ds.ack(next_id);

        // Should not retire yet
        ds.retire_check(next_id);

        // No new ackable work.
        assert_eq!(ds.ackable_work().len(), 0);
        // Verify the IO has not completed yet.
        assert_eq!(ds.completed.len(), 0);

        // Now, take that downstairs offline
        ds.re_new(0);

        // Acked IO should remain so.
        let state = ds.ds_active.get_mut(&next_id).unwrap().ack_status;
        assert_eq!(state, AckStatus::Acked);

        // Redo on DS 0, IO should remain acked.
        ds.in_progress(next_id, 0);
        let response =
            Ok(vec![ReadResponse::from_request_with_data(&request, &[])]);
        assert!(!ds
            .process_ds_completion(next_id, 0, response, &None, UpState::Active)
            .unwrap());
        assert_eq!(ds.ackable_work().len(), 0);
        let state = ds.ds_active.get_mut(&next_id).unwrap().ack_status;
        assert_eq!(state, AckStatus::Acked);
    }

    // XXX another test that does read replay for the first IO
    // Also, the third IO?
    #[tokio::test]
    async fn work_completed_ack_read_replay_hash_mismatch() {
        // Verify that a read replay won't cause a panic on hash mismatch.
        // During a replay, the same block may have been written after a read,
        // so the actual contents of the block are now different.  We can't
        // compare the read hash taken before a replay to one that happens
        // after.  A sample sequence is:
        //
        // Flush (all previous IO cleared, all blocks the same)
        // Read block 0
        // Write block 0
        // - Downstairs goes away here, causing a replay.
        //
        // In this case, the replay read will get the data again, but that
        // data came from the write, which is different than the original,
        // pre-replay read data (and hash).  In this case we can't compare
        // with the original hash that we stored for this read.
        //
        // For the test below, we don't actually need to do a write, we
        // can just change the "data" we fill the response with like we
        // received different data than the original read.
        let upstairs = Upstairs::test_default();
        let (ds_done_tx, _ds_done_rx) = mpsc::channel(500);
        upstairs.set_active().await.unwrap();
        let mut ds = upstairs.downstairs.lock().await;

        // Create the read and put it on the work queue.
        let next_id = ds.next_id();
<<<<<<< HEAD
        let request = ReadRequest {
            eid: 0,
            offset: Block::new_512(7),
        };
        let op = create_read_eob(
            next_id,
            vec![],
            10,
            vec![request.clone()],
            ImpactedBlocks::default(),
        );
        ds.enqueue(op, ds_done_tx.clone()).await;
=======
        let (request, op) = create_generic_read_eob(next_id);
        ds.enqueue(op);
>>>>>>> 17367a72

        // Submit the read to each downstairs.
        ds.in_progress(next_id, 0);
        ds.in_progress(next_id, 1);
        ds.in_progress(next_id, 2);

        // Construct our fake response
        let response = Ok(vec![ReadResponse::from_request_with_data(
            &request,
            &[122], // Original data.
        )]);

        // Complete the read on one downstairs.
        assert!(ds
            .process_ds_completion(next_id, 0, response, &None, UpState::Active)
            .unwrap());

        // Ack the read to the guest.
        ds.ack(next_id);

        // Before re re_new, the IO is not replay
        assert!(!ds.ds_active.get_mut(&next_id).unwrap().replay);
        // Now, take that downstairs offline
        ds.re_new(0);
        // Now the IO should be replay
        assert!(ds.ds_active.get_mut(&next_id).unwrap().replay);

        // Move it to in-progress.
        ds.in_progress(next_id, 0);

        // Now, create a new response that has different data, and will
        // produce a different hash.
        let response = Ok(vec![ReadResponse::from_request_with_data(
            &request,
            &[123], // Different data than before
        )]);

        // Process the new read (with different data), make sure we don't
        // trigger the hash mismatch check.
        assert!(!ds
            .process_ds_completion(next_id, 0, response, &None, UpState::Active)
            .unwrap());

        // Some final checks.  The replay should behave in every other way
        // like a regular read.
        assert_eq!(ds.ackable_work().len(), 0);
        let state = ds.ds_active.get_mut(&next_id).unwrap().ack_status;
        assert_eq!(state, AckStatus::Acked);
    }

    #[tokio::test]
    async fn work_completed_ack_read_replay_two_hash_mismatch() {
        // Verify that a read replay won't cause a panic on hash mismatch.
        // During a replay, the same block may have been written after a read,
        // so the actual contents of the block are now different.  We can't
        // compare the read hash taken before a replay to one that happens
        // after.  A sample sequence is:
        //
        // Flush (all previous IO cleared, all blocks the same)
        // Read block 0
        // Write block 0
        //
        // In this case, the replay read will get the data again, but that
        // data came from the write, which is different than the original,
        // pre-replay read data (and hash).  In this case we can't compare
        // with the original hash that we stored for this read.
        //
        // For the test below, we don't actually need to do a write, we
        // can just change the "data" we fill the response with like we
        // received different data than the original read.
        let upstairs = Upstairs::test_default();
        let (ds_done_tx, _ds_done_rx) = mpsc::channel(500);
        upstairs.set_active().await.unwrap();
        let mut ds = upstairs.downstairs.lock().await;

        // Create the read and put it on the work queue.
        let next_id = ds.next_id();
<<<<<<< HEAD
        let request = ReadRequest {
            eid: 0,
            offset: Block::new_512(7),
        };
        let op = create_read_eob(
            next_id,
            vec![],
            10,
            vec![request.clone()],
            ImpactedBlocks::default(),
        );
        ds.enqueue(op, ds_done_tx.clone()).await;
=======
        let (request, op) = create_generic_read_eob(next_id);
        ds.enqueue(op);
>>>>>>> 17367a72

        // Submit the read to each downstairs.
        ds.in_progress(next_id, 0);
        ds.in_progress(next_id, 1);
        ds.in_progress(next_id, 2);

        // Construct our fake response
        let response = Ok(vec![ReadResponse::from_request_with_data(
            &request,
            &[122], // Original data.
        )]);

        // Complete the read on one downstairs.
        assert!(ds
            .process_ds_completion(next_id, 0, response, &None, UpState::Active)
            .unwrap());

        // Construct our fake response for another downstairs.
        let response = Ok(vec![ReadResponse::from_request_with_data(
            &request,
            &[122], // Original data.
        )]);

        // Complete the read on the this downstairs as well
        assert!(!ds
            .process_ds_completion(next_id, 1, response, &None, UpState::Active)
            .unwrap());

        // Ack the read to the guest.
        ds.ack(next_id);

        // Now, take the second downstairs offline
        ds.re_new(1);
        // Now the IO should be replay
        assert!(ds.ds_active.get_mut(&next_id).unwrap().replay);

        // Move it to in-progress.
        ds.in_progress(next_id, 1);

        // Now, create a new response that has different data, and will
        // produce a different hash.
        let response = Ok(vec![ReadResponse::from_request_with_data(
            &request,
            &[123], // Different data than before
        )]);

        // Process the new read (with different data), make sure we don't
        // trigger the hash mismatch check.
        assert!(!ds
            .process_ds_completion(next_id, 1, response, &None, UpState::Active)
            .unwrap());

        // Some final checks.  The replay should behave in every other way
        // like a regular read.
        assert_eq!(ds.ackable_work().len(), 0);
        let state = ds.ds_active.get_mut(&next_id).unwrap().ack_status;
        assert_eq!(state, AckStatus::Acked);
    }

    #[tokio::test]
    async fn work_completed_write_ack_ready_replay_write() {
        work_completed_write_ack_ready_replay(false).await;
    }

    #[tokio::test]
    async fn work_completed_write_ack_ready_replay_write_unwritten() {
        work_completed_write_ack_ready_replay(true).await;
    }

    async fn work_completed_write_ack_ready_replay(is_write_unwritten: bool) {
        // Verify that a replay when we have two completed writes or
        // write_unwritten will change state from AckReady back to NotAcked.
        // If we then redo the work, it should go back to AckReady.
        let upstairs = Upstairs::test_default();
        let (ds_done_tx, _ds_done_rx) = mpsc::channel(500);
        upstairs.set_active().await.unwrap();
        let mut ds = upstairs.downstairs.lock().await;

        // Create the write and put it on the work queue.
        let id1 = ds.next_id();
        let (request, iblocks) = generic_write_request();
        let op = create_write_eob(
            id1,
            vec![],
            10,
            vec![request],
            is_write_unwritten,
            iblocks,
        );
        ds.enqueue(op, ds_done_tx.clone()).await;

        // Submit the read to two downstairs.
        assert!(ds.in_progress(id1, 0).is_some());
        assert!(ds.in_progress(id1, 1).is_some());

        // Complete the write on two downstairs.
        assert!(!ds
            .process_ds_completion(id1, 0, Ok(vec![]), &None, UpState::Active)
            .unwrap());
        assert!(ds
            .process_ds_completion(id1, 1, Ok(vec![]), &None, UpState::Active)
            .unwrap());

        // Verify AckReady
        let state = ds.ds_active.get_mut(&id1).unwrap().ack_status;
        assert_eq!(state, AckStatus::AckReady);

        /* Now, take that downstairs offline */
        // Before re re_new, the IO is not replay
        assert!(!ds.ds_active.get_mut(&id1).unwrap().replay);
        ds.re_new(1);
        // Now the IO should be replay
        assert!(ds.ds_active.get_mut(&id1).unwrap().replay);

        // State goes back to NotAcked
        let state = ds.ds_active.get_mut(&id1).unwrap().ack_status;
        assert_eq!(state, AckStatus::NotAcked);

        // Re-submit and complete the write
        assert!(ds.in_progress(id1, 1).is_some());
        assert!(ds
            .process_ds_completion(id1, 1, Ok(vec![]), &None, UpState::Active)
            .unwrap());

        // State should go back to acked.
        let state = ds.ds_active.get_mut(&id1).unwrap().ack_status;
        assert_eq!(state, AckStatus::AckReady);
    }

    #[tokio::test]
    async fn work_completed_write_acked_replay_write() {
        work_completed_write_acked_replay(false).await;
    }

    #[tokio::test]
    async fn work_completed_write_acked_replay_write_unwritten() {
        work_completed_write_acked_replay(true).await;
    }

    async fn work_completed_write_acked_replay(is_write_unwritten: bool) {
        // Verify that a replay when we have acked a write or write_unwritten
        // will not undo that ack.
        let upstairs = Upstairs::test_default();
        let (ds_done_tx, _ds_done_rx) = mpsc::channel(500);
        upstairs.set_active().await.unwrap();
        let mut ds = upstairs.downstairs.lock().await;

        // Create the write and put it on the work queue.
        let id1 = ds.next_id();
        let (request, iblocks) = generic_write_request();
        let op = create_write_eob(
            id1,
            vec![],
            10,
            vec![request],
            is_write_unwritten,
            iblocks,
        );
        ds.enqueue(op, ds_done_tx.clone()).await;

        // Submit the write to two downstairs.
        assert!(ds.in_progress(id1, 0).is_some());
        assert!(ds.in_progress(id1, 1).is_some());

        // Complete the write on two downstairs.
        assert!(!ds
            .process_ds_completion(id1, 0, Ok(vec![]), &None, UpState::Active)
            .unwrap());
        assert!(ds
            .process_ds_completion(id1, 1, Ok(vec![]), &None, UpState::Active)
            .unwrap());

        // Verify it is ackable..
        assert_eq!(ds.ackable_work().len(), 1);

        // Send the ACK to the guest
        ds.ack(id1);

        // Verify no more ackable work
        assert_eq!(ds.ackable_work().len(), 0);

        // Now, take that downstairs offline
        ds.re_new(0);

        // State should stay acked
        let state = ds.ds_active.get_mut(&id1).unwrap().ack_status;
        assert_eq!(state, AckStatus::Acked);

        // Finish the write all the way out.
        assert!(ds.in_progress(id1, 0).is_some());
        assert!(ds.in_progress(id1, 2).is_some());

        assert!(!ds
            .process_ds_completion(id1, 0, Ok(vec![]), &None, UpState::Active)
            .unwrap());
        assert!(!ds
            .process_ds_completion(id1, 2, Ok(vec![]), &None, UpState::Active)
            .unwrap());
    }

    #[tokio::test]
    async fn downstairs_transition_normal() {
        // Verify the correct downstairs progression
        // New -> WA -> WQ -> Active
        let up = Upstairs::test_default();
        up.ds_transition(0, DsState::WaitActive).await;
        up.ds_transition(0, DsState::WaitQuorum).await;
        up.ds_transition(0, DsState::Active).await;
    }

    #[tokio::test]
    async fn downstairs_transition_replay() {
        // Verify offline goes to replay
        let up = Upstairs::test_default();
        up.ds_transition(0, DsState::WaitActive).await;
        up.ds_transition(0, DsState::WaitQuorum).await;
        up.set_active().await.unwrap();
        up.ds_transition(0, DsState::Active).await;
        up.ds_transition(0, DsState::Offline).await;
        up.ds_transition(0, DsState::Replay).await;
    }

    #[tokio::test]
    async fn downstairs_transition_deactivate_new() {
        // Verify deactivate goes to new
        let up = Upstairs::test_default();
        up.ds_transition(0, DsState::WaitActive).await;
        up.ds_transition(0, DsState::WaitQuorum).await;
        up.ds_transition(0, DsState::Active).await;
        up.set_active().await.unwrap();
        up.ds_transition(0, DsState::Deactivated).await;
        up.ds_transition(0, DsState::New).await;
    }

    #[tokio::test]
    #[should_panic]
    async fn downstairs_transition_deactivate_not_new() {
        // Verify deactivate goes to new
        let up = Upstairs::test_default();
        up.ds_transition(0, DsState::Deactivated).await;
    }

    #[tokio::test]
    #[should_panic]
    async fn downstairs_transition_deactivate_not_wa() {
        // Verify no deactivate from wa
        let up = Upstairs::test_default();
        up.ds_transition(0, DsState::WaitActive).await;
        up.ds_transition(0, DsState::Deactivated).await;
    }

    #[tokio::test]
    #[should_panic]
    async fn downstairs_transition_deactivate_not_wq() {
        // Verify no deactivate from wq
        let up = Upstairs::test_default();
        up.ds_transition(0, DsState::WaitActive).await;
        up.ds_transition(0, DsState::WaitQuorum).await;
        up.ds_transition(0, DsState::Deactivated).await;
    }

    #[tokio::test]
    async fn downstairs_transition_active_to_faulted() {
        // Verify active upstairs can go to faulted
        let up = Upstairs::test_default();
        up.ds_transition(0, DsState::WaitActive).await;
        up.ds_transition(0, DsState::WaitQuorum).await;
        up.ds_transition(0, DsState::Active).await;
        up.ds_transition(0, DsState::Faulted).await;
    }

    #[tokio::test]
    #[should_panic]
    async fn downstairs_transition_disconnect_no_active() {
        // Verify no activation from disconnected
        let up = Upstairs::test_default();
        up.ds_transition(0, DsState::WaitActive).await;
        up.ds_transition(0, DsState::WaitQuorum).await;
        up.ds_transition(0, DsState::Deactivated).await;
        up.ds_transition(0, DsState::Active).await;
    }

    #[tokio::test]
    #[should_panic]
    async fn downstairs_transition_offline_no_active() {
        // Verify no activation from offline
        let up = Upstairs::test_default();
        up.ds_transition(0, DsState::WaitActive).await;
        up.ds_transition(0, DsState::WaitQuorum).await;
        up.ds_transition(0, DsState::Active).await;
        up.ds_transition(0, DsState::Offline).await;
        up.ds_transition(0, DsState::Active).await;
    }

    // Deactivate tests
    #[tokio::test]
    async fn deactivate_after_work_completed_write() {
        deactivate_after_work_completed(false).await;
    }

    #[tokio::test]
    async fn deactivate_after_work_completed_write_unwritten() {
        deactivate_after_work_completed(true).await;
    }

    async fn deactivate_after_work_completed(is_write_unwritten: bool) {
        // Verify that submitted IO will continue after a deactivate.
        // Verify that the flush takes three completions.
        // Verify that deactivate done returns the upstairs to init.

        let up = make_upstairs();
        let (ds_done_tx, _ds_done_rx) = mpsc::channel(500);
        up.set_active().await.unwrap();
        let mut ds = up.downstairs.lock().await;
        ds.ds_state[0] = DsState::Active;
        ds.ds_state[1] = DsState::Active;
        ds.ds_state[2] = DsState::Active;

        // Build a write, put it on the work queue.
        let id1 = ds.next_id();

        let (request, iblocks) = generic_write_request();
        let op = create_write_eob(
            id1,
            vec![],
            10,
            vec![request],
            is_write_unwritten,
            iblocks,
        );
        ds.enqueue(op, ds_done_tx.clone()).await;

        // Submit the writes
        assert!(ds.in_progress(id1, 0).is_some());
        assert!(ds.in_progress(id1, 1).is_some());
        assert!(ds.in_progress(id1, 2).is_some());

        drop(ds);

        // Create and enqueue the flush by setting deactivate
        // The created flush should be the next ID
        up.set_deactivate(None, ds_done_tx.clone()).await.unwrap();
        let flush_id = id1 + 1;

        ds = up.downstairs.lock().await;
        // Complete the writes
        ds.process_ds_completion(id1, 0, Ok(vec![]), &None, UpState::Active)
            .unwrap();
        ds.process_ds_completion(id1, 1, Ok(vec![]), &None, UpState::Active)
            .unwrap();
        ds.process_ds_completion(id1, 2, Ok(vec![]), &None, UpState::Active)
            .unwrap();

        // Ack the writes to the guest.
        ds.ack(id1);

        // Send the flush created for us when we set deactivated to
        // the two downstairs.
        ds.in_progress(flush_id, 0);
        ds.in_progress(flush_id, 2);

        // Complete the flush on those downstairs.
        // One flush won't result in an ACK
        assert!(!ds
            .process_ds_completion(
                flush_id,
                0,
                Ok(vec![]),
                &None,
                UpState::Deactivating
            )
            .unwrap());

        // The 2nd ack when disconnecting still won't trigger an ack.
        assert!(!ds
            .process_ds_completion(
                flush_id,
                2,
                Ok(vec![]),
                &None,
                UpState::Deactivating
            )
            .unwrap());

        // Verify we can deactivate the completed DS
        drop(ds);
        assert!(up.ds_deactivate(0).await);
        assert!(up.ds_deactivate(2).await);

        // Verify the remaining DS can not deactivate
        assert!(!up.ds_deactivate(1).await);

        // Verify the deactivate is not done yet.
        up.deactivate_transition_check().await;
        assert!(up.is_deactivating().await);

        ds = up.downstairs.lock().await;
        // Make sure the correct DS have changed state.
        assert_eq!(ds.ds_state[0], DsState::Deactivated);
        assert_eq!(ds.ds_state[2], DsState::Deactivated);
        assert_eq!(ds.ds_state[1], DsState::Active);

        // Send and complete the flush
        ds.in_progress(flush_id, 1);
        assert!(ds
            .process_ds_completion(
                flush_id,
                1,
                Ok(vec![]),
                &None,
                UpState::Deactivating
            )
            .unwrap());
        // Ack the flush..
        ds.ack(flush_id);

        drop(ds);
        assert!(up.ds_deactivate(1).await);

        // Report all three DS as missing, which moves them to New
        up.ds_missing(0).await;
        up.ds_missing(1).await;
        up.ds_missing(2).await;

        // Verify we have disconnected and can go back to init.
        up.deactivate_transition_check().await;
        assert!(!up.is_deactivating().await);

        // Verify after the ds_missing, all downstairs are New
        let ds = up.downstairs.lock().await;
        assert_eq!(ds.ds_state[0], DsState::New);
        assert_eq!(ds.ds_state[1], DsState::New);
        assert_eq!(ds.ds_state[2], DsState::New);
    }

    #[tokio::test]
    async fn deactivate_when_empty() {
        // Verify we can deactivate if no work is present, without
        // creating a flush (as their should already have been one).
        // Verify after all three downstairs are deactivated, we can
        // transition the upstairs back to init.

        let up = Upstairs::test_default();
        let (ds_done_tx, _ds_done_rx) = mpsc::channel(500);
        up.set_active().await.unwrap();
        let mut ds = up.downstairs.lock().await;
        ds.ds_state[0] = DsState::Active;
        ds.ds_state[1] = DsState::Active;
        ds.ds_state[2] = DsState::Active;

        drop(ds);
        up.set_deactivate(None, ds_done_tx.clone()).await.unwrap();

        // Verify we can deactivate as there is no work
        assert!(up.ds_deactivate(0).await);
        assert!(up.ds_deactivate(1).await);
        assert!(up.ds_deactivate(2).await);

        ds = up.downstairs.lock().await;
        // Make sure the correct DS have changed state.
        assert_eq!(ds.ds_state[0], DsState::Deactivated);
        assert_eq!(ds.ds_state[1], DsState::Deactivated);
        assert_eq!(ds.ds_state[2], DsState::Deactivated);
        drop(ds);

        // Mark all three DS as missing, which moves their state to New
        up.ds_missing(0).await;
        up.ds_missing(1).await;
        up.ds_missing(2).await;

        // Verify now we can go back to init.
        up.deactivate_transition_check().await;
        assert!(!up.is_deactivating().await);
    }

    #[tokio::test]
    async fn deactivate_not_without_flush_write() {
        deactivate_not_without_flush(false).await;
    }

    #[tokio::test]
    async fn deactivate_not_without_flush_write_unwritten() {
        deactivate_not_without_flush(true).await;
    }

    async fn deactivate_not_without_flush(is_write_unwritten: bool) {
        // Verify that we can't deactivate without a flush as the
        // last job on the list

        let up = make_upstairs();
        let (ds_done_tx, _ds_done_rx) = mpsc::channel(500);
        up.set_active().await.unwrap();
        let mut ds = up.downstairs.lock().await;
        ds.ds_state[0] = DsState::Active;
        ds.ds_state[1] = DsState::Active;
        ds.ds_state[2] = DsState::Active;

        // Build a write, put it on the work queue.
        let id1 = ds.next_id();

        let (request, iblocks) = generic_write_request();
        let op = create_write_eob(
            id1,
            vec![],
            10,
            vec![request],
            is_write_unwritten,
            iblocks,
        );
        ds.enqueue(op, ds_done_tx.clone()).await;

        // Submit the writes
        assert!(ds.in_progress(id1, 0).is_some());
        assert!(ds.in_progress(id1, 1).is_some());
        assert!(ds.in_progress(id1, 2).is_some());

        drop(ds);
        up.set_deactivate(None, ds_done_tx.clone()).await.unwrap();
        ds = up.downstairs.lock().await;

        // Complete the writes
        ds.process_ds_completion(
            id1,
            0,
            Ok(vec![]),
            &None,
            UpState::Deactivating,
        )
        .unwrap();
        ds.process_ds_completion(
            id1,
            1,
            Ok(vec![]),
            &None,
            UpState::Deactivating,
        )
        .unwrap();
        ds.process_ds_completion(
            id1,
            2,
            Ok(vec![]),
            &None,
            UpState::Deactivating,
        )
        .unwrap();

        // Ack the writes to the guest.
        ds.ack(id1);

        // Verify we will not transition to deactivated without a flush.
        drop(ds);
        assert!(!up.ds_deactivate(0).await);
        assert!(!up.ds_deactivate(1).await);
        assert!(!up.ds_deactivate(2).await);

        // Verify the deactivate is not done yet.
        up.deactivate_transition_check().await;
        assert!(up.is_deactivating().await);

        ds = up.downstairs.lock().await;
        // Make sure no DS have changed state.
        assert_eq!(ds.ds_state[0], DsState::Active);
        assert_eq!(ds.ds_state[2], DsState::Active);
        assert_eq!(ds.ds_state[1], DsState::Active);
    }

    #[tokio::test]
    async fn deactivate_not_when_active() {
        // Verify that we can't set deactivate on the upstairs when
        // the upstairs is still in init.
        // Verify that we can't set deactivate on the upstairs when
        // we are deactivating.
        // TODO: This test should change when we support this behavior.

        let up = Upstairs::test_default();
        let (ds_done_tx, _ds_done_rx) = mpsc::channel(500);
        assert!(up.set_deactivate(None, ds_done_tx.clone()).await.is_err());
        up.set_active().await.unwrap();
        up.set_deactivate(None, ds_done_tx.clone()).await.unwrap();
        assert!(up.set_deactivate(None, ds_done_tx.clone()).await.is_err());
    }

    #[tokio::test]
    async fn deactivate_ds_not_when_active() {
        // No ds can deactivate when upstairs is not deactivating.

        let up = Upstairs::test_default();
        up.set_active().await.unwrap();
        let mut ds = up.downstairs.lock().await;
        ds.ds_state[0] = DsState::Active;
        ds.ds_state[1] = DsState::Active;
        ds.ds_state[2] = DsState::Active;

        drop(ds);

        // Verify we cannot deactivate even when there is no work
        assert!(!up.ds_deactivate(0).await);
        assert!(!up.ds_deactivate(1).await);
        assert!(!up.ds_deactivate(2).await);

        ds = up.downstairs.lock().await;
        // Make sure no DS have changed state.
        assert_eq!(ds.ds_state[0], DsState::Active);
        assert_eq!(ds.ds_state[1], DsState::Active);
        assert_eq!(ds.ds_state[2], DsState::Active);
    }

    #[tokio::test]
    async fn deactivate_ds_not_when_initializing() {
        // No deactivate of downstairs when upstairs not active.

        let up = Upstairs::test_default();

        // Verify we cannot deactivate before the upstairs is active
        assert!(!up.ds_deactivate(0).await);
        assert!(!up.ds_deactivate(1).await);
        assert!(!up.ds_deactivate(2).await);

        let ds = up.downstairs.lock().await;
        // Make sure no DS have changed state.
        assert_eq!(ds.ds_state[0], DsState::New);
        assert_eq!(ds.ds_state[1], DsState::New);
        assert_eq!(ds.ds_state[2], DsState::New);
    }

    #[tokio::test]
    #[should_panic]
    async fn downstairs_transition_same_wa() {
        // Verify we can't go to the same state we are in
        let up = Upstairs::test_default();
        up.ds_transition(0, DsState::WaitActive).await;
        up.ds_transition(0, DsState::WaitActive).await;
    }

    #[tokio::test]
    #[should_panic]
    async fn downstairs_transition_same_wq() {
        let up = Upstairs::test_default();
        up.ds_transition(0, DsState::WaitActive).await;
        up.ds_transition(0, DsState::WaitQuorum).await;
        up.ds_transition(0, DsState::WaitQuorum).await;
    }

    #[tokio::test]
    #[should_panic]
    async fn downstairs_transition_same_active() {
        let up = Upstairs::test_default();
        up.ds_transition(0, DsState::WaitActive).await;
        up.ds_transition(0, DsState::WaitQuorum).await;
        up.ds_transition(0, DsState::Active).await;
        up.ds_transition(0, DsState::Active).await;
    }

    #[tokio::test]
    #[should_panic]
    async fn downstairs_transition_no_new_to_offline() {
        let up = Upstairs::test_default();
        up.ds_transition(0, DsState::Offline).await;
        up.ds_transition(0, DsState::Offline).await;
    }

    #[tokio::test]
    #[should_panic]
    async fn downstairs_transition_same_offline() {
        let up = Upstairs::test_default();
        up.ds_transition(0, DsState::WaitActive).await;
        up.ds_transition(0, DsState::WaitQuorum).await;
        up.ds_transition(0, DsState::Active).await;
        up.ds_transition(0, DsState::Offline).await;
        up.ds_transition(0, DsState::Offline).await;
    }

    #[tokio::test]
    #[should_panic]
    async fn downstairs_transition_backwards() {
        // Verify state can't go backwards
        // New -> WA -> WQ -> WA
        let up = Upstairs::test_default();
        up.ds_transition(0, DsState::WaitActive).await;
        up.ds_transition(0, DsState::WaitQuorum).await;
        up.ds_transition(0, DsState::WaitActive).await;
    }

    #[tokio::test]
    #[should_panic]
    async fn downstairs_bad_transition_wq() {
        // Verify error when going straight to WQ
        let up = Upstairs::test_default();
        up.ds_transition(0, DsState::WaitQuorum).await;
    }

    #[tokio::test]
    #[should_panic]
    async fn downstairs_transition_bad_replay() {
        // Verify new goes to replay will fail
        let up = Upstairs::test_default();
        up.ds_transition(0, DsState::Replay).await;
    }

    #[tokio::test]
    #[should_panic]
    async fn downstairs_transition_bad_offline() {
        // Verify offline cannot go to WQ
        let up = Upstairs::test_default();
        up.ds_transition(0, DsState::WaitActive).await;
        up.ds_transition(0, DsState::WaitQuorum).await;
        up.ds_transition(0, DsState::Active).await;
        up.ds_transition(0, DsState::Offline).await;
        up.ds_transition(0, DsState::WaitQuorum).await;
    }

    #[tokio::test]
    #[should_panic]
    async fn downstairs_transition_bad_active() {
        // Verify active can't go back to WQ
        let up = Upstairs::test_default();
        up.ds_transition(0, DsState::WaitActive).await;
        up.ds_transition(0, DsState::WaitQuorum).await;
        up.ds_transition(0, DsState::Active).await;
        up.ds_transition(0, DsState::WaitQuorum).await;
    }

    #[tokio::test]
    async fn downstairs_transition_active_faulted() {
        // Verify
        let up = Upstairs::test_default();
        up.ds_transition(0, DsState::WaitActive).await;
        up.ds_transition(0, DsState::WaitQuorum).await;
        up.ds_transition(0, DsState::Active).await;
        up.ds_transition(0, DsState::Faulted).await;
    }

    #[tokio::test]
    async fn reconcile_not_ready() {
        // Verify reconcile returns false when a downstairs is not ready
        let up = Upstairs::test_default();
        up.ds_transition(0, DsState::WaitActive).await;
        up.ds_transition(0, DsState::WaitQuorum).await;

        up.ds_transition(1, DsState::WaitActive).await;
        up.ds_transition(1, DsState::WaitQuorum).await;

        let (ds_work_tx, _) = watch::channel(1);
        let (ds_done_tx, _ds_done_rx) = mpsc::channel(500);
        let (ds_reconcile_work_tx, _) = watch::channel(1);
        let (ds_active_tx, _) = watch::channel(1);
        let (_, mut ds_reconcile_done_rx) = mpsc::channel::<Repair>(32);
        let t = SocketAddr::new(IpAddr::V4(Ipv4Addr::new(127, 0, 0, 1)), 8080);
        let dst = Target {
            target: t,
            ds_work_tx,
            ds_done_tx,
            ds_active_tx,
            ds_reconcile_work_tx,
        };

        // We just make one target to keep the method happy.
        let d = vec![dst];
        let mut lastcast: u64 = 1;
        let res = up
            .connect_region_set(&d, &mut lastcast, &mut ds_reconcile_done_rx)
            .await;
        assert!(res.is_ok());
        let active = up.active.lock().await;
        assert_ne!(active.up_state, UpState::Active)
    }

    // Tests for rep_in_progress
    #[tokio::test]
    async fn reconcile_rep_in_progress_none() {
        // No repairs on the queue, should return None
        let up = Upstairs::test_default();
        let mut ds = up.downstairs.lock().await;
        ds.ds_state[0] = DsState::Repair;
        ds.ds_state[1] = DsState::Repair;
        ds.ds_state[2] = DsState::Repair;
        let w = ds.rep_in_progress(0);
        assert_eq!(w, None);
    }

    #[tokio::test]
    async fn reconcile_repair_workflow_not_repair() {
        // Verify that rep_in_progress will not give out work if a
        // downstairs is not in the correct state, and that it will
        // clear the work queue and mark other downstairs as failed.
        let up = Upstairs::test_default();
        let rep_id = 0;
        {
            let mut ds = up.downstairs.lock().await;
            // Put a jobs on the todo list
            ds.reconcile_task_list.push_back(ReconcileIO::new(
                rep_id,
                Message::ExtentClose {
                    repair_id: rep_id,
                    extent_id: 1,
                },
            ));
            // A downstairs is not in Repair state
            ds.ds_state[0] = DsState::Repair;
            ds.ds_state[1] = DsState::WaitQuorum;
            ds.ds_state[2] = DsState::Repair;
        }
        // Move that job to next to do.
        let nw = up.new_rec_work().await;
        assert!(nw.is_err());
        let mut ds = up.downstairs.lock().await;
        assert_eq!(ds.ds_state[0], DsState::FailedRepair);
        assert_eq!(ds.ds_state[1], DsState::WaitQuorum);
        assert_eq!(ds.ds_state[2], DsState::FailedRepair);

        // Verify rep_in_progress now returns none for all DS
        assert!(ds.reconcile_task_list.is_empty());
        assert!(ds.rep_in_progress(0).is_none());
        assert!(ds.rep_in_progress(1).is_none());
        assert!(ds.rep_in_progress(2).is_none());
    }

    #[tokio::test]
    async fn reconcile_repair_workflow_not_repair_later() {
        // Verify that rep_done still works even after we have a downstairs
        // in the FailedRepair state. Verify that attempts to get new work
        // after a failed repair now return none.
        let up = Upstairs::test_default();
        let rep_id = 0;
        {
            let mut ds = up.downstairs.lock().await;
            ds.ds_state[0] = DsState::Repair;
            ds.ds_state[1] = DsState::Repair;
            ds.ds_state[2] = DsState::Repair;
            // Put two jobs on the todo list
            ds.reconcile_task_list.push_back(ReconcileIO::new(
                rep_id,
                Message::ExtentClose {
                    repair_id: rep_id,
                    extent_id: 1,
                },
            ));
        }
        // Move that job to next to do.
        let nw = up.new_rec_work().await;
        assert!(nw.unwrap());
        let mut ds = up.downstairs.lock().await;
        // Mark all three as in progress
        assert!(ds.rep_in_progress(0).is_some());
        assert!(ds.rep_in_progress(1).is_some());
        assert!(ds.rep_in_progress(2).is_some());

        // Now verify we can be done even if a DS is gone
        ds.ds_state[1] = DsState::New;
        // Now, make sure we consider this done only after all three are done
        assert!(!ds.rep_done(0, rep_id));
        assert!(!ds.rep_done(1, rep_id));
        assert!(ds.rep_done(2, rep_id));

        // Getting the next work to do should verify the previous is done,
        // and handle a state change for a downstairs.
        drop(ds);
        let nw = up.new_rec_work().await;
        assert!(nw.is_err());
        let mut ds = up.downstairs.lock().await;
        assert_eq!(ds.ds_state[0], DsState::FailedRepair);
        assert_eq!(ds.ds_state[1], DsState::New);
        assert_eq!(ds.ds_state[2], DsState::FailedRepair);

        // Verify rep_in_progress now returns none for all DS
        assert!(ds.reconcile_task_list.is_empty());
        assert!(ds.rep_in_progress(0).is_none());
        assert!(ds.rep_in_progress(1).is_none());
        assert!(ds.rep_in_progress(2).is_none());
    }

    #[tokio::test]
    async fn reconcile_repair_workflow_repair_later() {
        // Verify that a downstairs not in repair mode will ignore new
        // work requests until it transitions to repair.
        let up = Upstairs::test_default();
        let rep_id = 0;
        {
            let mut ds = up.downstairs.lock().await;
            ds.ds_state[0] = DsState::Repair;
            ds.ds_state[1] = DsState::Repair;
            ds.ds_state[2] = DsState::Repair;
            // Put a job on the todo list
            ds.reconcile_task_list.push_back(ReconcileIO::new(
                rep_id,
                Message::ExtentClose {
                    repair_id: rep_id,
                    extent_id: 1,
                },
            ));
        }
        // Move that job to next to do.
        let nw = up.new_rec_work().await;
        assert!(nw.unwrap());
        let mut ds = up.downstairs.lock().await;
        // Mark all three as in progress
        assert!(ds.rep_in_progress(0).is_some());
        assert!(ds.rep_in_progress(1).is_some());
        ds.ds_state[2] = DsState::New;
        assert!(ds.rep_in_progress(2).is_none());

        // Okay, now the DS is back and ready for repair, verify it will
        // start taking work.
        ds.ds_state[2] = DsState::Repair;
        assert!(ds.rep_in_progress(2).is_some());
    }

    #[tokio::test]
    #[should_panic]
    async fn reconcile_rep_in_progress_bad1() {
        // Verify the same downstairs can't mark a job in progress twice
        let up = Upstairs::test_default();
        let rep_id = 0;
        {
            let mut ds = up.downstairs.lock().await;
            ds.ds_state[0] = DsState::Repair;
            ds.ds_state[1] = DsState::Repair;
            ds.ds_state[2] = DsState::Repair;
            // Put a job on the todo list
            ds.reconcile_task_list.push_back(ReconcileIO::new(
                rep_id,
                Message::ExtentClose {
                    repair_id: rep_id,
                    extent_id: 1,
                },
            ));
        }
        // Move that job to next to do.
        let _ = up.new_rec_work().await;
        let mut ds = up.downstairs.lock().await;
        assert!(ds.rep_in_progress(0).is_some());
        assert!(ds.rep_in_progress(0).is_some());
    }

    #[tokio::test]
    #[should_panic]
    async fn reconcile_rep_done_too_soon() {
        // Verify a job can't go new -> done
        let up = Upstairs::test_default();
        let rep_id = 0;
        {
            let mut ds = up.downstairs.lock().await;
            ds.ds_state[0] = DsState::Repair;
            ds.ds_state[1] = DsState::Repair;
            ds.ds_state[2] = DsState::Repair;
            // Put a job on the todo list
            ds.reconcile_task_list.push_back(ReconcileIO::new(
                rep_id,
                Message::ExtentClose {
                    repair_id: rep_id,
                    extent_id: 1,
                },
            ));
        }
        // Move that job to next to do.
        let _ = up.new_rec_work().await;
        let mut ds = up.downstairs.lock().await;
        ds.rep_done(0, rep_id);
    }

    #[tokio::test]
    async fn reconcile_repair_workflow_1() {
        let up = Upstairs::test_default();
        let mut rep_id = 0;
        {
            let mut ds = up.downstairs.lock().await;
            ds.ds_state[0] = DsState::Repair;
            ds.ds_state[1] = DsState::Repair;
            ds.ds_state[2] = DsState::Repair;
            // Put two jobs on the todo list
            ds.reconcile_task_list.push_back(ReconcileIO::new(
                rep_id,
                Message::ExtentClose {
                    repair_id: rep_id,
                    extent_id: 1,
                },
            ));
            ds.reconcile_task_list.push_back(ReconcileIO::new(
                rep_id + 1,
                Message::ExtentClose {
                    repair_id: rep_id,
                    extent_id: 1,
                },
            ));
        }
        // Move that job to next to do.
        let nw = up.new_rec_work().await;
        assert!(nw.unwrap());
        let mut ds = up.downstairs.lock().await;
        // Mark all three as in progress
        assert!(ds.rep_in_progress(0).is_some());
        assert!(ds.rep_in_progress(1).is_some());
        assert!(ds.rep_in_progress(2).is_some());

        // Now, make sure we consider this done only after all three are done
        assert!(!ds.rep_done(0, rep_id));
        assert!(!ds.rep_done(1, rep_id));
        assert!(ds.rep_done(2, rep_id));

        // Getting the next work to do should verify the previous is done
        drop(ds);
        let nw = up.new_rec_work().await;
        assert!(nw.unwrap());
        let mut ds = up.downstairs.lock().await;
        // Mark all three as in progress
        assert!(ds.rep_in_progress(0).is_some());
        assert!(ds.rep_in_progress(1).is_some());
        assert!(ds.rep_in_progress(2).is_some());

        // Now, make sure we consider this done only after all three are done
        rep_id += 1;
        assert!(!ds.rep_done(0, rep_id));
        assert!(!ds.rep_done(1, rep_id));
        assert!(ds.rep_done(2, rep_id));

        drop(ds);
        // Now, we should be empty, so nw is false
        assert!(!up.new_rec_work().await.unwrap());
    }

    #[tokio::test]
    #[should_panic]
    async fn reconcile_leave_no_job_behind() {
        // Verify we can't start a new job before the old is finished.
        let up = Upstairs::test_default();
        let rep_id = 0;
        {
            let mut ds = up.downstairs.lock().await;
            ds.ds_state[0] = DsState::Repair;
            ds.ds_state[1] = DsState::Repair;
            ds.ds_state[2] = DsState::Repair;
            // Put two jobs on the todo list
            ds.reconcile_task_list.push_back(ReconcileIO::new(
                rep_id,
                Message::ExtentClose {
                    repair_id: rep_id,
                    extent_id: 1,
                },
            ));
            ds.reconcile_task_list.push_back(ReconcileIO::new(
                rep_id + 1,
                Message::ExtentClose {
                    repair_id: rep_id,
                    extent_id: 1,
                },
            ));
        }
        // Move that job to next to do.
        let nw = up.new_rec_work().await;
        assert!(nw.unwrap());
        let mut ds = up.downstairs.lock().await;
        // Mark all three as in progress
        assert!(ds.rep_in_progress(0).is_some());
        assert!(ds.rep_in_progress(1).is_some());
        assert!(ds.rep_in_progress(2).is_some());

        // Now, make sure we consider this done only after all three are done
        assert!(!ds.rep_done(0, rep_id));
        assert!(!ds.rep_done(1, rep_id));
        // don't finish

        // Getting the next work to do should verify the previous is done
        drop(ds);
        let nw = up.new_rec_work().await;
        assert!(nw.unwrap());
    }

    #[tokio::test]
    async fn reconcile_repair_workflow_2() {
        // Verify Done or Skipped works for rep_done
        let up = Upstairs::test_default();
        let rep_id = 0;
        {
            let mut ds = up.downstairs.lock().await;
            ds.ds_state[0] = DsState::Repair;
            ds.ds_state[1] = DsState::Repair;
            ds.ds_state[2] = DsState::Repair;
            // Put a job on the todo list
            ds.reconcile_task_list.push_back(ReconcileIO::new(
                rep_id,
                Message::ExtentClose {
                    repair_id: rep_id,
                    extent_id: 1,
                },
            ));
        }
        // Move that job to next to do.
        let nw = up.new_rec_work().await;
        assert!(nw.unwrap());
        let mut ds = up.downstairs.lock().await;
        // Mark all three as in progress
        assert!(ds.rep_in_progress(0).is_some());
        if let Some(job) = &mut ds.reconcile_current_work {
            let oldstate = job.state.insert(1, IOState::Skipped);
            assert_eq!(oldstate, Some(IOState::New));
        } else {
            panic!("Failed to find next task");
        }

        assert!(ds.rep_in_progress(2).is_some());

        // Now, make sure we consider this done only after all three are done
        assert!(!ds.rep_done(0, rep_id));
        // This should panic: assert!(!ds.rep_done(1, rep_id));
        assert!(ds.rep_done(2, rep_id));
    }

    #[tokio::test]
    #[should_panic]
    async fn reconcile_repair_inprogress_not_done() {
        // Verify Done or Skipped works for rep_done
        let up = Upstairs::test_default();
        let rep_id = 0;
        {
            let mut ds = up.downstairs.lock().await;
            ds.ds_state[0] = DsState::Repair;
            ds.ds_state[1] = DsState::Repair;
            ds.ds_state[2] = DsState::Repair;
            // Put a job on the todo list
            ds.reconcile_task_list.push_back(ReconcileIO::new(
                rep_id,
                Message::ExtentClose {
                    repair_id: rep_id,
                    extent_id: 1,
                },
            ));
        }
        // Move that job to next to do.
        let nw = up.new_rec_work().await;
        assert!(nw.unwrap());
        let mut ds = up.downstairs.lock().await;
        // Mark one as skipped
        if let Some(job) = &mut ds.reconcile_current_work {
            let oldstate = job.state.insert(1, IOState::Skipped);
            assert_eq!(oldstate, Some(IOState::New));
        } else {
            panic!("Failed to find next task");
        }

        // Can't mark done a skipped job
        ds.rep_done(1, rep_id);
    }

    #[tokio::test]
    #[should_panic]
    async fn reconcile_repair_workflow_too_soon() {
        // Verify that jobs must be in progress before done.
        let up = Upstairs::test_default();
        let rep_id = 0;
        {
            let mut ds = up.downstairs.lock().await;
            ds.ds_state[0] = DsState::Repair;
            ds.ds_state[1] = DsState::Repair;
            ds.ds_state[2] = DsState::Repair;
            // Put a job on the todo list
            ds.reconcile_task_list.push_back(ReconcileIO::new(
                rep_id,
                Message::ExtentClose {
                    repair_id: rep_id,
                    extent_id: 1,
                },
            ));
        }
        // Move that job to next to do.
        let nw = up.new_rec_work().await;
        assert!(nw.unwrap());
        let mut ds = up.downstairs.lock().await;
        // Jump straight to done.
        // Now, make sure we consider this done only after all three are done
        ds.rep_done(0, rep_id);
    }

    #[tokio::test]
    async fn reconcile_rc_to_message() {
        // Convert an extent fix to the crucible repair messages that
        // are sent to the downstairs.  Verify that the resulting
        // messages are what we expect
        let up = Upstairs::test_default();
        let mut ds = up.downstairs.lock().await;
        let r0 = SocketAddr::new(IpAddr::V4(Ipv4Addr::new(127, 0, 0, 1)), 801);
        let r1 = SocketAddr::new(IpAddr::V4(Ipv4Addr::new(127, 0, 0, 1)), 802);
        let r2 = SocketAddr::new(IpAddr::V4(Ipv4Addr::new(127, 0, 0, 1)), 803);
        ds.ds_repair.insert(0, r0);
        ds.ds_repair.insert(1, r1);
        ds.ds_repair.insert(2, r2);

        let repair_extent = 9;
        let mut rec_list = HashMap::new();
        let ef = ExtentFix {
            source: 0,
            dest: vec![1, 2],
        };
        rec_list.insert(repair_extent, ef);
        let max_flush = 22;
        let max_gen = 33;
        ds.convert_rc_to_messages(rec_list, max_flush, max_gen);

        // Walk the list and check for messages we expect to find
        assert_eq!(ds.reconcile_task_list.len(), 4);

        // First task, flush
        let rio = ds.reconcile_task_list.pop_front().unwrap();
        assert_eq!(rio.id, 0);
        match rio.op {
            Message::ExtentFlush {
                repair_id,
                extent_id,
                client_id,
                flush_number,
                gen_number,
            } => {
                assert_eq!(repair_id, 0);
                assert_eq!(extent_id, repair_extent);
                assert_eq!(client_id, 0);
                assert_eq!(flush_number, max_flush);
                assert_eq!(gen_number, max_gen);
            }
            m => {
                panic!("{:?} not ExtentFlush()", m);
            }
        }
        assert_eq!(Some(&IOState::New), rio.state.get(&0));
        assert_eq!(Some(&IOState::New), rio.state.get(&1));
        assert_eq!(Some(&IOState::New), rio.state.get(&2));

        // Second task, close extent
        let rio = ds.reconcile_task_list.pop_front().unwrap();
        assert_eq!(rio.id, 1);
        match rio.op {
            Message::ExtentClose {
                repair_id,
                extent_id,
            } => {
                assert_eq!(repair_id, 1);
                assert_eq!(extent_id, repair_extent);
            }
            m => {
                panic!("{:?} not ExtentClose()", m);
            }
        }
        assert_eq!(Some(&IOState::New), rio.state.get(&0));
        assert_eq!(Some(&IOState::New), rio.state.get(&1));
        assert_eq!(Some(&IOState::New), rio.state.get(&2));

        // Third task, repair extent
        let rio = ds.reconcile_task_list.pop_front().unwrap();
        assert_eq!(rio.id, 2);
        match rio.op {
            Message::ExtentRepair {
                repair_id,
                extent_id,
                source_client_id,
                source_repair_address,
                dest_clients,
            } => {
                assert_eq!(repair_id, rio.id);
                assert_eq!(extent_id, repair_extent);
                assert_eq!(source_client_id, 0);
                assert_eq!(source_repair_address, r0);
                assert_eq!(dest_clients, vec![1, 2]);
            }
            m => {
                panic!("{:?} not ExtentRepair", m);
            }
        }
        assert_eq!(Some(&IOState::New), rio.state.get(&0));
        assert_eq!(Some(&IOState::New), rio.state.get(&1));
        assert_eq!(Some(&IOState::New), rio.state.get(&2));

        // Third task, close extent
        let rio = ds.reconcile_task_list.pop_front().unwrap();
        assert_eq!(rio.id, 3);
        match rio.op {
            Message::ExtentReopen {
                repair_id,
                extent_id,
            } => {
                assert_eq!(repair_id, 3);
                assert_eq!(extent_id, repair_extent);
            }
            m => {
                panic!("{:?} not ExtentClose()", m);
            }
        }
        assert_eq!(Some(&IOState::New), rio.state.get(&0));
        assert_eq!(Some(&IOState::New), rio.state.get(&1));
        assert_eq!(Some(&IOState::New), rio.state.get(&2));
    }

    #[tokio::test]
    async fn reconcile_rc_to_message_two() {
        // Convert another extent fix to the crucible repair messages that
        // are sent to the downstairs.  Verify that the resulting
        // messages are what we expect
        let up = Upstairs::test_default();
        let mut ds = up.downstairs.lock().await;
        let r0 = SocketAddr::new(IpAddr::V4(Ipv4Addr::new(127, 0, 0, 1)), 801);
        let r1 = SocketAddr::new(IpAddr::V4(Ipv4Addr::new(127, 0, 0, 1)), 802);
        let r2 = SocketAddr::new(IpAddr::V4(Ipv4Addr::new(127, 0, 0, 1)), 803);
        ds.ds_repair.insert(0, r0);
        ds.ds_repair.insert(1, r1);
        ds.ds_repair.insert(2, r2);

        let repair_extent = 5;
        let mut rec_list = HashMap::new();
        let ef = ExtentFix {
            source: 2,
            dest: vec![0, 1],
        };
        rec_list.insert(repair_extent, ef);
        let max_flush = 66;
        let max_gen = 77;
        ds.convert_rc_to_messages(rec_list, max_flush, max_gen);

        // Walk the list and check for messages we expect to find
        assert_eq!(ds.reconcile_task_list.len(), 4);

        // First task, flush
        let rio = ds.reconcile_task_list.pop_front().unwrap();
        assert_eq!(rio.id, 0);
        match rio.op {
            Message::ExtentFlush {
                repair_id,
                extent_id,
                client_id,
                flush_number,
                gen_number,
            } => {
                assert_eq!(repair_id, 0);
                assert_eq!(extent_id, repair_extent);
                assert_eq!(client_id, 2);
                assert_eq!(flush_number, max_flush);
                assert_eq!(gen_number, max_gen);
            }
            m => {
                panic!("{:?} not ExtentFlush()", m);
            }
        }
        assert_eq!(Some(&IOState::New), rio.state.get(&0));
        assert_eq!(Some(&IOState::New), rio.state.get(&1));
        assert_eq!(Some(&IOState::New), rio.state.get(&2));

        // Second task, close extent
        let rio = ds.reconcile_task_list.pop_front().unwrap();
        assert_eq!(rio.id, 1);
        match rio.op {
            Message::ExtentClose {
                repair_id,
                extent_id,
            } => {
                assert_eq!(repair_id, 1);
                assert_eq!(extent_id, repair_extent);
            }
            m => {
                panic!("{:?} not ExtentClose()", m);
            }
        }
        assert_eq!(Some(&IOState::New), rio.state.get(&0));
        assert_eq!(Some(&IOState::New), rio.state.get(&1));
        assert_eq!(Some(&IOState::New), rio.state.get(&2));

        // Third task, repair extent
        let rio = ds.reconcile_task_list.pop_front().unwrap();
        assert_eq!(rio.id, 2);
        match rio.op {
            Message::ExtentRepair {
                repair_id,
                extent_id,
                source_client_id,
                source_repair_address,
                dest_clients,
            } => {
                assert_eq!(repair_id, rio.id);
                assert_eq!(extent_id, repair_extent);
                assert_eq!(source_client_id, 2);
                assert_eq!(source_repair_address, r2);
                assert_eq!(dest_clients, vec![0, 1]);
            }
            m => {
                panic!("{:?} not ExtentRepair", m);
            }
        }
        assert_eq!(Some(&IOState::New), rio.state.get(&0));
        assert_eq!(Some(&IOState::New), rio.state.get(&1));
        assert_eq!(Some(&IOState::New), rio.state.get(&2));

        // Third task, close extent
        let rio = ds.reconcile_task_list.pop_front().unwrap();
        assert_eq!(rio.id, 3);
        match rio.op {
            Message::ExtentReopen {
                repair_id,
                extent_id,
            } => {
                assert_eq!(repair_id, 3);
                assert_eq!(extent_id, repair_extent);
            }
            m => {
                panic!("{:?} not ExtentClose()", m);
            }
        }
        assert_eq!(Some(&IOState::New), rio.state.get(&0));
        assert_eq!(Some(&IOState::New), rio.state.get(&1));
        assert_eq!(Some(&IOState::New), rio.state.get(&2));
    }

    #[tokio::test]
    async fn bad_decryption_means_panic() {
        // Failure to decrypt means panic.
        // This result has a valid hash, but won't decrypt.
        let upstairs = Upstairs::test_default();
        let (ds_done_tx, _ds_done_rx) = mpsc::channel(500);
        upstairs.set_active().await.unwrap();
        let mut ds = upstairs.downstairs.lock().await;

        let next_id = ds.next_id();

        let (request, op) = create_generic_read_eob(next_id);

        let context = Arc::new(EncryptionContext::new(
            vec![
                0x0, 0x1, 0x2, 0x3, 0x4, 0x5, 0x6, 0x7, 0x0, 0x1, 0x2, 0x3,
                0x4, 0x5, 0x6, 0x7, 0x0, 0x1, 0x2, 0x3, 0x4, 0x5, 0x6, 0x7,
                0x0, 0x1, 0x2, 0x3, 0x4, 0x5, 0x6, 0x7,
            ],
            512,
        ));

        ds.enqueue(op, ds_done_tx.clone()).await;

        ds.in_progress(next_id, 0);

        // fake read response from downstairs that will fail decryption

        let mut data = Vec::from([1u8; 512]);

        let (nonce, tag, _) = context.encrypt_in_place(&mut data).unwrap();

        let nonce = nonce.to_vec();
        let mut tag = tag.to_vec();

        // alter tag
        if tag[3] == 0xFF {
            tag[3] = 0x00;
        } else {
            tag[3] = 0xFF;
        }

        // compute integrity hash after alteration above! It should still
        // validate
        let hash = integrity_hash(&[&nonce, &tag, &data]);

        let response = Ok(vec![ReadResponse {
            eid: request.eid,
            offset: request.offset,

            data: BytesMut::from(&data[..]),
            block_contexts: vec![BlockContext {
                encryption_context: Some(
                    crucible_protocol::EncryptionContext { nonce, tag },
                ),
                hash,
            }],
        }]);

        let result =
            std::panic::catch_unwind(std::panic::AssertUnwindSafe(|| {
                ds.process_ds_completion(
                    next_id,
                    0,
                    response,
                    &Some(context),
                    UpState::Active,
                )
            }));
        assert!(result.is_err());
    }

    #[tokio::test]
    async fn bad_read_hash_means_panic() {
        // Verify that a bad hash on a read will panic
        let upstairs = Upstairs::test_default();
        let (ds_done_tx, _ds_done_rx) = mpsc::channel(500);
        upstairs.set_active().await.unwrap();
        let mut ds = upstairs.downstairs.lock().await;

        let next_id = ds.next_id();

        let (request, op) = create_generic_read_eob(next_id);

        ds.enqueue(op, ds_done_tx.clone()).await;
        ds.in_progress(next_id, 0);

        // fake read response from downstairs that will fail integrity hash
        // check

        let data = Vec::from([1u8; 512]);

        let response = Ok(vec![ReadResponse {
            eid: request.eid,
            offset: request.offset,

            data: BytesMut::from(&data[..]),
            block_contexts: vec![BlockContext {
                encryption_context: None,
                hash: 10000, // junk hash,
            }],
        }]);

        let result =
            std::panic::catch_unwind(std::panic::AssertUnwindSafe(|| {
                ds.process_ds_completion(
                    next_id,
                    0,
                    response,
                    &None,
                    UpState::Active,
                )
            }));
        assert!(result.is_err());
    }

    #[tokio::test]
    async fn bad_hash_on_encrypted_read_panic() {
        // Verify that a decryption failure on a read will panic.
        let mut ds = Downstairs::new(csl());
        let (ds_done_tx, _ds_done_rx) = mpsc::channel(500);
        let next_id = ds.next_id();

        let (request, op) = create_generic_read_eob(next_id);

        let context = Arc::new(EncryptionContext::new(
            vec![
                0x0, 0x1, 0x2, 0x3, 0x4, 0x5, 0x6, 0x7, 0x0, 0x1, 0x2, 0x3,
                0x4, 0x5, 0x6, 0x7, 0x0, 0x1, 0x2, 0x3, 0x4, 0x5, 0x6, 0x7,
                0x0, 0x1, 0x2, 0x3, 0x4, 0x5, 0x6, 0x7,
            ],
            512,
        ));

        ds.enqueue(op, ds_done_tx.clone()).await;

        ds.in_progress(next_id, 0);

        // fake read response from downstairs that will fail integrity hash
        // check
        let mut data = Vec::from([1u8; 512]);

        let (nonce, tag, _) = context.encrypt_in_place(&mut data).unwrap();

        let nonce = nonce.to_vec();
        let tag = tag.to_vec();

        let response = Ok(vec![ReadResponse {
            eid: request.eid,
            offset: request.offset,

            data: BytesMut::from(&data[..]),
            block_contexts: vec![BlockContext {
                encryption_context: Some(
                    crucible_protocol::EncryptionContext { nonce, tag },
                ),
                hash: 10000, // junk hash,
            }],
        }]);

        let result =
            std::panic::catch_unwind(std::panic::AssertUnwindSafe(|| {
                ds.process_ds_completion(
                    next_id,
                    0,
                    response,
                    &Some(context),
                    UpState::Active,
                )
            }));
        assert!(result.is_err());
    }

    #[tokio::test]
    async fn test_no_iop_limit() -> Result<()> {
        let guest = Guest::new();

        assert!(guest.consume_req().await.is_none());

        // Don't use guest.read, that will send a block size query that will
        // never be answered.
        let _ = guest
            .send(BlockOp::Read {
                offset: Block::new_512(0),
                data: Buffer::new(1),
            })
            .await;
        let _ = guest
            .send(BlockOp::Read {
                offset: Block::new_512(0),
                data: Buffer::new(8000),
            })
            .await;
        let _ = guest
            .send(BlockOp::Read {
                offset: Block::new_512(0),
                data: Buffer::new(16000),
            })
            .await;

        // With no IOP limit, all requests are consumed immediately
        assert!(guest.consume_req().await.is_some());
        assert!(guest.consume_req().await.is_some());
        assert!(guest.consume_req().await.is_some());

        assert!(guest.consume_req().await.is_none());

        // If no IOP limit set, don't track it
        assert_eq!(*guest.iop_tokens.lock().await, 0);

        Ok(())
    }

    #[tokio::test]
    async fn test_set_iop_limit() -> Result<()> {
        let mut guest = Guest::new();
        guest.set_iop_limit(16000, 2);

        assert!(guest.consume_req().await.is_none());

        // Don't use guest.read, that will send a block size query that will
        // never be answered.
        let _ = guest
            .send(BlockOp::Read {
                offset: Block::new_512(0),
                data: Buffer::new(1),
            })
            .await;
        let _ = guest
            .send(BlockOp::Read {
                offset: Block::new_512(0),
                data: Buffer::new(8000),
            })
            .await;
        let _ = guest
            .send(BlockOp::Read {
                offset: Block::new_512(0),
                data: Buffer::new(16000),
            })
            .await;

        // First two reads succeed
        assert!(guest.consume_req().await.is_some());
        assert!(guest.consume_req().await.is_some());

        // Next cannot be consumed until there's available IOP tokens so it
        // remains in the queue.
        assert!(guest.consume_req().await.is_none());
        assert!(!guest.reqs.lock().await.is_empty());
        assert_eq!(*guest.iop_tokens.lock().await, 2);

        // Replenish one token, meaning next read can be consumed
        guest.leak_iop_tokens(1).await;
        assert_eq!(*guest.iop_tokens.lock().await, 1);

        assert!(guest.consume_req().await.is_some());
        assert!(guest.reqs.lock().await.is_empty());
        assert_eq!(*guest.iop_tokens.lock().await, 2);

        guest.leak_iop_tokens(2).await;
        assert_eq!(*guest.iop_tokens.lock().await, 0);

        guest.leak_iop_tokens(16000).await;
        assert_eq!(*guest.iop_tokens.lock().await, 0);

        Ok(())
    }

    #[tokio::test]
    async fn test_flush_does_not_consume_iops() -> Result<()> {
        let mut guest = Guest::new();

        // Set 0 as IOP limit
        guest.set_iop_limit(16000, 0);
        assert!(guest.consume_req().await.is_none());

        let _ = guest
            .send(BlockOp::Flush {
                snapshot_details: None,
            })
            .await;
        let _ = guest
            .send(BlockOp::Flush {
                snapshot_details: None,
            })
            .await;
        let _ = guest
            .send(BlockOp::Flush {
                snapshot_details: None,
            })
            .await;

        assert!(guest.consume_req().await.is_some());
        assert!(guest.consume_req().await.is_some());
        assert!(guest.consume_req().await.is_some());

        assert!(guest.consume_req().await.is_none());

        Ok(())
    }

    #[tokio::test]
    async fn test_set_bw_limit() -> Result<()> {
        let mut guest = Guest::new();
        guest.set_bw_limit(1024 * 1024); // 1 KiB

        assert!(guest.consume_req().await.is_none());

        // Don't use guest.read, that will send a block size query that will
        // never be answered.
        let _ = guest
            .send(BlockOp::Read {
                offset: Block::new_512(0),
                data: Buffer::new(1024 * 1024 / 2),
            })
            .await;
        let _ = guest
            .send(BlockOp::Read {
                offset: Block::new_512(0),
                data: Buffer::new(1024 * 1024 / 2),
            })
            .await;
        let _ = guest
            .send(BlockOp::Read {
                offset: Block::new_512(0),
                data: Buffer::new(1024 * 1024 / 2),
            })
            .await;

        // First two reads succeed
        assert!(guest.consume_req().await.is_some());
        assert!(guest.consume_req().await.is_some());

        // Next cannot be consumed until there's available BW tokens so it
        // remains in the queue.
        assert!(guest.consume_req().await.is_none());
        assert!(!guest.reqs.lock().await.is_empty());
        assert_eq!(*guest.bw_tokens.lock().await, 1024 * 1024);

        // Replenish enough tokens, meaning next read can be consumed
        guest.leak_bw_tokens(1024 * 1024 / 2).await;
        assert_eq!(*guest.bw_tokens.lock().await, 1024 * 1024 / 2);

        assert!(guest.consume_req().await.is_some());
        assert!(guest.reqs.lock().await.is_empty());
        assert_eq!(*guest.bw_tokens.lock().await, 1024 * 1024);

        guest.leak_bw_tokens(1024 * 1024).await;
        assert_eq!(*guest.bw_tokens.lock().await, 0);

        guest.leak_bw_tokens(1024 * 1024 * 1024).await;
        assert_eq!(*guest.bw_tokens.lock().await, 0);

        Ok(())
    }

    #[tokio::test]
    async fn test_flush_does_not_consume_bw() -> Result<()> {
        let mut guest = Guest::new();

        // Set 0 as bandwidth limit
        guest.set_bw_limit(0);
        assert!(guest.consume_req().await.is_none());

        let _ = guest
            .send(BlockOp::Flush {
                snapshot_details: None,
            })
            .await;
        let _ = guest
            .send(BlockOp::Flush {
                snapshot_details: None,
            })
            .await;
        let _ = guest
            .send(BlockOp::Flush {
                snapshot_details: None,
            })
            .await;

        assert!(guest.consume_req().await.is_some());
        assert!(guest.consume_req().await.is_some());
        assert!(guest.consume_req().await.is_some());

        assert!(guest.consume_req().await.is_none());

        Ok(())
    }

    #[tokio::test]
    async fn test_iop_and_bw_limit() -> Result<()> {
        let mut guest = Guest::new();

        guest.set_iop_limit(16384, 500); // 1 IOP is 16 KiB
        guest.set_bw_limit(6400 * 1024); // 16384 B * 400 = 6400 KiB/s
        assert!(guest.consume_req().await.is_none());

        // Don't use guest.read, that will send a block size query that will
        // never be answered.

        // Validate that BW limit activates by sending two 7000 KiB IOs. 7000
        // KiB is only 437.5 IOPs

        let _ = guest
            .send(BlockOp::Read {
                offset: Block::new_512(0),
                data: Buffer::new(7000 * 1024),
            })
            .await;
        let _ = guest
            .send(BlockOp::Read {
                offset: Block::new_512(0),
                data: Buffer::new(7000 * 1024),
            })
            .await;

        assert!(guest.consume_req().await.is_some());
        assert!(guest.consume_req().await.is_none());

        // Assert we've hit the BW limit before IOPS
        assert_eq!(*guest.iop_tokens.lock().await, 438); // 437.5 rounded up
        assert_eq!(*guest.bw_tokens.lock().await, 7000 * 1024);

        guest.leak_iop_tokens(438).await;
        guest.leak_bw_tokens(7000 * 1024).await;

        assert!(guest.consume_req().await.is_some());
        assert!(guest.reqs.lock().await.is_empty());

        // Back to zero
        guest.leak_iop_tokens(438).await;
        guest.leak_bw_tokens(7000 * 1024).await;

        assert_eq!(*guest.iop_tokens.lock().await, 0);
        assert_eq!(*guest.bw_tokens.lock().await, 0);

        // Validate that IOP limit activates by sending 501 1024b IOs
        for _ in 0..500 {
            let _ = guest
                .send(BlockOp::Read {
                    offset: Block::new_512(0),
                    data: Buffer::new(1024),
                })
                .await;
            assert!(guest.consume_req().await.is_some());
        }

        let _ = guest
            .send(BlockOp::Read {
                offset: Block::new_512(0),
                data: Buffer::new(1024),
            })
            .await;
        assert!(guest.consume_req().await.is_none());

        // Assert we've hit the IOPS limit
        assert_eq!(*guest.iop_tokens.lock().await, 500);
        assert_eq!(*guest.bw_tokens.lock().await, 500 * 1024);

        // Back to zero
        guest.leak_iop_tokens(500).await;
        guest.leak_bw_tokens(500 * 1024).await;
        guest.reqs.lock().await.clear();

        assert!(guest.reqs.lock().await.is_empty());
        assert_eq!(*guest.iop_tokens.lock().await, 0);
        assert_eq!(*guest.bw_tokens.lock().await, 0);

        // From
        // https://aws.amazon.com/premiumsupport/knowledge-center/ebs-calculate-optimal-io-size/:
        //
        // Amazon EBS calculates the optimal I/O size using the following
        // equation: throughput / number of IOPS = optimal I/O size.

        let optimal_io_size: usize = 6400 * 1024 / 500;

        // Make sure this is <= an IOP size
        assert!(optimal_io_size <= 16384);

        // I mean, it makes sense: now we submit 500 of those to reach both
        // limits at the same time.
        for i in 0..500 {
            assert_eq!(*guest.iop_tokens.lock().await, i);
            assert_eq!(*guest.bw_tokens.lock().await, i * optimal_io_size);

            let _ = guest
                .send(BlockOp::Read {
                    offset: Block::new_512(0),
                    data: Buffer::new(optimal_io_size),
                })
                .await;

            assert!(guest.consume_req().await.is_some());
        }

        assert_eq!(*guest.iop_tokens.lock().await, 500);
        assert_eq!(*guest.bw_tokens.lock().await, 500 * optimal_io_size);

        Ok(())
    }

    // Is it possible to submit an IO that will never be sent? It shouldn't be!
    #[tokio::test]
    async fn test_impossible_io() -> Result<()> {
        let mut guest = Guest::new();

        guest.set_iop_limit(1024 * 1024 / 2, 10); // 1 IOP is half a KiB
        guest.set_bw_limit(1024 * 1024); // 1 KiB
        assert!(guest.consume_req().await.is_none());

        // Sending an IO of 10 KiB is larger than the bandwidth limit and
        // represents 20 IOPs, larger than the IOP limit.
        let _ = guest
            .send(BlockOp::Read {
                offset: Block::new_512(0),
                data: Buffer::new(10 * 1024 * 1024),
            })
            .await;
        let _ = guest
            .send(BlockOp::Read {
                offset: Block::new_512(0),
                data: Buffer::new(0),
            })
            .await;

        assert_eq!(*guest.iop_tokens.lock().await, 0);
        assert_eq!(*guest.bw_tokens.lock().await, 0);

        // Even though the first IO is larger than the bandwidth and IOP limit,
        // it should still succeed. The next IO should not, even if it consumes
        // nothing, because the iops and bw tokens will be larger than the limit
        // for a while (until they leak enough).

        assert!(guest.consume_req().await.is_some());
        assert!(guest.consume_req().await.is_none());

        assert_eq!(*guest.iop_tokens.lock().await, 20);
        assert_eq!(*guest.bw_tokens.lock().await, 10 * 1024 * 1024);

        // Bandwidth trigger is going to be larger and need more leaking to get
        // down to a point where the zero sized IO can fire.
        for _ in 0..9 {
            guest.leak_iop_tokens(10).await;
            guest.leak_bw_tokens(1024 * 1024).await;

            assert!(guest.consume_req().await.is_none());
        }

        assert_eq!(*guest.iop_tokens.lock().await, 0);
        assert_eq!(*guest.bw_tokens.lock().await, 1024 * 1024);

        assert!(guest.consume_req().await.is_none());

        guest.leak_iop_tokens(10).await;
        guest.leak_bw_tokens(1024 * 1024).await;

        // We've leaked 10 KiB worth, it should fire now!
        assert!(guest.consume_req().await.is_some());

        Ok(())
    }

    #[tokio::test]
    async fn work_writes_bad() {
        // Verify that three bad writes will ACK the IO, and set the
        // downstairs clients to failed.
        // This test also makes sure proper mutex behavior is used in
        // process_ds_operation.
        let up = Upstairs::test_default();
        let (ds_done_tx, _ds_done_rx) = mpsc::channel(500);
        for cid in 0..3 {
            up.ds_transition(cid, DsState::WaitActive).await;
            up.ds_transition(cid, DsState::WaitQuorum).await;
            up.ds_transition(cid, DsState::Active).await;
        }
        up.set_active().await.unwrap();

        let next_id = {
            let mut ds = up.downstairs.lock().await;

            let next_id = ds.next_id();

            let (request, iblocks) = generic_write_request();
            let op = create_write_eob(
                next_id,
                vec![],
                10,
                vec![request],
                false,
                iblocks,
            );

            ds.enqueue(op, ds_done_tx.clone()).await;

            assert!(ds.in_progress(next_id, 0).is_some());
            assert!(ds.in_progress(next_id, 1).is_some());
            assert!(ds.in_progress(next_id, 2).is_some());

            next_id
        };

        // Set the error that everyone will use.
        let response = Err(CrucibleError::GenericError("bad".to_string()));

        // Process the operation for client 0
        assert!(!up
            .process_ds_operation(next_id, 0, response.clone())
            .await
            .unwrap(),);
        // client 0 is failed, the others should be okay still
        assert_eq!(up.ds_state(0).await, DsState::Faulted);
        assert_eq!(up.ds_state(1).await, DsState::Active);
        assert_eq!(up.ds_state(2).await, DsState::Active);

        // Process the operation for client 1
        assert!(!up
            .process_ds_operation(next_id, 1, response.clone())
            .await
            .unwrap(),);
        assert_eq!(up.ds_state(0).await, DsState::Faulted);
        assert_eq!(up.ds_state(1).await, DsState::Faulted);
        assert_eq!(up.ds_state(2).await, DsState::Active);

        {
            // Verify we are not ready to ACK yet.
            let mut ds = up.downstairs.lock().await;
            let state = ds.ds_active.get_mut(&next_id).unwrap().ack_status;
            assert_eq!(state, AckStatus::NotAcked);
        }
        // Three failures, process_ds_operation should return true now.
        // Process the operation for client 2
        assert!(up.process_ds_operation(next_id, 2, response).await.unwrap());
        assert_eq!(up.ds_state(0).await, DsState::Faulted);
        assert_eq!(up.ds_state(1).await, DsState::Faulted);
        assert_eq!(up.ds_state(2).await, DsState::Faulted);

        // Verify we can ack this (failed) work
        let mut ds = up.downstairs.lock().await;
        assert_eq!(ds.ackable_work().len(), 1);
    }

    #[tokio::test]
    async fn read_after_write_fail_is_alright() {
        // Verify that if a single write fails on a downstairs, reads can still
        // be acked.
        //
        // Verify after acking IOs, we can then send a flush and
        // clear the jobs (some now failed/skipped) from the work queue.
        let up = Upstairs::test_default();
        let (ds_done_tx, _ds_done_rx) = mpsc::channel(500);
        for cid in 0..3 {
            up.ds_transition(cid, DsState::WaitActive).await;
            up.ds_transition(cid, DsState::WaitQuorum).await;
            up.ds_transition(cid, DsState::Active).await;
        }
        up.set_active().await.unwrap();

        // Create the write that fails on one DS
        let next_id = {
            let mut ds = up.downstairs.lock().await;

            let next_id = ds.next_id();

            let (request, iblocks) = generic_write_request();
            let op = create_write_eob(
                next_id,
                vec![],
                10,
                vec![request],
                false,
                iblocks,
            );

            ds.enqueue(op, ds_done_tx.clone()).await;

            ds.in_progress(next_id, 0);
            ds.in_progress(next_id, 1);
            ds.in_progress(next_id, 2);

            next_id
        };

        // Set the error that everyone will use.
        let err_response = Err(CrucibleError::GenericError("bad".to_string()));

        // Process the error operation for client 0
        assert!(!up
            .process_ds_operation(next_id, 0, err_response)
            .await
            .unwrap());
        // client 0 should be marked failed.
        assert_eq!(up.ds_state(0).await, DsState::Faulted);

        let ok_response = Ok(vec![]);
        // Process the good operation for client 1
        assert!(!up
            .process_ds_operation(next_id, 1, ok_response.clone())
            .await
            .unwrap());

        // process_ds_operation should return true after we process this.
        assert!(up
            .process_ds_operation(next_id, 2, ok_response)
            .await
            .unwrap());
        assert_eq!(up.ds_state(0).await, DsState::Faulted);
        assert_eq!(up.ds_state(1).await, DsState::Active);
        assert_eq!(up.ds_state(2).await, DsState::Active);

        // Verify we can ack this work, then ack it.
        assert_eq!(up.downstairs.lock().await.ackable_work().len(), 1);
        up.downstairs.lock().await.ack(next_id);

        // Now, do a read.
        let (request, iblocks) = generic_read_request();

        let next_id = {
            let mut ds = up.downstairs.lock().await;

            let next_id = ds.next_id();
            let op = create_read_eob(
                next_id,
                vec![],
                10,
                vec![request.clone()],
                iblocks,
            );

            ds.enqueue(op, ds_done_tx.clone()).await;

            // As this DS is failed, it should return none
            assert_eq!(ds.in_progress(next_id, 0), None);
            assert!(ds.in_progress(next_id, 1).is_some());
            assert!(ds.in_progress(next_id, 2).is_some());

            next_id
        };

        let response =
            Ok(vec![ReadResponse::from_request_with_data(&request, &[])]);

        // Process the operation for client 1 this should return true
        assert!(up
            .process_ds_operation(next_id, 1, response.clone())
            .await
            .unwrap(),);

        // Process the operation for client 2 this should return false
        assert!(!up.process_ds_operation(next_id, 2, response).await.unwrap());

        // Verify we can ack this work, then ack it.
        assert_eq!(up.downstairs.lock().await.ackable_work().len(), 1);
        up.downstairs.lock().await.ack(next_id);

        // Perform the flush.
        let next_id = {
            let mut ds = up.downstairs.lock().await;

            let next_id = ds.next_id();
            let op = create_flush(
                next_id,
                vec![],
                10,
                0,
                0,
                None,
                ImpactedBlocks::Empty,
            );
            ds.enqueue(op, ds_done_tx.clone()).await;

            // As this DS is failed, it should return none
            assert_eq!(ds.in_progress(next_id, 0), None);
            assert!(ds.in_progress(next_id, 1).is_some());
            assert!(ds.in_progress(next_id, 2).is_some());

            next_id
        };

        let ok_response = Ok(vec![]);
        // Process the operation for client 1
        assert!(!up
            .process_ds_operation(next_id, 1, ok_response.clone())
            .await
            .unwrap(),);

        // process_ds_operation should return true after we process this.
        assert!(up
            .process_ds_operation(next_id, 2, ok_response)
            .await
            .unwrap());

        // ACK the flush and let retire_check move things along.
        assert_eq!(up.downstairs.lock().await.ackable_work().len(), 1);
        up.downstairs.lock().await.ack(next_id);
        up.downstairs.lock().await.retire_check(next_id);

        assert_eq!(up.downstairs.lock().await.ackable_work().len(), 0);

        // The write, the read, and now the flush should be completed.
        assert_eq!(up.downstairs.lock().await.completed.len(), 3);
    }

    #[tokio::test]
    async fn read_after_two_write_fail_is_alright() {
        // Verify that if two writes fail, a read can still be acked.
        let up = Upstairs::test_default();
        let (ds_done_tx, _ds_done_rx) = mpsc::channel(500);
        for cid in 0..3 {
            up.ds_transition(cid, DsState::WaitActive).await;
            up.ds_transition(cid, DsState::WaitQuorum).await;
            up.ds_transition(cid, DsState::Active).await;
        }
        up.set_active().await.unwrap();

        // Create the write that fails on two DS
        let next_id = {
            let mut ds = up.downstairs.lock().await;

            let next_id = ds.next_id();

            let (request, iblocks) = generic_write_request();
            let op = create_write_eob(
                next_id,
                vec![],
                10,
                vec![request],
                false,
                iblocks,
            );

            ds.enqueue(op, ds_done_tx.clone()).await;

            ds.in_progress(next_id, 0);
            ds.in_progress(next_id, 1);
            ds.in_progress(next_id, 2);

            next_id
        };

        // Set the error that everyone will use.
        let err_response = Err(CrucibleError::GenericError("bad".to_string()));

        // Process the operation for client 0
        assert!(!up
            .process_ds_operation(next_id, 0, err_response.clone())
            .await
            .unwrap());
        // client 0 is failed, the others should be okay still
        assert_eq!(up.ds_state(0).await, DsState::Faulted);
        assert_eq!(up.ds_state(1).await, DsState::Active);
        assert_eq!(up.ds_state(2).await, DsState::Active);

        // Process the operation for client 1
        assert!(!up
            .process_ds_operation(next_id, 1, err_response)
            .await
            .unwrap());
        assert_eq!(up.ds_state(0).await, DsState::Faulted);
        assert_eq!(up.ds_state(1).await, DsState::Faulted);
        assert_eq!(up.ds_state(2).await, DsState::Active);

        let ok_response = Ok(vec![]);
        // process_ds_operation should return true after we process this.
        assert!(up
            .process_ds_operation(next_id, 2, ok_response)
            .await
            .unwrap());
        assert_eq!(up.ds_state(0).await, DsState::Faulted);
        assert_eq!(up.ds_state(1).await, DsState::Faulted);
        assert_eq!(up.ds_state(2).await, DsState::Active);

        // Verify we can ack this work
        assert_eq!(up.downstairs.lock().await.ackable_work().len(), 1);

        // Now, do a read.

        let (request, iblocks) = generic_read_request();
        let next_id = {
            let mut ds = up.downstairs.lock().await;

            let next_id = ds.next_id();

            let op = create_read_eob(
                next_id,
                vec![],
                10,
                vec![request.clone()],
                iblocks,
            );

            ds.enqueue(op, ds_done_tx.clone()).await;

            // As this DS is failed, it should return none
            assert_eq!(ds.in_progress(next_id, 0), None);
            assert_eq!(ds.in_progress(next_id, 1), None);
            assert!(ds.in_progress(next_id, 2).is_some());

            next_id
        };

        let response =
            Ok(vec![ReadResponse::from_request_with_data(&request, &[])]);

        // Process the operation for client 1 this should return true
        assert!(up.process_ds_operation(next_id, 2, response).await.unwrap());
    }

    // Test function to Create a write, enqueue it, return the next_id used
    // for that write.  If make_in_progress is true, move all three downstairs
    // jobs to InProgress.
    async fn enqueue_write(
        up: &Arc<Upstairs>,
        make_in_progress: bool,
        ds_done_tx: mpsc::Sender<u64>,
    ) -> u64 {
        let mut ds = up.downstairs.lock().await;

        let id = ds.next_id();

        let op = create_write_eob(
            id,
            vec![],
            10,
            vec![crucible_protocol::Write {
                eid: 0,
                offset: Block::new_512(7),
                data: Bytes::from(vec![1]),
                block_context: BlockContext {
                    encryption_context: None,
                    hash: 0,
                },
            }],
            false,
            ImpactedBlocks::default(),
        );

        ds.enqueue(op, ds_done_tx.clone()).await;

        if make_in_progress {
            ds.in_progress(id, 0);
            ds.in_progress(id, 1);
            ds.in_progress(id, 2);
        }

        id
    }

    // Test function to create and enqueue a flush.  Return the next_id used
    // for that flush.  If make_in_progress is true, move all three downstairs
    // jobs to InProgress.
    async fn enqueue_flush(
        up: &Arc<Upstairs>,
        make_in_progress: bool,
        ds_done_tx: mpsc::Sender<u64>,
    ) -> u64 {
        let mut ds = up.downstairs.lock().await;

        let id = ds.next_id();

        let op =
            create_flush(id, vec![], 10, 0, 0, None, ImpactedBlocks::default());
        ds.enqueue(op, ds_done_tx.clone()).await;

        if make_in_progress {
            ds.in_progress(id, 0);
            ds.in_progress(id, 1);
            ds.in_progress(id, 2);
        }

        id
    }

    // Test function to create and enqueue a (provided) read request.
    // Return the ID of the job created.
    async fn enqueue_read(
        up: &Arc<Upstairs>,
        request: ReadRequest,
        make_in_progress: bool,
        ds_done_tx: mpsc::Sender<u64>,
    ) -> u64 {
        let mut ds = up.downstairs.lock().await;

        let read_id = ds.next_id();

        let op = create_read_eob(
            read_id,
            vec![],
            10,
            vec![request],
            ImpactedBlocks::default(),
        );

        // Add the reads
        ds.enqueue(op, ds_done_tx.clone()).await;

        if make_in_progress {
            ds.in_progress(read_id, 0);
            ds.in_progress(read_id, 1);
            ds.in_progress(read_id, 2);
        }

        read_id
    }

    #[tokio::test]
    async fn write_after_write_fail_is_alright() {
        // Verify that if a single write fails on a downstairs, a second
        // write can still be acked.
        // Then, send a flush and verify the work queue is cleared.
        let up = Upstairs::test_default();
        let (ds_done_tx, _ds_done_rx) = mpsc::channel(500);
        for cid in 0..3 {
            up.ds_transition(cid, DsState::WaitActive).await;
            up.ds_transition(cid, DsState::WaitQuorum).await;
            up.ds_transition(cid, DsState::Active).await;
        }
        up.set_active().await.unwrap();

        // Create the write that fails on one DS
<<<<<<< HEAD
        let next_id = enqueue_write(&up, true, ds_done_tx.clone()).await;
=======
        let next_id = {
            let mut ds = up.downstairs.lock().await;

            let next_id = ds.next_id();

            let (request, iblocks) = generic_write_request();
            let op = create_write_eob(
                next_id,
                vec![],
                10,
                vec![request],
                false,
                iblocks,
            );

            ds.enqueue(op);

            ds.in_progress(next_id, 0);
            ds.in_progress(next_id, 1);
            ds.in_progress(next_id, 2);

            next_id
        };
>>>>>>> 17367a72

        // Make the error and ok responses
        let err_response = Err(CrucibleError::GenericError("bad".to_string()));
        let ok_response = Ok(vec![]);

        // Process the operation for client 0
        assert!(!up
            .process_ds_operation(next_id, 0, ok_response.clone())
            .await
            .unwrap(),);

        // Process the error for client 1
        assert!(!up
            .process_ds_operation(next_id, 1, err_response)
            .await
            .unwrap());

        // process_ds_operation should return true after we process this.
        assert!(up
            .process_ds_operation(next_id, 2, ok_response.clone())
            .await
            .unwrap(),);

        // Verify client states
        assert_eq!(up.ds_state(0).await, DsState::Active);
        assert_eq!(up.ds_state(1).await, DsState::Faulted);
        assert_eq!(up.ds_state(2).await, DsState::Active);

        // Verify we can ack this work
        assert_eq!(up.downstairs.lock().await.ackable_work().len(), 1);

        let first_id = next_id;
        // Now, do another write.
<<<<<<< HEAD
        let next_id = enqueue_write(&up, false, ds_done_tx.clone()).await;
        let mut ds = up.downstairs.lock().await;
        ds.in_progress(next_id, 0);
        assert_eq!(ds.in_progress(next_id, 1), None);
        ds.in_progress(next_id, 2);
        drop(ds);
=======
        let next_id = {
            let mut ds = up.downstairs.lock().await;

            let next_id = ds.next_id();

            let (request, iblocks) = generic_write_request();
            let op = create_write_eob(
                next_id,
                vec![],
                10,
                vec![request],
                false,
                iblocks,
            );

            ds.enqueue(op);

            ds.in_progress(next_id, 0);
            assert_eq!(ds.in_progress(next_id, 1), None);
            ds.in_progress(next_id, 2);

            next_id
        };
>>>>>>> 17367a72

        // Process the operation for client 0, re-use ok_response from above.
        // This will return false as we don't have enough work done yet.
        assert!(!up
            .process_ds_operation(next_id, 0, ok_response.clone())
            .await
            .unwrap());

        // We don't process client 1, it had failed

        // process_ds_operation should return true after we process this.
        assert!(up
            .process_ds_operation(next_id, 2, ok_response)
            .await
            .unwrap());

        // Verify we can ack this work, the total is now 2 jobs to ack
        assert_eq!(up.downstairs.lock().await.ackable_work().len(), 2);

        // Perform the flush.
        let flush_id = {
            let mut ds = up.downstairs.lock().await;

            let next_id = ds.next_id();
            let op = create_flush(
                next_id,
                vec![],
                10,
                0,
                0,
                None,
                ImpactedBlocks::Empty,
            );
            ds.enqueue(op, ds_done_tx.clone()).await;

            assert!(ds.in_progress(next_id, 0).is_some());
            // As this DS is failed, it should return none
            assert_eq!(ds.in_progress(next_id, 1), None);
            assert!(ds.in_progress(next_id, 2).is_some());

            next_id
        };

        let ok_response = Ok(vec![]);
        // Process the operation for client 0
        assert!(!up
            .process_ds_operation(flush_id, 0, ok_response.clone())
            .await
            .unwrap());

        // process_ds_operation should return true after we process client 2.
        assert!(up
            .process_ds_operation(flush_id, 2, ok_response)
            .await
            .unwrap());

        // ACK all the jobs and let retire_check move things along.
        assert_eq!(up.downstairs.lock().await.ackable_work().len(), 3);
        up.downstairs.lock().await.ack(first_id);
        up.downstairs.lock().await.ack(next_id);
        up.downstairs.lock().await.ack(flush_id);
        up.downstairs.lock().await.retire_check(flush_id);

        assert_eq!(up.downstairs.lock().await.ackable_work().len(), 0);

        // The two writes and the flush should be completed.
        assert_eq!(up.downstairs.lock().await.completed.len(), 3);
    }

    #[tokio::test]
    async fn write_fail_skips_new_jobs() {
        // Verify that if a single write fails on a downstairs, any
        // work that was IOState::New for that downstairs will change
        // to IOState::Skipped.
        let up = Upstairs::test_default();
        let (ds_done_tx, _ds_done_rx) = mpsc::channel(500);
        for cid in 0..3 {
            up.ds_transition(cid, DsState::WaitActive).await;
            up.ds_transition(cid, DsState::WaitQuorum).await;
            up.ds_transition(cid, DsState::Active).await;
        }
        up.set_active().await.unwrap();

        // Create the write that fails on one DS
        let write_id = enqueue_write(&up, true, ds_done_tx.clone()).await;

        // Now, add a read.  Don't move it to InProgress yet.
        let request = ReadRequest {
            eid: 0,
            offset: Block::new_512(7),
        };
        let read_id =
            enqueue_read(&up, request.clone(), false, ds_done_tx.clone()).await;

        // Verify the read is all new still
        let mut ds = up.downstairs.lock().await;
        let job = ds.ds_active.get_mut(&read_id).unwrap();

        assert_eq!(job.state.get(&0).unwrap(), &IOState::New);
        assert_eq!(job.state.get(&1).unwrap(), &IOState::New);
        assert_eq!(job.state.get(&2).unwrap(), &IOState::New);

        drop(ds);

        // Make the error and ok responses
        let err_response = Err(CrucibleError::GenericError("bad".to_string()));

        // Process the operation for client 0
        assert!(!up
            .process_ds_operation(write_id, 0, Ok(vec![]))
            .await
            .unwrap());

        // Process the error for client 1
        assert!(!up
            .process_ds_operation(write_id, 1, err_response)
            .await
            .unwrap());

        // process_ds_operation should return true after we process this.
        assert!(up
            .process_ds_operation(write_id, 2, Ok(vec![]))
            .await
            .unwrap(),);

        // Verify client states
        assert_eq!(up.ds_state(0).await, DsState::Active);
        assert_eq!(up.ds_state(1).await, DsState::Faulted);
        assert_eq!(up.ds_state(2).await, DsState::Active);

        // Verify we can ack this work
        assert_eq!(up.downstairs.lock().await.ackable_work().len(), 1);

        // Verify the read switched from new to skipped
        let mut ds = up.downstairs.lock().await;
        let job = ds.ds_active.get_mut(&read_id).unwrap();

        assert_eq!(job.state.get(&0).unwrap(), &IOState::New);
        assert_eq!(job.state.get(&1).unwrap(), &IOState::Skipped);
        assert_eq!(job.state.get(&2).unwrap(), &IOState::New);

        drop(ds);
    }

    #[tokio::test]
    async fn write_fail_skips_inprogress_jobs() {
        // Verify that if a single write fails on a downstairs, any
        // work that was IOState::InProgress for that downstairs will change
        // to IOState::Skipped.
        let up = Upstairs::test_default();
        let (ds_done_tx, _ds_done_rx) = mpsc::channel(500);
        for cid in 0..3 {
            up.ds_transition(cid, DsState::WaitActive).await;
            up.ds_transition(cid, DsState::WaitQuorum).await;
            up.ds_transition(cid, DsState::Active).await;
        }
        up.set_active().await.unwrap();

        // Create the write that fails on one DS
        let write_id = enqueue_write(&up, true, ds_done_tx.clone()).await;

        // Now, add a read.
        let request = ReadRequest {
            eid: 0,
            offset: Block::new_512(7),
        };
        let read_id =
            enqueue_read(&up, request.clone(), true, ds_done_tx.clone()).await;

        // Make the error and ok responses
        let err_response = Err(CrucibleError::GenericError("bad".to_string()));
        let ok_res = Ok(vec![]);

        // Process the operation for client 0
        up.process_ds_operation(write_id, 0, ok_res.clone())
            .await
            .unwrap();

        // Process the error for client 1
        up.process_ds_operation(write_id, 1, err_response)
            .await
            .unwrap();

        // process_ds_operation should return true after we process this.
        assert!(up.process_ds_operation(write_id, 2, ok_res).await.unwrap());

        // Verify client states
        assert_eq!(up.ds_state(0).await, DsState::Active);
        assert_eq!(up.ds_state(1).await, DsState::Faulted);
        assert_eq!(up.ds_state(2).await, DsState::Active);

        // Verify we can ack this work
        assert_eq!(up.downstairs.lock().await.ackable_work().len(), 1);

        // Verify the read switched from new to skipped
        let mut ds = up.downstairs.lock().await;
        let job = ds.ds_active.get_mut(&read_id).unwrap();

        assert_eq!(job.state.get(&0).unwrap(), &IOState::InProgress);
        assert_eq!(job.state.get(&1).unwrap(), &IOState::Skipped);
        assert_eq!(job.state.get(&2).unwrap(), &IOState::InProgress);

        drop(ds);
    }

    #[tokio::test]
    async fn write_fail_skips_many_jobs() {
        // Create a bunch of jobs, do some, then encounter a write error.
        // Make sure that older jobs are still okay, and failed job was
        // skipped.
        let up = Upstairs::test_default();
        let (ds_done_tx, _ds_done_rx) = mpsc::channel(500);
        for cid in 0..3 {
            up.ds_transition(cid, DsState::WaitActive).await;
            up.ds_transition(cid, DsState::WaitQuorum).await;
            up.ds_transition(cid, DsState::Active).await;
        }
        up.set_active().await.unwrap();
        let write_one = enqueue_write(&up, true, ds_done_tx.clone()).await;

        // Now, add a read.
        let request = ReadRequest {
            eid: 0,
            offset: Block::new_512(7),
        };

        let read_one =
            enqueue_read(&up, request.clone(), true, ds_done_tx.clone()).await;

        // Make the read ok response
        let rr = Ok(vec![ReadResponse::from_request_with_data(&request, &[])]);

        for cid in 0..3 {
            up.process_ds_operation(write_one, cid, Ok(vec![]))
                .await
                .unwrap();
            up.process_ds_operation(read_one, cid, rr.clone())
                .await
                .unwrap();
        }

        // Verify two jobs can be acked.
        assert_eq!(up.downstairs.lock().await.ackable_work().len(), 2);

        // Verify all IOs are done
        let mut ds = up.downstairs.lock().await;
        for cid in 0..3 {
            let job = ds.ds_active.get_mut(&read_one).unwrap();
            assert_eq!(job.state.get(&cid).unwrap(), &IOState::Done);
            let job = ds.ds_active.get_mut(&write_one).unwrap();
            assert_eq!(job.state.get(&cid).unwrap(), &IOState::Done);
        }
        drop(ds);

        // New write, this one will have a failure
        // Create a write
        let write_fail = enqueue_write(&up, true, ds_done_tx.clone()).await;

        let err_response = Err(CrucibleError::GenericError("bad".to_string()));

        // Process the operation for client 0, 1
        up.process_ds_operation(write_fail, 0, Ok(vec![]))
            .await
            .unwrap();
        up.process_ds_operation(write_fail, 1, Ok(vec![]))
            .await
            .unwrap();
        up.process_ds_operation(write_fail, 2, err_response)
            .await
            .unwrap();

        // Verify client states
        assert_eq!(up.ds_state(0).await, DsState::Active);
        assert_eq!(up.ds_state(1).await, DsState::Active);
        assert_eq!(up.ds_state(2).await, DsState::Faulted);

        // Verify we can ack this work plus the previous two
        assert_eq!(up.downstairs.lock().await.ackable_work().len(), 3);

        // Verify all IOs are done
        let mut ds = up.downstairs.lock().await;
        for cid in 0..3 {
            let job = ds.ds_active.get_mut(&read_one).unwrap();
            assert_eq!(job.state.get(&cid).unwrap(), &IOState::Done);
            let job = ds.ds_active.get_mut(&write_one).unwrap();
            assert_eq!(job.state.get(&cid).unwrap(), &IOState::Done);
        }
        let job = ds.ds_active.get_mut(&write_fail).unwrap();
        assert_eq!(job.state.get(&0).unwrap(), &IOState::Done);
        assert_eq!(job.state.get(&1).unwrap(), &IOState::Done);
        assert_eq!(
            job.state.get(&2).unwrap(),
            &IOState::Error(CrucibleError::GenericError("bad".to_string()))
        );

        drop(ds);
    }

    #[tokio::test]
    async fn write_fail_past_present_future() {
        // Create a bunch of jobs, finish some, then encounter a write error.
        // Make sure that older jobs are still okay, failed job was error,
        // and jobs not yet started on the faulted downstairs have
        // transitioned to skipped.
        let up = Upstairs::test_default();
        let (ds_done_tx, _ds_done_rx) = mpsc::channel(500);
        for cid in 0..3 {
            up.ds_transition(cid, DsState::WaitActive).await;
            up.ds_transition(cid, DsState::WaitQuorum).await;
            up.ds_transition(cid, DsState::Active).await;
        }
        up.set_active().await.unwrap();

        // Create a write
        let write_one = enqueue_write(&up, true, ds_done_tx.clone()).await;

        // Now, add a read.
        let request = ReadRequest {
            eid: 0,
            offset: Block::new_512(7),
        };

        let read_one =
            enqueue_read(&up, request.clone(), true, ds_done_tx.clone()).await;

        // Make the read ok response
        let rr = Ok(vec![ReadResponse::from_request_with_data(&request, &[])]);

        for cid in 0..3 {
            up.process_ds_operation(write_one, cid, Ok(vec![]))
                .await
                .unwrap();
            up.process_ds_operation(read_one, cid, rr.clone())
                .await
                .unwrap();
        }

        // Verify two jobs can be acked.
        assert_eq!(up.downstairs.lock().await.ackable_work().len(), 2);

        // Verify all IOs are done
        let mut ds = up.downstairs.lock().await;
        for cid in 0..3 {
            let job = ds.ds_active.get_mut(&read_one).unwrap();
            assert_eq!(job.state.get(&cid).unwrap(), &IOState::Done);
            let job = ds.ds_active.get_mut(&write_one).unwrap();
            assert_eq!(job.state.get(&cid).unwrap(), &IOState::Done);
        }
        drop(ds);

        // Create a New write, this one will fail on one downstairs
        let write_fail = enqueue_write(&up, true, ds_done_tx.clone()).await;
        // Response for the write failure
        let err_response = Err(CrucibleError::GenericError("bad".to_string()));

        // Create some reads as well that will be InProgress
        let read_two =
            enqueue_read(&up, request.clone(), true, ds_done_tx.clone()).await;

        // Process the write operation for downstairs 0, 1
        up.process_ds_operation(write_fail, 0, Ok(vec![]))
            .await
            .unwrap();
        up.process_ds_operation(write_fail, 1, Ok(vec![]))
            .await
            .unwrap();
        // Have downstairs 2 return error.
        up.process_ds_operation(write_fail, 2, err_response)
            .await
            .unwrap();

        // Verify client states
        assert_eq!(up.ds_state(0).await, DsState::Active);
        assert_eq!(up.ds_state(1).await, DsState::Active);
        assert_eq!(up.ds_state(2).await, DsState::Faulted);

        // Verify we can ack this work plus the previous two
        assert_eq!(up.downstairs.lock().await.ackable_work().len(), 3);

        // Verify all IOs are done
        let mut ds = up.downstairs.lock().await;
        for cid in 0..3 {
            // First read, still Done
            let job = ds.ds_active.get_mut(&read_one).unwrap();
            assert_eq!(job.state.get(&cid).unwrap(), &IOState::Done);
            // First write, still Done
            let job = ds.ds_active.get_mut(&write_one).unwrap();
            assert_eq!(job.state.get(&cid).unwrap(), &IOState::Done);
        }
        // The failing write, done on 0,1
        let job = ds.ds_active.get_mut(&write_fail).unwrap();
        assert_eq!(job.state.get(&0).unwrap(), &IOState::Done);
        assert_eq!(job.state.get(&1).unwrap(), &IOState::Done);
        // The failing write, error on 2
        assert_eq!(
            job.state.get(&2).unwrap(),
            &IOState::Error(CrucibleError::GenericError("bad".to_string()))
        );

        // The reads that were in progress
        let job = ds.ds_active.get_mut(&read_two).unwrap();
        assert_eq!(job.state.get(&0).unwrap(), &IOState::InProgress);
        assert_eq!(job.state.get(&1).unwrap(), &IOState::InProgress);
        assert_eq!(job.state.get(&2).unwrap(), &IOState::Skipped);

        drop(ds);
    }

    #[tokio::test]
    async fn faulted_downstairs_skips_work() {
        // Verify that any job submitted with a faulted downstairs is
        // automatically moved to skipped.
        let up = Upstairs::test_default();
        let (ds_done_tx, _ds_done_rx) = mpsc::channel(500);
        for cid in 0..3 {
            up.ds_transition(cid, DsState::WaitActive).await;
            up.ds_transition(cid, DsState::WaitQuorum).await;
            up.ds_transition(cid, DsState::Active).await;
        }
        up.set_active().await.unwrap();
        up.ds_transition(0, DsState::Faulted).await;

        // Create a write
        let write_one = enqueue_write(&up, false, ds_done_tx.clone()).await;

        // Now, add a read.
        let request = ReadRequest {
            eid: 0,
            offset: Block::new_512(7),
        };

        let read_one =
            enqueue_read(&up, request.clone(), false, ds_done_tx.clone()).await;

        let flush_one = enqueue_flush(&up, false, ds_done_tx.clone()).await;

        let mut ds = up.downstairs.lock().await;
        let job = ds.ds_active.get_mut(&write_one).unwrap();
        assert_eq!(job.state.get(&0).unwrap(), &IOState::Skipped);
        assert_eq!(job.state.get(&1).unwrap(), &IOState::New);
        assert_eq!(job.state.get(&2).unwrap(), &IOState::New);

        let job = ds.ds_active.get_mut(&read_one).unwrap();
        assert_eq!(job.state.get(&0).unwrap(), &IOState::Skipped);
        assert_eq!(job.state.get(&1).unwrap(), &IOState::New);
        assert_eq!(job.state.get(&2).unwrap(), &IOState::New);

        let job = ds.ds_active.get_mut(&flush_one).unwrap();
        assert_eq!(job.state.get(&0).unwrap(), &IOState::Skipped);
        assert_eq!(job.state.get(&1).unwrap(), &IOState::New);
        assert_eq!(job.state.get(&2).unwrap(), &IOState::New);
        drop(ds);
    }

    #[tokio::test]
    async fn faulted_downstairs_skips_but_still_does_work() {
        // Verify work can progress through the work queue even when one
        // downstairs has failed. One write, one read, and one flush.
        let up = Upstairs::test_default();
        let (ds_done_tx, _ds_done_rx) = mpsc::channel(500);
        for cid in 0..3 {
            up.ds_transition(cid, DsState::WaitActive).await;
            up.ds_transition(cid, DsState::WaitQuorum).await;
            up.ds_transition(cid, DsState::Active).await;
        }
        up.set_active().await.unwrap();
        up.ds_transition(0, DsState::Faulted).await;

        // Create a write
        let write_one = enqueue_write(&up, true, ds_done_tx.clone()).await;

        // Now, add a read.
        let request = ReadRequest {
            eid: 0,
            offset: Block::new_512(7),
        };

        let read_one =
            enqueue_read(&up, request.clone(), true, ds_done_tx.clone()).await;

        // Finally, add a flush
        let flush_one = enqueue_flush(&up, true, ds_done_tx.clone()).await;

        let mut ds = up.downstairs.lock().await;
        let job = ds.ds_active.get_mut(&write_one).unwrap();
        assert_eq!(job.state.get(&0).unwrap(), &IOState::Skipped);
        assert_eq!(job.state.get(&1).unwrap(), &IOState::InProgress);
        assert_eq!(job.state.get(&2).unwrap(), &IOState::InProgress);

        let job = ds.ds_active.get_mut(&read_one).unwrap();
        assert_eq!(job.state.get(&0).unwrap(), &IOState::Skipped);
        assert_eq!(job.state.get(&1).unwrap(), &IOState::InProgress);
        assert_eq!(job.state.get(&2).unwrap(), &IOState::InProgress);

        let job = ds.ds_active.get_mut(&flush_one).unwrap();
        assert_eq!(job.state.get(&0).unwrap(), &IOState::Skipped);
        assert_eq!(job.state.get(&1).unwrap(), &IOState::InProgress);
        assert_eq!(job.state.get(&2).unwrap(), &IOState::InProgress);
        drop(ds);

        // Do the write
        up.process_ds_operation(write_one, 1, Ok(vec![]))
            .await
            .unwrap();
        up.process_ds_operation(write_one, 2, Ok(vec![]))
            .await
            .unwrap();

        // Make the read ok response, do the read
        let rr = Ok(vec![ReadResponse::from_request_with_data(&request, &[])]);

        up.process_ds_operation(read_one, 1, rr.clone())
            .await
            .unwrap();
        up.process_ds_operation(read_one, 2, rr.clone())
            .await
            .unwrap();

        // Do the flush
        up.process_ds_operation(flush_one, 1, Ok(vec![]))
            .await
            .unwrap();
        up.process_ds_operation(flush_one, 2, Ok(vec![]))
            .await
            .unwrap();

        // Verify three jobs can be acked.
        assert_eq!(up.downstairs.lock().await.ackable_work().len(), 3);

        // Verify all IOs are done
        let mut ds = up.downstairs.lock().await;

        let job = ds.ds_active.get_mut(&read_one).unwrap();
        assert_eq!(job.state.get(&1).unwrap(), &IOState::Done);
        assert_eq!(job.state.get(&2).unwrap(), &IOState::Done);
        let job = ds.ds_active.get_mut(&write_one).unwrap();
        assert_eq!(job.state.get(&1).unwrap(), &IOState::Done);
        assert_eq!(job.state.get(&2).unwrap(), &IOState::Done);
        let job = ds.ds_active.get_mut(&flush_one).unwrap();
        assert_eq!(job.state.get(&1).unwrap(), &IOState::Done);
        assert_eq!(job.state.get(&2).unwrap(), &IOState::Done);

        ds.ack(read_one);
        ds.ack(write_one);
        ds.ack(flush_one);
        ds.retire_check(flush_one);

        assert_eq!(ds.ackable_work().len(), 0);

        // The writes, the read, and the flush should be completed.
        assert_eq!(ds.completed.len(), 3);
        // No more ackable work
        assert_eq!(ds.ackable_work().len(), 0);
        // No more jobs on the queue
        assert_eq!(ds.ds_active.len(), 0);
    }

    #[tokio::test]
    async fn two_faulted_downstairs_can_still_read() {
        // Verify we can still read (and clear the work queue) with only
        // one downstairs.
        let up = Upstairs::test_default();
        let (ds_done_tx, _ds_done_rx) = mpsc::channel(500);

        for cid in 0..3 {
            up.ds_transition(cid, DsState::WaitActive).await;
            up.ds_transition(cid, DsState::WaitQuorum).await;
            up.ds_transition(cid, DsState::Active).await;
        }
        up.set_active().await.unwrap();
        up.ds_transition(0, DsState::Faulted).await;
        up.ds_transition(2, DsState::Faulted).await;

        // Create a write
        let write_one = enqueue_write(&up, true, ds_done_tx.clone()).await;

        // Now, add a read.
        let request = ReadRequest {
            eid: 0,
            offset: Block::new_512(7),
        };

        let read_one =
            enqueue_read(&up, request.clone(), true, ds_done_tx.clone()).await;

        // Finally, add a flush
        let flush_one = enqueue_flush(&up, true, ds_done_tx.clone()).await;

        let mut ds = up.downstairs.lock().await;
        let job = ds.ds_active.get_mut(&write_one).unwrap();
        assert_eq!(job.state.get(&0).unwrap(), &IOState::Skipped);
        assert_eq!(job.state.get(&1).unwrap(), &IOState::InProgress);
        assert_eq!(job.state.get(&2).unwrap(), &IOState::Skipped);

        let job = ds.ds_active.get_mut(&read_one).unwrap();
        assert_eq!(job.state.get(&0).unwrap(), &IOState::Skipped);
        assert_eq!(job.state.get(&1).unwrap(), &IOState::InProgress);
        assert_eq!(job.state.get(&2).unwrap(), &IOState::Skipped);

        let job = ds.ds_active.get_mut(&flush_one).unwrap();
        assert_eq!(job.state.get(&0).unwrap(), &IOState::Skipped);
        assert_eq!(job.state.get(&1).unwrap(), &IOState::InProgress);
        assert_eq!(job.state.get(&2).unwrap(), &IOState::Skipped);
        drop(ds);

        // Do the write
        up.process_ds_operation(write_one, 1, Ok(vec![]))
            .await
            .unwrap();

        // Make the read ok response, do the read
        let rr = Ok(vec![ReadResponse::from_request_with_data(&request, &[])]);

        up.process_ds_operation(read_one, 1, rr.clone())
            .await
            .unwrap();

        // Do the flush
        up.process_ds_operation(flush_one, 1, Ok(vec![]))
            .await
            .unwrap();

        // Verify three jobs can be acked.
        assert_eq!(up.downstairs.lock().await.ackable_work().len(), 3);

        // Verify all IOs are done
        let mut ds = up.downstairs.lock().await;

        let job = ds.ds_active.get_mut(&read_one).unwrap();
        assert_eq!(job.state.get(&1).unwrap(), &IOState::Done);
        let job = ds.ds_active.get_mut(&write_one).unwrap();
        assert_eq!(job.state.get(&1).unwrap(), &IOState::Done);
        let job = ds.ds_active.get_mut(&flush_one).unwrap();
        assert_eq!(job.state.get(&1).unwrap(), &IOState::Done);

        ds.ack(read_one);
        ds.ack(write_one);
        ds.ack(flush_one);
        ds.retire_check(flush_one);

        assert_eq!(ds.ackable_work().len(), 0);

        // The writes, the read, and the flush should be completed.
        assert_eq!(ds.completed.len(), 3);
        // No more ackable work
        assert_eq!(ds.ackable_work().len(), 0);
        // No more jobs on the queue
        assert_eq!(ds.ds_active.len(), 0);
    }

    #[tokio::test]
    async fn three_faulted_enqueue_will_handle_read() {
        // When three downstairs are faulted, verify that enqueue will move
        // work through the queue for us.
        let up = Upstairs::test_default();
        let (ds_done_tx, _ds_done_rx) = mpsc::channel(500);

        for cid in 0..3 {
            up.ds_transition(cid, DsState::WaitActive).await;
            up.ds_transition(cid, DsState::WaitQuorum).await;
            up.ds_transition(cid, DsState::Active).await;
        }
        up.set_active().await.unwrap();
        for cid in 0..3 {
            up.ds_transition(cid, DsState::Faulted).await;
        }

        // Create a read.
        let request = ReadRequest {
            eid: 0,
            offset: Block::new_512(7),
        };

        let read_one =
            enqueue_read(&up, request.clone(), false, ds_done_tx.clone()).await;

        let mut ds = up.downstairs.lock().await;
        let job = ds.ds_active.get_mut(&read_one).unwrap();
        assert_eq!(job.state.get(&0).unwrap(), &IOState::Skipped);
        assert_eq!(job.state.get(&1).unwrap(), &IOState::Skipped);
        assert_eq!(job.state.get(&2).unwrap(), &IOState::Skipped);
        drop(ds);

        // Verify jobs can be acked.
        assert_eq!(up.downstairs.lock().await.ackable_work().len(), 1);

        // Verify all IOs are done
        // We are simulating what would happen here by the ds_up_listen
        // task, after it receives a notification from the ds_done_tx.
        let mut ds = up.downstairs.lock().await;
        ds.ack(read_one);

        ds.retire_check(read_one);

        assert_eq!(ds.ackable_work().len(), 0);
    }

    #[tokio::test]
    async fn three_faulted_enqueue_will_handle_write() {
        // When three downstairs are faulted, verify that enqueue will move
        // work through the queue for us.
        let up = Upstairs::test_default();
        let (ds_done_tx, _ds_done_rx) = mpsc::channel(500);

        for cid in 0..3 {
            up.ds_transition(cid, DsState::WaitActive).await;
            up.ds_transition(cid, DsState::WaitQuorum).await;
            up.ds_transition(cid, DsState::Active).await;
        }
        up.set_active().await.unwrap();
        for cid in 0..3 {
            up.ds_transition(cid, DsState::Faulted).await;
        }

        // Create a write.
        let write_one = enqueue_write(&up, true, ds_done_tx.clone()).await;

        let mut ds = up.downstairs.lock().await;
        let job = ds.ds_active.get_mut(&write_one).unwrap();
        assert_eq!(job.state.get(&0).unwrap(), &IOState::Skipped);
        assert_eq!(job.state.get(&1).unwrap(), &IOState::Skipped);
        assert_eq!(job.state.get(&2).unwrap(), &IOState::Skipped);
        drop(ds);

        // Verify jobs can be acked.
        assert_eq!(up.downstairs.lock().await.ackable_work().len(), 1);

        // Verify all IOs are done
        // We are simulating what would happen here by the ds_up_listen
        // task, after it receives a notification from the ds_done_tx.
        let mut ds = up.downstairs.lock().await;
        ds.ack(write_one);

        ds.retire_check(write_one);

        assert_eq!(ds.ackable_work().len(), 0);
    }

    #[tokio::test]
    async fn three_faulted_enqueue_will_handle_flush() {
        // When three downstairs are faulted, verify that enqueue will move
        // work through the queue for us.
        let up = Upstairs::test_default();
        let (ds_done_tx, _ds_done_rx) = mpsc::channel(500);

        for cid in 0..3 {
            up.ds_transition(cid, DsState::WaitActive).await;
            up.ds_transition(cid, DsState::WaitQuorum).await;
            up.ds_transition(cid, DsState::Active).await;
        }
        up.set_active().await.unwrap();
        for cid in 0..3 {
            up.ds_transition(cid, DsState::Faulted).await;
        }

        // Create a flush.
        let flush_one = enqueue_flush(&up, false, ds_done_tx.clone()).await;

        let mut ds = up.downstairs.lock().await;
        let job = ds.ds_active.get_mut(&flush_one).unwrap();
        assert_eq!(job.state.get(&0).unwrap(), &IOState::Skipped);
        assert_eq!(job.state.get(&1).unwrap(), &IOState::Skipped);
        assert_eq!(job.state.get(&2).unwrap(), &IOState::Skipped);
        drop(ds);

        // Verify jobs can be acked.
        assert_eq!(up.downstairs.lock().await.ackable_work().len(), 1);

        // Verify all IOs are done
        // We are simulating what would happen here by the ds_up_listen
        // task, after it receives a notification from the ds_done_tx.
        let mut ds = up.downstairs.lock().await;
        ds.ack(flush_one);

        ds.retire_check(flush_one);

        assert_eq!(ds.ackable_work().len(), 0);

        // The flush should remove all work from the ds queue.
        assert_eq!(ds.completed.len(), 1);
        // No more ackable work
        assert_eq!(ds.ackable_work().len(), 0);
        // No more jobs on the queue
        assert_eq!(ds.ds_active.len(), 0);
    }

    #[tokio::test]
    async fn three_faulted_enqueue_will_handle_many_ios() {
        // When three downstairs are faulted, verify that enqueue will move
        // work through the queue for us. Several jobs are submitted and
        // a final flush should clean them out.
        let up = Upstairs::test_default();
        let (ds_done_tx, _ds_done_rx) = mpsc::channel(500);

        for cid in 0..3 {
            up.ds_transition(cid, DsState::WaitActive).await;
            up.ds_transition(cid, DsState::WaitQuorum).await;
            up.ds_transition(cid, DsState::Active).await;
        }
        up.set_active().await.unwrap();
        for cid in 0..3 {
            up.ds_transition(cid, DsState::Faulted).await;
        }

        // Create a read.
        let request = ReadRequest {
            eid: 0,
            offset: Block::new_512(7),
        };

        let read_one =
            enqueue_read(&up, request.clone(), false, ds_done_tx.clone()).await;
        // Create a write.
        let write_one = enqueue_write(&up, true, ds_done_tx.clone()).await;
        let flush_one = enqueue_flush(&up, false, ds_done_tx.clone()).await;

        let mut ds = up.downstairs.lock().await;

        // Verify all jobs can be acked.
        assert_eq!(ds.ackable_work().len(), 3);

        // Verify all IOs are done
        // We are simulating what would happen here by the ds_up_listen
        // task, after it receives a notification from the ds_done_tx.
        ds.ack(read_one);
        ds.ack(write_one);
        ds.ack(flush_one);

        // Don't bother with retire check for read/write, just flush
        ds.retire_check(flush_one);

        assert_eq!(ds.ackable_work().len(), 0);

        // The flush should remove all work from the ds queue.
        assert_eq!(ds.completed.len(), 3);
        // No more ackable work
        assert_eq!(ds.ackable_work().len(), 0);
        // No more jobs on the queue
        assert_eq!(ds.ds_active.len(), 0);
    }

    // verify new work can progress with one failed downstairs.
    // two failed downstairs, what to do?  All writes will fail, all flushes
    // will fail, so, what?

    // Job dependency tests
    //
    // Each job dependency test will include a chart of the operations and
    // dependencies that are expected to be created through the submission of
    // those operations. An example:
    //
    //             block
    //    op# | 0 1 2 3 4 5 | deps
    //    ----|-------------|-----
    //      0 | W           |
    //      1 |   W         |
    //      2 |     W       |
    //      3 | FFFFFFFFFFF | 0,1,2
    //      4 |       W     | 3
    //      5 |         W   | 3
    //      6 |           W | 3
    //
    // The order of enqueued operations matches the op# column. In the above
    // example, three writes were submitted, followed by a flush, followed by
    // three more writes. There is only one operation per row.
    //
    // An operation marks what block it acts on in an extent (in the center
    // column) with the type of operation it is: R is a read, W is a write, and
    // Wu is a write unwritten. Flushes impact the whole extent and are marked
    // with F across every block. If an operation covers more than one extent,
    // it will have multiple columns titled 'block'.
    //
    // The deps column shows which operations this operation depends on -
    // dependencies must run before the operation can run. If the column is
    // empty, then the operation does not depend on any other operation. In the
    // above example, operation 3 depends on operations 0, 1, and 2.
    //

    #[tokio::test]
    async fn test_deps_writes_depend_on_overlapping_writes() {
        // Test that the following job dependency graph is made:
        //
        //       block
        // op# | 0 1 2 | deps
        // ----|-------|-----
        //   0 | W     |
        //   1 | W     | 0

        let upstairs = make_upstairs();
        let (ds_done_tx, _ds_done_rx) = mpsc::channel(500);
        upstairs.set_active().await.unwrap();

        // op 0
        upstairs
            .submit_write(
                Block::new_512(0),
                Bytes::from(vec![0xff; 512]),
                None,
                false,
                ds_done_tx.clone(),
            )
            .await
            .unwrap();

        // op 1
        upstairs
            .submit_write(
                Block::new_512(0),
                Bytes::from(vec![0x00; 512]),
                None,
                false,
                ds_done_tx.clone(),
            )
            .await
            .unwrap();

        let ds = upstairs.downstairs.lock().await;
        let keys: Vec<&u64> = ds.ds_active.keys().sorted().collect();
        let jobs: Vec<&DownstairsIO> =
            keys.iter().map(|k| ds.ds_active.get(k).unwrap()).collect();
        assert_eq!(jobs.len(), 2);

        assert!(jobs[0].work.deps().is_empty());
        assert_eq!(jobs[1].work.deps(), &vec![jobs[0].ds_id]);
    }

    #[tokio::test]
    async fn test_deps_writes_depend_on_overlapping_writes_chain() {
        // Test that the following job dependency graph is made:
        //
        //       block
        // op# | 0 1 2 | deps
        // ----|-------|-----
        //   0 | W     |
        //   1 | W     | 0
        //   2 | W     | 0,1

        let upstairs = make_upstairs();
        let (ds_done_tx, _ds_done_rx) = mpsc::channel(500);
        upstairs.set_active().await.unwrap();

        // op 0
        upstairs
            .submit_write(
                Block::new_512(0),
                Bytes::from(vec![0xff; 512]),
                None,
                false,
                ds_done_tx.clone(),
            )
            .await
            .unwrap();

        // op 1
        upstairs
            .submit_write(
                Block::new_512(0),
                Bytes::from(vec![0x00; 512]),
                None,
                false,
                ds_done_tx.clone(),
            )
            .await
            .unwrap();

        // op 2
        upstairs
            .submit_write(
                Block::new_512(0),
                Bytes::from(vec![0x55; 512]),
                None,
                false,
                ds_done_tx.clone(),
            )
            .await
            .unwrap();

        let ds = upstairs.downstairs.lock().await;
        let keys: Vec<&u64> = ds.ds_active.keys().sorted().collect();
        let jobs: Vec<&DownstairsIO> =
            keys.iter().map(|k| ds.ds_active.get(k).unwrap()).collect();
        assert_eq!(jobs.len(), 3);

        assert!(jobs[0].work.deps().is_empty());
        assert_eq!(jobs[1].work.deps(), &vec![jobs[0].ds_id]);
        assert_eq!(
            hashset(jobs[2].work.deps()),
            hashset(&[jobs[0].ds_id, jobs[1].ds_id]),
        );
    }

    #[tokio::test]
    async fn test_deps_writes_depend_on_overlapping_writes_and_flushes() {
        // Test that the following job dependency graph is made:
        //
        //       block
        // op# | 0 1 2 | deps
        // ----|-------|-----
        //   0 | W     |
        //   1 | FFFFF | 0
        //   2 | W     | 1

        let upstairs = make_upstairs();
        let (ds_done_tx, _ds_done_rx) = mpsc::channel(500);
        upstairs.set_active().await.unwrap();

        // op 0
        upstairs
            .submit_write(
                Block::new_512(0),
                Bytes::from(vec![0xff; 512]),
                None,
                false,
                ds_done_tx.clone(),
            )
            .await
            .unwrap();

        // op 1
        upstairs
            .submit_flush(None, None, ds_done_tx.clone())
            .await
            .unwrap();

        // op 2
        upstairs
            .submit_write(
                Block::new_512(0),
                Bytes::from(vec![0x55; 512]),
                None,
                false,
                ds_done_tx.clone(),
            )
            .await
            .unwrap();

        let ds = upstairs.downstairs.lock().await;
        let keys: Vec<&u64> = ds.ds_active.keys().sorted().collect();
        let jobs: Vec<&DownstairsIO> =
            keys.iter().map(|k| ds.ds_active.get(k).unwrap()).collect();
        assert_eq!(jobs.len(), 3);

        assert!(jobs[0].work.deps().is_empty());
        assert_eq!(jobs[1].work.deps(), &[jobs[0].ds_id]);
        assert_eq!(jobs[2].work.deps(), &[jobs[1].ds_id]);
    }

    #[tokio::test]
    async fn test_deps_all_writes_depend_on_flushes() {
        // Test that the following job dependency graph is made:
        //
        //          block
        // op# | 0 1 2 3 4 5 | deps
        // ----|-------------|-----
        //   0 | W           |
        //   1 |   W         |
        //   2 |     W       |
        //   3 | FFFFFFFFFFF | 0,1,2
        //   4 |       W     | 3
        //   5 |         W   | 3
        //   6 |           W | 3

        let upstairs = make_upstairs();
        let (ds_done_tx, _ds_done_rx) = mpsc::channel(500);
        upstairs.set_active().await.unwrap();

        // ops 0 to 2
        for i in 0..3 {
            upstairs
                .submit_write(
                    Block::new_512(i),
                    Bytes::from(vec![0xff; 512]),
                    None,
                    false,
                    ds_done_tx.clone(),
                )
                .await
                .unwrap();
        }

        // op 3
        upstairs
            .submit_flush(None, None, ds_done_tx.clone())
            .await
            .unwrap();

        // ops 4 to 6
        for i in 3..6 {
            upstairs
                .submit_write(
                    Block::new_512(i),
                    Bytes::from(vec![0xff; 512]),
                    None,
                    false,
                    ds_done_tx.clone(),
                )
                .await
                .unwrap();
        }

        let ds = upstairs.downstairs.lock().await;
        let keys: Vec<&u64> = ds.ds_active.keys().sorted().collect();
        let jobs: Vec<&DownstairsIO> =
            keys.iter().map(|k| ds.ds_active.get(k).unwrap()).collect();
        assert_eq!(jobs.len(), 7);

        assert!(jobs[0].work.deps().is_empty()); // write @ 0
        assert!(jobs[1].work.deps().is_empty()); // write @ 1
        assert!(jobs[2].work.deps().is_empty()); // write @ 2

        assert_eq!(
            hashset(jobs[3].work.deps()), // flush
            hashset(&[jobs[0].ds_id, jobs[1].ds_id, jobs[2].ds_id]),
        );

        assert_eq!(jobs[4].work.deps(), &[jobs[3].ds_id]); // write @ 3
        assert_eq!(jobs[5].work.deps(), &[jobs[3].ds_id]); // write @ 4
        assert_eq!(jobs[6].work.deps(), &[jobs[3].ds_id]); // write @ 5
    }

    #[tokio::test]
    async fn test_deps_little_writes_depend_on_big_write() {
        // Test that the following job dependency graph is made:
        //
        //       block
        // op# | 0 1 2 | deps
        // ----|-------|-----
        //   0 | W W W |
        //   1 | W     | 0
        //   2 |   W   | 0
        //   3 |     W | 0

        let upstairs = make_upstairs();
        let (ds_done_tx, _ds_done_rx) = mpsc::channel(500);
        upstairs.set_active().await.unwrap();

        // op 0
        upstairs
            .submit_write(
                Block::new_512(0),
                Bytes::from(vec![0xff; 512 * 3]),
                None,
                false,
                ds_done_tx.clone(),
            )
            .await
            .unwrap();

        // ops 1 to 3
        for i in 0..3 {
            upstairs
                .submit_write(
                    Block::new_512(i),
                    Bytes::from(vec![0xff; 512]),
                    None,
                    false,
                    ds_done_tx.clone(),
                )
                .await
                .unwrap();
        }

        let ds = upstairs.downstairs.lock().await;
        let keys: Vec<&u64> = ds.ds_active.keys().sorted().collect();
        let jobs: Vec<&DownstairsIO> =
            keys.iter().map(|k| ds.ds_active.get(k).unwrap()).collect();
        assert_eq!(jobs.len(), 4);

        assert!(jobs[0].work.deps().is_empty()); // write @ 0,1,2

        assert_eq!(jobs[1].work.deps(), &[jobs[0].ds_id]); // write @ 0
        assert_eq!(jobs[2].work.deps(), &[jobs[0].ds_id]); // write @ 1
        assert_eq!(jobs[3].work.deps(), &[jobs[0].ds_id]); // write @ 2
    }

    #[tokio::test]
    async fn test_deps_little_writes_depend_on_big_write_chain() {
        // Test that the following job dependency graph is made:
        //
        //       block
        // op# | 0 1 2 | deps
        // ----|-------|-----
        //   0 | W W W |
        //   1 | W     | 0
        //   2 |   W   | 0
        //   3 |     W | 0
        //   4 | W     | 0,1
        //   5 |   W   | 0,2
        //   6 |     W | 0,3

        let upstairs = make_upstairs();
        let (ds_done_tx, _ds_done_rx) = mpsc::channel(500);
        upstairs.set_active().await.unwrap();

        // op 0
        upstairs
            .submit_write(
                Block::new_512(0),
                Bytes::from(vec![0xff; 512 * 3]),
                None,
                false,
                ds_done_tx.clone(),
            )
            .await
            .unwrap();

        // ops 1 to 3
        for i in 0..3 {
            upstairs
                .submit_write(
                    Block::new_512(i),
                    Bytes::from(vec![0xff; 512]),
                    None,
                    false,
                    ds_done_tx.clone(),
                )
                .await
                .unwrap();
        }

        // ops 4 to 6
        for i in 0..3 {
            upstairs
                .submit_write(
                    Block::new_512(i),
                    Bytes::from(vec![0xff; 512]),
                    None,
                    false,
                    ds_done_tx.clone(),
                )
                .await
                .unwrap();
        }

        let ds = upstairs.downstairs.lock().await;
        let keys: Vec<&u64> = ds.ds_active.keys().sorted().collect();
        let jobs: Vec<&DownstairsIO> =
            keys.iter().map(|k| ds.ds_active.get(k).unwrap()).collect();
        assert_eq!(jobs.len(), 7);

        assert!(jobs[0].work.deps().is_empty()); // write @ 0,1,2

        assert_eq!(jobs[1].work.deps(), &[jobs[0].ds_id]); // write @ 0
        assert_eq!(jobs[2].work.deps(), &[jobs[0].ds_id]); // write @ 1
        assert_eq!(jobs[3].work.deps(), &[jobs[0].ds_id]); // write @ 2

        assert_eq!(
            hashset(jobs[4].work.deps()), // second write @ 0
            hashset(&[jobs[0].ds_id, jobs[1].ds_id]),
        );
        assert_eq!(
            hashset(jobs[5].work.deps()), // second write @ 1
            hashset(&[jobs[0].ds_id, jobs[2].ds_id]),
        );
        assert_eq!(
            hashset(jobs[6].work.deps()), // second write @ 2
            hashset(&[jobs[0].ds_id, jobs[3].ds_id]),
        );
    }

    #[tokio::test]
    async fn test_deps_big_write_depends_on_little_writes() {
        // Test that the following job dependency graph is made:
        //
        //       block
        // op# | 0 1 2 | deps
        // ----|-------|-----
        //   0 | W     |
        //   1 |   W   |
        //   2 |     W |
        //   3 | W W W | 0,1,2

        let upstairs = make_upstairs();
        let (ds_done_tx, _ds_done_rx) = mpsc::channel(500);
        upstairs.set_active().await.unwrap();

        // ops 0 to 2
        for i in 0..3 {
            upstairs
                .submit_write(
                    Block::new_512(i),
                    Bytes::from(vec![0xff; 512]),
                    None,
                    false,
                    ds_done_tx.clone(),
                )
                .await
                .unwrap();
        }

        // op 3
        upstairs
            .submit_write(
                Block::new_512(0),
                Bytes::from(vec![0xff; 512 * 3]),
                None,
                false,
                ds_done_tx.clone(),
            )
            .await
            .unwrap();

        let ds = upstairs.downstairs.lock().await;
        let keys: Vec<&u64> = ds.ds_active.keys().sorted().collect();
        let jobs: Vec<&DownstairsIO> =
            keys.iter().map(|k| ds.ds_active.get(k).unwrap()).collect();
        assert_eq!(jobs.len(), 4);

        assert!(jobs[0].work.deps().is_empty()); // write @ 0
        assert!(jobs[1].work.deps().is_empty()); // write @ 1
        assert!(jobs[2].work.deps().is_empty()); // write @ 2

        assert_eq!(
            hashset(jobs[3].work.deps()), // write @ 0,1,2
            hashset(&[jobs[0].ds_id, jobs[1].ds_id, jobs[2].ds_id]),
        );
    }

    #[tokio::test]
    async fn test_deps_read_depends_on_write() {
        // Test that the following job dependency graph is made:
        //
        //       block
        // op# | 0 1 2 | deps
        // ----|-------|-----
        //   0 | W     |
        //   1 | R     | 0

        let upstairs = make_upstairs();
        let (ds_done_tx, _ds_done_rx) = mpsc::channel(500);
        upstairs.set_active().await.unwrap();

        // op 0
        upstairs
            .submit_write(
                Block::new_512(0),
                Bytes::from(vec![0xff; 512]),
                None,
                false,
                ds_done_tx.clone(),
            )
            .await
            .unwrap();

        // op 1
        upstairs
            .submit_read(
                Block::new_512(0),
                Buffer::new(512),
                None,
                ds_done_tx.clone(),
            )
            .await
            .unwrap();

        let ds = upstairs.downstairs.lock().await;
        let keys: Vec<&u64> = ds.ds_active.keys().sorted().collect();
        let jobs: Vec<&DownstairsIO> =
            keys.iter().map(|k| ds.ds_active.get(k).unwrap()).collect();
        assert_eq!(jobs.len(), 2);

        assert!(jobs[0].work.deps().is_empty()); // write @ 0
        assert_eq!(jobs[1].work.deps(), &[jobs[0].ds_id]); // read @ 0
    }

    #[tokio::test]
    async fn test_deps_big_read_depends_on_little_writes() {
        // Test that the following job dependency graph is made:
        //
        //       block
        // op# | 0 1 2 | deps
        // ----|-------|-----
        //   0 | W     |
        //   1 |   W   |
        //   2 |     W |
        //   3 | R R   | 0,1

        let upstairs = make_upstairs();
        let (ds_done_tx, _ds_done_rx) = mpsc::channel(500);
        upstairs.set_active().await.unwrap();

        // ops 0 to 2
        for i in 0..3 {
            upstairs
                .submit_write(
                    Block::new_512(i),
                    Bytes::from(vec![0xff; 512]),
                    None,
                    false,
                    ds_done_tx.clone(),
                )
                .await
                .unwrap();
        }

        // op 3
        upstairs
            .submit_read(
                Block::new_512(0),
                Buffer::new(512 * 2),
                None,
                ds_done_tx.clone(),
            )
            .await
            .unwrap();

        let ds = upstairs.downstairs.lock().await;
        let keys: Vec<&u64> = ds.ds_active.keys().sorted().collect();
        let jobs: Vec<&DownstairsIO> =
            keys.iter().map(|k| ds.ds_active.get(k).unwrap()).collect();
        assert_eq!(jobs.len(), 4);

        assert!(jobs[0].work.deps().is_empty()); // write @ 0
        assert!(jobs[1].work.deps().is_empty()); // write @ 1
        assert!(jobs[2].work.deps().is_empty()); // write @ 2

        assert_eq!(
            hashset(jobs[3].work.deps()), // read @ 0,1
            hashset(&[jobs[0].ds_id, jobs[1].ds_id]),
        );
    }

    #[tokio::test]
    async fn test_deps_read_no_depend_on_read() {
        // Test that the following job dependency graph is made:
        //
        //       block
        // op# | 0 1 2 | deps
        // ----|-------|-----
        //   0 | R     |
        //   1 | R     |
        //
        // (aka two reads don't depend on each other)

        let upstairs = make_upstairs();
        let (ds_done_tx, _ds_done_rx) = mpsc::channel(500);
        upstairs.set_active().await.unwrap();

        // op 0
        upstairs
            .submit_read(
                Block::new_512(0),
                Buffer::new(512),
                None,
                ds_done_tx.clone(),
            )
            .await
            .unwrap();

        // op 1
        upstairs
            .submit_read(
                Block::new_512(0),
                Buffer::new(512),
                None,
                ds_done_tx.clone(),
            )
            .await
            .unwrap();

        let ds = upstairs.downstairs.lock().await;
        let keys: Vec<&u64> = ds.ds_active.keys().sorted().collect();
        let jobs: Vec<&DownstairsIO> =
            keys.iter().map(|k| ds.ds_active.get(k).unwrap()).collect();
        assert_eq!(jobs.len(), 2);

        assert!(jobs[0].work.deps().is_empty()); // read @ 0
        assert!(jobs[1].work.deps().is_empty()); // read @ 0
    }

    #[tokio::test]
    async fn test_deps_multiple_reads_depend_on_write() {
        // Test that the following job dependency graph is made:
        //
        //       block
        // op# | 0 1 2 | deps
        // ----|-------|-----
        //   0 | W     |
        //   1 | R     | 0
        //   2 | R     | 0

        let upstairs = make_upstairs();
        let (ds_done_tx, _ds_done_rx) = mpsc::channel(500);
        upstairs.set_active().await.unwrap();

        // op 0
        upstairs
            .submit_write(
                Block::new_512(0),
                Bytes::from(vec![0xff; 512]),
                None,
                false,
                ds_done_tx.clone(),
            )
            .await
            .unwrap();

        // op 1
        upstairs
            .submit_read(
                Block::new_512(0),
                Buffer::new(512),
                None,
                ds_done_tx.clone(),
            )
            .await
            .unwrap();

        // op 2
        upstairs
            .submit_read(
                Block::new_512(0),
                Buffer::new(512),
                None,
                ds_done_tx.clone(),
            )
            .await
            .unwrap();

        let ds = upstairs.downstairs.lock().await;
        let keys: Vec<&u64> = ds.ds_active.keys().sorted().collect();
        let jobs: Vec<&DownstairsIO> =
            keys.iter().map(|k| ds.ds_active.get(k).unwrap()).collect();
        assert_eq!(jobs.len(), 3);

        assert!(jobs[0].work.deps().is_empty()); // write @ 0
        assert_eq!(jobs[1].work.deps(), &[jobs[0].ds_id]); // read @ 0
        assert_eq!(jobs[2].work.deps(), &[jobs[0].ds_id]); // read @ 0
    }

    #[tokio::test]
    async fn test_deps_read_does_not_depend_on_flush() {
        // Test that the following job dependency graph is made:
        //
        //       block
        // op# | 0 1 2 | deps
        // ----|-------|-----
        //   0 | W     |
        //   1 | FFFFF | 0
        //   2 | R     | 0

        let upstairs = make_upstairs();
        let (ds_done_tx, _ds_done_rx) = mpsc::channel(500);
        upstairs.set_active().await.unwrap();

        // op 0
        upstairs
            .submit_write(
                Block::new_512(0),
                Bytes::from(vec![0xff; 512]),
                None,
                false,
                ds_done_tx.clone(),
            )
            .await
            .unwrap();

        // op 1
        upstairs
            .submit_flush(None, None, ds_done_tx.clone())
            .await
            .unwrap();

        // op 2
        upstairs
            .submit_read(
                Block::new_512(0),
                Buffer::new(512 * 2),
                None,
                ds_done_tx.clone(),
            )
            .await
            .unwrap();

        let ds = upstairs.downstairs.lock().await;
        let keys: Vec<&u64> = ds.ds_active.keys().sorted().collect();
        let jobs: Vec<&DownstairsIO> =
            keys.iter().map(|k| ds.ds_active.get(k).unwrap()).collect();
        assert_eq!(jobs.len(), 3);

        assert!(jobs[0].work.deps().is_empty()); // write @ 0
        assert_eq!(jobs[1].work.deps(), &[jobs[0].ds_id]); // flush
        assert_eq!(jobs[2].work.deps(), &[jobs[0].ds_id]); // read @ 0
    }

    #[tokio::test]
    async fn test_deps_flushes_depend_on_flushes() {
        // Test that the following job dependency graph is made:
        //
        //       block
        // op# | 0 1 2 | deps
        // ----|-------|-----
        //   0 | FFFFF |
        //   1 | FFFFF | 0
        //   2 | FFFFF | 1

        let upstairs = make_upstairs();
        let (ds_done_tx, _ds_done_rx) = mpsc::channel(500);
        upstairs.set_active().await.unwrap();

        upstairs
            .submit_flush(None, None, ds_done_tx.clone())
            .await
            .unwrap();

        upstairs
            .submit_flush(None, None, ds_done_tx.clone())
            .await
            .unwrap();

        upstairs
            .submit_flush(None, None, ds_done_tx.clone())
            .await
            .unwrap();

        let ds = upstairs.downstairs.lock().await;
        let keys: Vec<&u64> = ds.ds_active.keys().sorted().collect();
        let jobs: Vec<&DownstairsIO> =
            keys.iter().map(|k| ds.ds_active.get(k).unwrap()).collect();
        assert_eq!(jobs.len(), 3);

        assert!(jobs[0].work.deps().is_empty());
        assert_eq!(jobs[1].work.deps(), &[jobs[0].ds_id]);
        assert_eq!(jobs[2].work.deps(), &[jobs[1].ds_id]);
    }

    #[tokio::test]
    async fn test_deps_flushes_depend_on_flushes_and_all_writes() {
        // Test that the following job dependency graph is made:
        //
        //       block
        // op# | 0 1 2 | deps
        // ----|-------|-----
        //   0 | FFFFF |
        //   1 | W     | 0
        //   2 |   W   | 0
        //   3 | FFFFF | 0,1,2
        //   4 | W     | 3
        //   5 |   W   | 3
        //   6 |     W | 3
        //   7 | FFFFF | 3,4,5,6

        let upstairs = make_upstairs();
        let (ds_done_tx, _ds_done_rx) = mpsc::channel(500);
        upstairs.set_active().await.unwrap();

        // op 0
        upstairs
            .submit_flush(None, None, ds_done_tx.clone())
            .await
            .unwrap();

        // ops 1 to 2
        for i in 0..2 {
            upstairs
                .submit_write(
                    Block::new_512(i),
                    Bytes::from(vec![0xff; 512]),
                    None,
                    false,
                    ds_done_tx.clone(),
                )
                .await
                .unwrap();
        }

        // op 3
        upstairs
            .submit_flush(None, None, ds_done_tx.clone())
            .await
            .unwrap();

        // ops 4 to 6
        for i in 0..3 {
            upstairs
                .submit_write(
                    Block::new_512(i),
                    Bytes::from(vec![0xff; 512]),
                    None,
                    false,
                    ds_done_tx.clone(),
                )
                .await
                .unwrap();
        }

        // op 7
        upstairs
            .submit_flush(None, None, ds_done_tx.clone())
            .await
            .unwrap();

        let ds = upstairs.downstairs.lock().await;
        let keys: Vec<&u64> = ds.ds_active.keys().sorted().collect();
        let jobs: Vec<&DownstairsIO> =
            keys.iter().map(|k| ds.ds_active.get(k).unwrap()).collect();
        assert_eq!(jobs.len(), 8);

        assert!(jobs[0].work.deps().is_empty()); // flush (op 0)

        assert_eq!(jobs[1].work.deps(), &vec![jobs[0].ds_id]); // write (op 1)
        assert_eq!(jobs[2].work.deps(), &vec![jobs[0].ds_id]); // write (op 2)

        assert_eq!(
            hashset(jobs[3].work.deps()), // flush (op 3)
            hashset(&[jobs[0].ds_id, jobs[1].ds_id, jobs[2].ds_id]),
        );

        assert_eq!(jobs[4].work.deps(), &[jobs[3].ds_id]); // write (op 4)
        assert_eq!(jobs[5].work.deps(), &[jobs[3].ds_id]); // write (op 5)
        assert_eq!(jobs[6].work.deps(), &[jobs[3].ds_id]); // write (op 6)

        assert_eq!(
            hashset(jobs[7].work.deps()), // flush (op 7)
            hashset(&[
                jobs[3].ds_id,
                jobs[4].ds_id,
                jobs[5].ds_id,
                jobs[6].ds_id
            ]),
        );
    }

    #[tokio::test]
    async fn test_deps_writes_depend_on_read() {
        // Test that the following job dependency graph is made:
        //
        //       block
        // op# | 0 1 2 | deps
        // ----|-------|-----
        //   0 | R     |
        //   1 | W     | 0

        let upstairs = make_upstairs();
        let (ds_done_tx, _ds_done_rx) = mpsc::channel(500);
        upstairs.set_active().await.unwrap();

        // op 0
        upstairs
            .submit_read(
                Block::new_512(0),
                Buffer::new(512),
                None,
                ds_done_tx.clone(),
            )
            .await
            .unwrap();

        // op 1
        upstairs
            .submit_write(
                Block::new_512(0),
                Bytes::from(vec![0xff; 512]),
                None,
                false,
                ds_done_tx.clone(),
            )
            .await
            .unwrap();

        let ds = upstairs.downstairs.lock().await;
        let keys: Vec<&u64> = ds.ds_active.keys().sorted().collect();
        let jobs: Vec<&DownstairsIO> =
            keys.iter().map(|k| ds.ds_active.get(k).unwrap()).collect();
        assert_eq!(jobs.len(), 2);

        assert!(jobs[0].work.deps().is_empty()); // op 0
        assert_eq!(jobs[1].work.deps(), &vec![jobs[0].ds_id]); // op 1
    }

    #[tokio::test]
    async fn test_deps_write_unwrittens_depend_on_read() {
        // Test that the following job dependency graph is made:
        //
        //       block
        // op# | 0 1 2 | deps
        // ----|-------|-----
        //   0 | R     |
        //   1 | Wu    | 0
        //   2 | R     | 1

        let upstairs = make_upstairs();
        let (ds_done_tx, _ds_done_rx) = mpsc::channel(500);
        upstairs.set_active().await.unwrap();

        // op 0
        upstairs
            .submit_read(
                Block::new_512(0),
                Buffer::new(512),
                None,
                ds_done_tx.clone(),
            )
            .await
            .unwrap();

        // op 1
        upstairs
            .submit_write(
                Block::new_512(0),
                Bytes::from(vec![0xff; 512]),
                None,
                true,
                ds_done_tx.clone(),
            )
            .await
            .unwrap();

        // op 2
        upstairs
            .submit_read(
                Block::new_512(0),
                Buffer::new(512),
                None,
                ds_done_tx.clone(),
            )
            .await
            .unwrap();

        let ds = upstairs.downstairs.lock().await;
        let keys: Vec<&u64> = ds.ds_active.keys().sorted().collect();
        let jobs: Vec<&DownstairsIO> =
            keys.iter().map(|k| ds.ds_active.get(k).unwrap()).collect();
        assert_eq!(jobs.len(), 3);

        assert!(jobs[0].work.deps().is_empty()); // op 0
        assert_eq!(jobs[1].work.deps(), &vec![jobs[0].ds_id]); // op 1
        assert_eq!(jobs[2].work.deps(), &vec![jobs[1].ds_id]); // op 2
    }

    #[tokio::test]
    async fn test_deps_read_write_ladder_1() {
        // Test that the following job dependency graph is made:
        //
        //          block
        // op# | 0 1 2 3 4 5 | deps
        // ----|-------------|-----
        //   0 | R           |
        //   1 | Wu          | 0
        //   2 |   R R       |
        //   3 |   W W       | 2
        //   4 |       R R   |
        //   5 |       WuWu  | 4

        let upstairs = make_upstairs();
        let (ds_done_tx, _ds_done_rx) = mpsc::channel(500);
        upstairs.set_active().await.unwrap();

        // op 0
        upstairs
            .submit_read(
                Block::new_512(0),
                Buffer::new(512),
                None,
                ds_done_tx.clone(),
            )
            .await
            .unwrap();

        // op 1
        upstairs
            .submit_write(
                Block::new_512(0),
                Bytes::from(vec![0xff; 512]),
                None,
                true,
                ds_done_tx.clone(),
            )
            .await
            .unwrap();

        // op 2
        upstairs
            .submit_read(
                Block::new_512(1),
                Buffer::new(512 * 2),
                None,
                ds_done_tx.clone(),
            )
            .await
            .unwrap();

        // op 3
        upstairs
            .submit_write(
                Block::new_512(1),
                Bytes::from(vec![0xff; 512 * 2]),
                None,
                false,
                ds_done_tx.clone(),
            )
            .await
            .unwrap();

        // op 4
        upstairs
            .submit_read(
                Block::new_512(3),
                Buffer::new(512 * 2),
                None,
                ds_done_tx.clone(),
            )
            .await
            .unwrap();

        // op 5
        upstairs
            .submit_write(
                Block::new_512(3),
                Bytes::from(vec![0xff; 512 * 2]),
                None,
                true,
                ds_done_tx.clone(),
            )
            .await
            .unwrap();

        let ds = upstairs.downstairs.lock().await;
        let keys: Vec<&u64> = ds.ds_active.keys().sorted().collect();
        let jobs: Vec<&DownstairsIO> =
            keys.iter().map(|k| ds.ds_active.get(k).unwrap()).collect();
        assert_eq!(jobs.len(), 6);

        assert!(jobs[0].work.deps().is_empty()); // op 0
        assert_eq!(jobs[1].work.deps(), &vec![jobs[0].ds_id]); // op 1

        assert!(jobs[2].work.deps().is_empty()); // op 2
        assert_eq!(jobs[3].work.deps(), &vec![jobs[2].ds_id]); // op 3

        assert!(jobs[4].work.deps().is_empty()); // op 4
        assert_eq!(jobs[5].work.deps(), &vec![jobs[4].ds_id]); // op 5
    }

    #[tokio::test]
    async fn test_deps_read_write_ladder_2() {
        // Test that the following job dependency graph is made:
        //
        //          block
        // op# | 0 1 2 3 4 5 | deps
        // ----|-------------|-----
        //   0 | WuWu        |
        //   1 |   WuWu      | 0
        //   2 |     WuWu    | 1
        //   3 |       WuWu  | 2
        //   4 |         WuWu| 3

        let upstairs = make_upstairs();
        let (ds_done_tx, _ds_done_rx) = mpsc::channel(500);
        upstairs.set_active().await.unwrap();

        // ops 0 to 4
        for i in 0..5 {
            upstairs
                .submit_write(
                    Block::new_512(i),
                    Bytes::from(vec![0xff; 512 * 2]),
                    None,
                    true,
                    ds_done_tx.clone(),
                )
                .await
                .unwrap();
        }

        let ds = upstairs.downstairs.lock().await;
        let keys: Vec<&u64> = ds.ds_active.keys().sorted().collect();
        let jobs: Vec<&DownstairsIO> =
            keys.iter().map(|k| ds.ds_active.get(k).unwrap()).collect();
        assert_eq!(jobs.len(), 5);

        assert!(jobs[0].work.deps().is_empty()); // op 0
        assert_eq!(jobs[1].work.deps(), &vec![jobs[0].ds_id]); // op 1
        assert_eq!(jobs[2].work.deps(), &vec![jobs[1].ds_id]); // op 2
        assert_eq!(jobs[3].work.deps(), &vec![jobs[2].ds_id]); // op 3
        assert_eq!(jobs[4].work.deps(), &vec![jobs[3].ds_id]); // op 4
    }

    #[tokio::test]
    async fn test_deps_read_write_ladder_3() {
        // Test that the following job dependency graph is made:
        //
        //          block
        // op# | 0 1 2 3 4 5 | deps
        // ----|-------------|-----
        //   0 |         W W |
        //   1 |       W W   | 0
        //   2 |     W W     | 1
        //   3 |   W W       | 2
        //   4 | W W         | 3

        let upstairs = make_upstairs();
        let (ds_done_tx, _ds_done_rx) = mpsc::channel(500);
        upstairs.set_active().await.unwrap();

        // ops 0 to 4
        for i in (0..5).rev() {
            upstairs
                .submit_write(
                    Block::new_512(i),
                    Bytes::from(vec![0xff; 512 * 2]),
                    None,
                    false,
                    ds_done_tx.clone(),
                )
                .await
                .unwrap();
        }

        let ds = upstairs.downstairs.lock().await;
        let keys: Vec<&u64> = ds.ds_active.keys().sorted().collect();
        let jobs: Vec<&DownstairsIO> =
            keys.iter().map(|k| ds.ds_active.get(k).unwrap()).collect();
        assert_eq!(jobs.len(), 5);

        assert!(jobs[0].work.deps().is_empty()); // op 0
        assert_eq!(jobs[1].work.deps(), &vec![jobs[0].ds_id]); // op 1
        assert_eq!(jobs[2].work.deps(), &vec![jobs[1].ds_id]); // op 2
        assert_eq!(jobs[3].work.deps(), &vec![jobs[2].ds_id]); // op 3
        assert_eq!(jobs[4].work.deps(), &vec![jobs[3].ds_id]); // op 4
    }

    #[tokio::test]
    async fn test_deps_read_write_batman() {
        // Test that the following job dependency graph is made:
        //
        //          block
        // op# | 0 1 2 3 4 5 | deps
        // ----|-------------|-----
        //   0 | W W         |
        //   1 |         W W |
        //   2 |   W W W W   | 0,1
        //   3 |             |
        //   4 |             |

        let upstairs = make_upstairs();
        let (ds_done_tx, _ds_done_rx) = mpsc::channel(500);
        upstairs.set_active().await.unwrap();

        // op 0
        upstairs
            .submit_write(
                Block::new_512(0),
                Bytes::from(vec![0xff; 512 * 2]),
                None,
                false,
                ds_done_tx.clone(),
            )
            .await
            .unwrap();

        // op 1
        upstairs
            .submit_write(
                Block::new_512(4),
                Bytes::from(vec![0xff; 512 * 2]),
                None,
                false,
                ds_done_tx.clone(),
            )
            .await
            .unwrap();

        // op 2
        upstairs
            .submit_write(
                Block::new_512(1),
                Bytes::from(vec![0xff; 512 * 4]),
                None,
                false,
                ds_done_tx.clone(),
            )
            .await
            .unwrap();

        let ds = upstairs.downstairs.lock().await;
        let keys: Vec<&u64> = ds.ds_active.keys().sorted().collect();
        let jobs: Vec<&DownstairsIO> =
            keys.iter().map(|k| ds.ds_active.get(k).unwrap()).collect();
        assert_eq!(jobs.len(), 3);

        assert!(jobs[0].work.deps().is_empty()); // op 0
        assert!(jobs[1].work.deps().is_empty()); // op 1
        assert_eq!(
            hashset(jobs[2].work.deps()),
            hashset(&[jobs[0].ds_id, jobs[1].ds_id]),
        ); // op 2
    }

    #[tokio::test]
    async fn test_deps_multi_extent_write() {
        // Test that the following job dependency graph is made:
        //
        //     |      block     |      block      |
        // op# | 95 96 97 98 99 |  0  1  2  3  4  | deps
        // ----|----------------|-----------------|-----
        //   0 |  W  W          |                 |
        //   1 |     W  W  W  W |  W  W  W        | 0
        //   2 |                |        W  W     | 1

        let upstairs = make_upstairs();
        let (ds_done_tx, _ds_done_rx) = mpsc::channel(500);
        upstairs.set_active().await.unwrap();

        // op 0
        upstairs
            .submit_write(
                Block::new_512(95),
                Bytes::from(vec![0xff; 512 * 2]),
                None,
                false,
                ds_done_tx.clone(),
            )
            .await
            .unwrap();

        // op 1
        upstairs
            .submit_write(
                Block::new_512(96),
                Bytes::from(vec![0xff; 512 * 7]),
                None,
                false,
                ds_done_tx.clone(),
            )
            .await
            .unwrap();

        // op 2
        upstairs
            .submit_write(
                Block::new_512(102),
                Bytes::from(vec![0xff; 512 * 2]),
                None,
                false,
                ds_done_tx.clone(),
            )
            .await
            .unwrap();

        let ds = upstairs.downstairs.lock().await;
        let keys: Vec<&u64> = ds.ds_active.keys().sorted().collect();
        let jobs: Vec<&DownstairsIO> =
            keys.iter().map(|k| ds.ds_active.get(k).unwrap()).collect();
        assert_eq!(jobs.len(), 3);

        // confirm which extents are impacted (in case make_upstairs changes)
        assert_eq!(jobs[0].impacted_blocks.extents().unwrap().count(), 1);
        assert_eq!(jobs[1].impacted_blocks.extents().unwrap().count(), 2);
        assert_eq!(jobs[2].impacted_blocks.extents().unwrap().count(), 1);
        assert_ne!(
            jobs[0].impacted_blocks.extents(),
            jobs[2].impacted_blocks.extents()
        );

        // confirm deps
        assert!(jobs[0].work.deps().is_empty()); // op 0
        assert_eq!(jobs[1].work.deps(), &vec![jobs[0].ds_id]); // op 1
        assert_eq!(jobs[2].work.deps(), &vec![jobs[1].ds_id]); // op 2
    }

    #[tokio::test]
    async fn test_deps_multi_extent_there_and_back_again() {
        // Test that the following job dependency graph is made:
        //
        //     |      block     |      block      |
        // op# | 95 96 97 98 99 |  0  1  2  3  4  | deps
        // ----|----------------|-----------------|-----
        //   0 |  W  W          |                 |
        //   1 |     W  W  W  W |  W  W  W        | 0
        //   2 |                |     W           | 1
        //   3 |              Wu|  Wu Wu          | 1,2
        //   4 |              R |                 | 1,3

        let upstairs = make_upstairs();
        let (ds_done_tx, _ds_done_rx) = mpsc::channel(500);
        upstairs.set_active().await.unwrap();

        // op 0
        upstairs
            .submit_write(
                Block::new_512(95),
                Bytes::from(vec![0xff; 512 * 2]),
                None,
                false,
                ds_done_tx.clone(),
            )
            .await
            .unwrap();

        // op 1
        upstairs
            .submit_write(
                Block::new_512(96),
                Bytes::from(vec![0xff; 512 * 7]),
                None,
                false,
                ds_done_tx.clone(),
            )
            .await
            .unwrap();

        // op 2
        upstairs
            .submit_write(
                Block::new_512(101),
                Bytes::from(vec![0xff; 512]),
                None,
                false,
                ds_done_tx.clone(),
            )
            .await
            .unwrap();

        // op 3
        upstairs
            .submit_write(
                Block::new_512(99),
                Bytes::from(vec![0xff; 512 * 3]),
                None,
                true,
                ds_done_tx.clone(),
            )
            .await
            .unwrap();

        // op 4
        upstairs
            .submit_read(
                Block::new_512(99),
                Buffer::new(512),
                None,
                ds_done_tx.clone(),
            )
            .await
            .unwrap();

        let ds = upstairs.downstairs.lock().await;
        let keys: Vec<&u64> = ds.ds_active.keys().sorted().collect();
        let jobs: Vec<&DownstairsIO> =
            keys.iter().map(|k| ds.ds_active.get(k).unwrap()).collect();
        assert_eq!(jobs.len(), 5);

        // confirm which extents are impacted (in case make_upstairs changes)
        assert_eq!(jobs[0].impacted_blocks.extents().unwrap().count(), 1);
        assert_eq!(jobs[1].impacted_blocks.extents().unwrap().count(), 2);
        assert_eq!(jobs[2].impacted_blocks.extents().unwrap().count(), 1);
        assert_eq!(jobs[3].impacted_blocks.extents().unwrap().count(), 2);
        assert_eq!(jobs[4].impacted_blocks.extents().unwrap().count(), 1);

        assert_ne!(
            jobs[0].impacted_blocks.extents(),
            jobs[2].impacted_blocks.extents()
        );
        assert_ne!(
            jobs[4].impacted_blocks.extents(),
            jobs[2].impacted_blocks.extents()
        );

        assert!(jobs[0].work.deps().is_empty()); // op 0
        assert_eq!(jobs[1].work.deps(), &vec![jobs[0].ds_id]); // op 1
        assert_eq!(jobs[2].work.deps(), &vec![jobs[1].ds_id]); // op 2
        assert_eq!(
            hashset(jobs[3].work.deps()),
            hashset(&[jobs[1].ds_id, jobs[2].ds_id])
        ); // op 3
        assert_eq!(
            hashset(jobs[4].work.deps()),
            hashset(&[jobs[1].ds_id, jobs[3].ds_id])
        ); // op 4
    }

    #[tokio::test]
    async fn test_deps_multi_extent_batman() {
        // Test that the following job dependency graph is made:
        //
        //     |      block     |      block      |
        // op# | 95 96 97 98 99 |  0  1  2  3  4  | deps
        // ----|----------------|-----------------|-----
        //   0 |  W  W          |                 |
        //   1 |                |        W        |
        //   2 |     Wu Wu Wu Wu|  Wu Wu Wu       | 0,1

        let upstairs = make_upstairs();
        let (ds_done_tx, _ds_done_rx) = mpsc::channel(500);
        upstairs.set_active().await.unwrap();

        // op 0
        upstairs
            .submit_write(
                Block::new_512(95),
                Bytes::from(vec![0xff; 512 * 2]),
                None,
                false,
                ds_done_tx.clone(),
            )
            .await
            .unwrap();

        // op 1
        upstairs
            .submit_write(
                Block::new_512(102),
                Bytes::from(vec![0xff; 512]),
                None,
                false,
                ds_done_tx.clone(),
            )
            .await
            .unwrap();

        // op 2
        upstairs
            .submit_write(
                Block::new_512(96),
                Bytes::from(vec![0xff; 512 * 7]),
                None,
                true,
                ds_done_tx.clone(),
            )
            .await
            .unwrap();

        let ds = upstairs.downstairs.lock().await;
        let keys: Vec<&u64> = ds.ds_active.keys().sorted().collect();
        let jobs: Vec<&DownstairsIO> =
            keys.iter().map(|k| ds.ds_active.get(k).unwrap()).collect();
        assert_eq!(jobs.len(), 3);

        // confirm which extents are impacted (in case make_upstairs changes)
        assert_eq!(jobs[0].impacted_blocks.extents().unwrap().count(), 1);
        assert_eq!(jobs[1].impacted_blocks.extents().unwrap().count(), 1);
        assert_eq!(jobs[2].impacted_blocks.extents().unwrap().count(), 2);

        assert_ne!(
            jobs[0].impacted_blocks.extents(),
            jobs[1].impacted_blocks.extents()
        );

        assert!(jobs[0].work.deps().is_empty()); // op 0
        assert!(jobs[1].work.deps().is_empty()); // op 1
        assert_eq!(
            hashset(jobs[2].work.deps()),
            hashset(&[jobs[0].ds_id, jobs[1].ds_id])
        ); // op 2
    }

    #[tokio::test]
    async fn test_deps_depend_on_acked_work() {
        // Test that jobs will depend on acked work (important for the case of
        // replay - the upstairs will replay all work since the last flush if a
        // downstairs leaves and comes back)

        let upstairs = make_upstairs();
        let (ds_done_tx, _ds_done_rx) = mpsc::channel(500);
        upstairs.set_active().await.unwrap();

        // submit a write, complete, then ack it

        upstairs
            .submit_write(
                Block::new_512(0),
                Bytes::from(vec![0xff; 512]),
                None,
                false,
                ds_done_tx.clone(),
            )
            .await
            .unwrap();

        {
            let mut ds = upstairs.downstairs.lock().await;
            let keys: Vec<&u64> = ds.ds_active.keys().sorted().collect();
            let jobs: Vec<&DownstairsIO> =
                keys.iter().map(|k| ds.ds_active.get(k).unwrap()).collect();
            assert_eq!(jobs.len(), 1);

            let ds_id = jobs[0].ds_id;

            for client_id in 0..3 {
                ds.in_progress(ds_id, client_id);
                ds.process_ds_completion(
                    ds_id,
                    client_id,
                    Ok(vec![]),
                    &None,
                    UpState::Active,
                )
                .unwrap();
            }

            ds.ack(ds_id);
        }

        // submit an overlapping write

        upstairs
            .submit_write(
                Block::new_512(0),
                Bytes::from(vec![0xff; 512]),
                None,
                false,
                ds_done_tx.clone(),
            )
            .await
            .unwrap();

        {
            let ds = upstairs.downstairs.lock().await;
            let keys: Vec<&u64> = ds.ds_active.keys().sorted().collect();
            let jobs: Vec<&DownstairsIO> =
                keys.iter().map(|k| ds.ds_active.get(k).unwrap()).collect();

            // retire_check not run yet, so there's two active jobs
            assert_eq!(jobs.len(), 2);

            // the second write should still depend on the first write!
            assert_eq!(jobs[1].work.deps(), &[jobs[0].ds_id]);
        }
    }

    #[tokio::test]
    async fn test_deps_retire_check() {
        // Test that retire_check still works for flushes that depend on writes
        // but not reads, where the read hasn't completed yet

        let upstairs = make_upstairs();
        let (ds_done_tx, _ds_done_rx) = mpsc::channel(500);
        upstairs.set_active().await.unwrap();

        upstairs
            .submit_write(
                Block::new_512(0),
                Bytes::from(vec![0xff; 512]),
                None,
                false,
                ds_done_tx.clone(),
            )
            .await
            .unwrap();

        upstairs
            .submit_read(
                Block::new_512(1),
                Buffer::new(512),
                None,
                ds_done_tx.clone(),
            )
            .await
            .unwrap();

        upstairs
            .submit_write(
                Block::new_512(2),
                Bytes::from(vec![0xff; 512]),
                None,
                false,
                ds_done_tx.clone(),
            )
            .await
            .unwrap();

        upstairs
            .submit_flush(None, None, ds_done_tx.clone())
            .await
            .unwrap();

        // complete and ack the previous flush and both writes

        let mut ds = upstairs.downstairs.lock().await;
        let keys: Vec<&u64> = ds.ds_active.keys().sorted().collect();
        let jobs: Vec<&DownstairsIO> =
            keys.iter().map(|k| ds.ds_active.get(k).unwrap()).collect();
        assert_eq!(jobs.len(), 4);

        let write_1 = jobs[0].ds_id;
        let read = jobs[1].ds_id;
        let write_2 = jobs[2].ds_id;
        let flush = jobs[3].ds_id;

        for ds_id in &[write_1, write_2] {
            for client_id in 0..3 {
                ds.in_progress(*ds_id, client_id);
                ds.process_ds_completion(
                    *ds_id,
                    client_id,
                    Ok(vec![]),
                    &None,
                    UpState::Active,
                )
                .unwrap();
            }

            ds.ack(*ds_id);
            ds.retire_check(*ds_id);
        }

        // complete and ack flush
        for client_id in 0..3 {
            ds.in_progress(flush, client_id);
            ds.process_ds_completion(
                flush,
                client_id,
                Ok(vec![]),
                &None,
                UpState::Active,
            )
            .unwrap();
        }

        ds.ack(flush);

        // call retire_check on flush (where the read hasn't been acked yet)

        ds.retire_check(flush);

        // only the read should be left (retire_check removes the flush and the
        // deps of the flush)

        let keys: Vec<&u64> = ds.ds_active.keys().sorted().collect();
        let jobs: Vec<&DownstairsIO> =
            keys.iter().map(|k| ds.ds_active.get(k).unwrap()).collect();
        assert_eq!(jobs.len(), 1);

        assert_eq!(jobs[0].ds_id, read);
        assert!(matches!(jobs[0].work, IOop::Read { .. }));

        // complete and ack the read, then do another flush. this should retire
        // everything.
        for client_id in 0..3 {
            ds.in_progress(read, client_id);

            let request = ReadRequest {
                eid: 0,
                offset: Block::new_512(1),
            };

            ds.process_ds_completion(
                read,
                client_id,
                Ok(vec![ReadResponse::from_request_with_data(&request, &[])]),
                &None,
                UpState::Active,
            )
            .unwrap();
        }

        ds.ack(read);
        ds.retire_check(read);

        drop(ds);
        upstairs
            .submit_flush(None, None, ds_done_tx.clone())
            .await
            .unwrap();

        let mut ds = upstairs.downstairs.lock().await;
        let keys: Vec<&u64> = ds.ds_active.keys().sorted().collect();
        let jobs: Vec<&DownstairsIO> =
            keys.iter().map(|k| ds.ds_active.get(k).unwrap()).collect();
        assert_eq!(jobs.len(), 2);

        let flush = jobs[1].ds_id;

        for client_id in 0..3 {
            ds.in_progress(flush, client_id);
            ds.process_ds_completion(
                flush,
                client_id,
                Ok(vec![]),
                &None,
                UpState::Active,
            )
            .unwrap();
        }

        ds.ack(flush);
        ds.retire_check(flush);

        assert_eq!(ds.ds_active.keys().count(), 0);
    }
}<|MERGE_RESOLUTION|>--- conflicted
+++ resolved
@@ -1576,38 +1576,6 @@
         assert!(ds.downstairs_errors.get(&0).is_some());
         assert!(ds.downstairs_errors.get(&1).is_some());
         assert!(ds.downstairs_errors.get(&2).is_none());
-<<<<<<< HEAD
-=======
-
-        // another read. Make sure only client 2 returns data.
-        // The others should be skipped.
-
-        let next_id = ds.next_id();
-        let (request, op) = create_generic_read_eob(next_id);
-
-        ds.enqueue(op);
-
-        assert!(ds.in_progress(next_id, 0).is_none());
-        assert!(ds.in_progress(next_id, 1).is_none());
-        assert!(ds.in_progress(next_id, 2).is_some());
-
-        let response =
-            Ok(vec![ReadResponse::from_request_with_data(&request, &[3])]);
-
-        assert!(ds
-            .process_ds_completion(next_id, 2, response, &None, UpState::Active)
-            .unwrap());
-
-        let responses = ds.ds_active.get(&next_id).unwrap().data.as_ref();
-        assert!(responses.is_some());
-        assert_eq!(
-            responses.map(|responses| responses
-                .iter()
-                .map(|response| response.data.clone().freeze())
-                .collect()),
-            Some(vec![Bytes::from_static(&[3])]),
-        );
->>>>>>> 17367a72
     }
 
     #[tokio::test]
@@ -2308,23 +2276,8 @@
 
         // Build our read IO and submit it to the work queue.
         let next_id = ds.next_id();
-<<<<<<< HEAD
-        let request = ReadRequest {
-            eid: 0,
-            offset: Block::new_512(7),
-        };
-        let op = create_read_eob(
-            next_id,
-            vec![],
-            10,
-            vec![request.clone()],
-            ImpactedBlocks::default(),
-        );
+        let (request, op) = create_generic_read_eob(next_id);
         ds.enqueue(op, ds_done_tx.clone()).await;
-=======
-        let (request, op) = create_generic_read_eob(next_id);
-        ds.enqueue(op);
->>>>>>> 17367a72
 
         // Submit the read to all three downstairs
         ds.in_progress(next_id, 0);
@@ -2366,23 +2319,8 @@
 
         // Build a read and put it on the work queue.
         let next_id = ds.next_id();
-<<<<<<< HEAD
-        let request = ReadRequest {
-            eid: 0,
-            offset: Block::new_512(7),
-        };
-        let op = create_read_eob(
-            next_id,
-            vec![],
-            10,
-            vec![request.clone()],
-            ImpactedBlocks::default(),
-        );
+        let (request, op) = create_generic_read_eob(next_id);
         ds.enqueue(op, ds_done_tx.clone()).await;
-=======
-        let (request, op) = create_generic_read_eob(next_id);
-        ds.enqueue(op);
->>>>>>> 17367a72
 
         // Submit the read to each downstairs.
         ds.in_progress(next_id, 0);
@@ -2446,23 +2384,8 @@
 
         // Create the read and put it on the work queue.
         let next_id = ds.next_id();
-<<<<<<< HEAD
-        let request = ReadRequest {
-            eid: 0,
-            offset: Block::new_512(7),
-        };
-        let op = create_read_eob(
-            next_id,
-            vec![],
-            10,
-            vec![request.clone()],
-            ImpactedBlocks::default(),
-        );
+        let (request, op) = create_generic_read_eob(next_id);
         ds.enqueue(op, ds_done_tx.clone()).await;
-=======
-        let (request, op) = create_generic_read_eob(next_id);
-        ds.enqueue(op);
->>>>>>> 17367a72
 
         // Submit the read to each downstairs.
         ds.in_progress(next_id, 0);
@@ -2541,23 +2464,8 @@
 
         // Create the read and put it on the work queue.
         let next_id = ds.next_id();
-<<<<<<< HEAD
-        let request = ReadRequest {
-            eid: 0,
-            offset: Block::new_512(7),
-        };
-        let op = create_read_eob(
-            next_id,
-            vec![],
-            10,
-            vec![request.clone()],
-            ImpactedBlocks::default(),
-        );
+        let (request, op) = create_generic_read_eob(next_id);
         ds.enqueue(op, ds_done_tx.clone()).await;
-=======
-        let (request, op) = create_generic_read_eob(next_id);
-        ds.enqueue(op);
->>>>>>> 17367a72
 
         // Submit the read to each downstairs.
         ds.in_progress(next_id, 0);
@@ -2635,23 +2543,8 @@
 
         // Create the read and put it on the work queue.
         let next_id = ds.next_id();
-<<<<<<< HEAD
-        let request = ReadRequest {
-            eid: 0,
-            offset: Block::new_512(7),
-        };
-        let op = create_read_eob(
-            next_id,
-            vec![],
-            10,
-            vec![request.clone()],
-            ImpactedBlocks::default(),
-        );
+        let (request, op) = create_generic_read_eob(next_id);
         ds.enqueue(op, ds_done_tx.clone()).await;
-=======
-        let (request, op) = create_generic_read_eob(next_id);
-        ds.enqueue(op);
->>>>>>> 17367a72
 
         // Submit the read to each downstairs.
         ds.in_progress(next_id, 0);
@@ -4977,23 +4870,15 @@
 
         let id = ds.next_id();
 
-        let op = create_write_eob(
-            id,
-            vec![],
-            10,
-            vec![crucible_protocol::Write {
-                eid: 0,
-                offset: Block::new_512(7),
-                data: Bytes::from(vec![1]),
-                block_context: BlockContext {
-                    encryption_context: None,
-                    hash: 0,
-                },
-            }],
-            false,
-            ImpactedBlocks::default(),
-        );
-
+		let (request, iblocks) = generic_write_request();
+		let op = create_write_eob(
+			id,
+			vec![],
+			10,
+			vec![request],
+			false,
+			iblocks,
+		);
         ds.enqueue(op, ds_done_tx.clone()).await;
 
         if make_in_progress {
@@ -5018,7 +4903,7 @@
         let id = ds.next_id();
 
         let op =
-            create_flush(id, vec![], 10, 0, 0, None, ImpactedBlocks::default());
+            create_flush(id, vec![], 10, 0, 0, None, ImpactedBlocks::Empty);
         ds.enqueue(op, ds_done_tx.clone()).await;
 
         if make_in_progress {
@@ -5047,7 +4932,7 @@
             vec![],
             10,
             vec![request],
-            ImpactedBlocks::default(),
+            ImpactedBlocks::Empty,
         );
 
         // Add the reads
@@ -5077,33 +4962,7 @@
         up.set_active().await.unwrap();
 
         // Create the write that fails on one DS
-<<<<<<< HEAD
         let next_id = enqueue_write(&up, true, ds_done_tx.clone()).await;
-=======
-        let next_id = {
-            let mut ds = up.downstairs.lock().await;
-
-            let next_id = ds.next_id();
-
-            let (request, iblocks) = generic_write_request();
-            let op = create_write_eob(
-                next_id,
-                vec![],
-                10,
-                vec![request],
-                false,
-                iblocks,
-            );
-
-            ds.enqueue(op);
-
-            ds.in_progress(next_id, 0);
-            ds.in_progress(next_id, 1);
-            ds.in_progress(next_id, 2);
-
-            next_id
-        };
->>>>>>> 17367a72
 
         // Make the error and ok responses
         let err_response = Err(CrucibleError::GenericError("bad".to_string()));
@@ -5137,38 +4996,12 @@
 
         let first_id = next_id;
         // Now, do another write.
-<<<<<<< HEAD
         let next_id = enqueue_write(&up, false, ds_done_tx.clone()).await;
         let mut ds = up.downstairs.lock().await;
         ds.in_progress(next_id, 0);
         assert_eq!(ds.in_progress(next_id, 1), None);
         ds.in_progress(next_id, 2);
         drop(ds);
-=======
-        let next_id = {
-            let mut ds = up.downstairs.lock().await;
-
-            let next_id = ds.next_id();
-
-            let (request, iblocks) = generic_write_request();
-            let op = create_write_eob(
-                next_id,
-                vec![],
-                10,
-                vec![request],
-                false,
-                iblocks,
-            );
-
-            ds.enqueue(op);
-
-            ds.in_progress(next_id, 0);
-            assert_eq!(ds.in_progress(next_id, 1), None);
-            ds.in_progress(next_id, 2);
-
-            next_id
-        };
->>>>>>> 17367a72
 
         // Process the operation for client 0, re-use ok_response from above.
         // This will return false as we don't have enough work done yet.
