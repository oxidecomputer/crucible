// Copyright 2022 Oxide Computer Company
#![cfg_attr(not(usdt_stable_asm), feature(asm))]
#![cfg_attr(
    all(target_os = "macos", not(usdt_stable_asm_sym)),
    feature(asm_sym)
)]
#![allow(clippy::mutex_atomic)]

use std::clone::Clone;
use std::collections::{HashMap, VecDeque};
use std::convert::TryFrom;
use std::fmt;
use std::fmt::{Debug, Formatter};
use std::io::{Read, Result as IOResult, Seek, SeekFrom, Write};
use std::net::SocketAddr;
use std::sync::Arc;
use std::time::Duration;

pub use crucible_client_types::{CrucibleOpts, VolumeConstructionRequest};
pub use crucible_common::*;
pub use crucible_protocol::*;

use anyhow::{anyhow, bail, Result};
pub use bytes::{Bytes, BytesMut};
use futures::{SinkExt, StreamExt};
use oximeter::types::ProducerRegistry;
use rand::prelude::*;
use ringbuffer::{AllocRingBuffer, RingBufferExt, RingBufferWrite};
use schemars::JsonSchema;
use serde::{Deserialize, Serialize};
use slog::{error, info, o, warn, Drain, Logger};
use slog_dtrace::{with_drain, ProbeRegistration};
use tokio::net::{TcpSocket, TcpStream};
use tokio::sync::{mpsc, watch, Mutex, MutexGuard, Notify, RwLock};
use tokio::time::{sleep_until, Instant};
use tokio_util::codec::{FramedRead, FramedWrite};
use tracing::{instrument, span, Level};
use usdt::register_probes;
use uuid::Uuid;

use aes_gcm_siv::aead::{AeadInPlace, NewAead};
use aes_gcm_siv::{Aes256GcmSiv, Key, Nonce, Tag};
use rand_chacha::ChaCha20Rng;

pub mod control;
mod pseudo_file;
mod test;

pub mod volume;
pub use volume::Volume;

pub mod in_memory;
pub use in_memory::InMemoryBlockIO;

pub mod block_io;
pub use block_io::{FileBlockIO, ReqwestBlockIO};

pub mod block_req;
pub use block_req::{BlockReq, BlockReqWaiter};

mod mend;
pub use mend::{DownstairsMend, ExtentFix, RegionMetadata};
pub use pseudo_file::CruciblePseudoFile;

mod stats;
pub use stats::*;

use async_trait::async_trait;

#[async_trait]
pub trait BlockIO: Sync {
    async fn activate(&self, gen: u64) -> Result<(), CrucibleError>;

    async fn query_is_active(&self) -> Result<bool, CrucibleError>;

    // Total bytes of Volume
    async fn total_size(&self) -> Result<u64, CrucibleError>;

    async fn get_block_size(&self) -> Result<u64, CrucibleError>;

    async fn get_uuid(&self) -> Result<Uuid, CrucibleError>;

    async fn read(
        &self,
        offset: Block,
        data: Buffer,
    ) -> Result<BlockReqWaiter, CrucibleError>;

    async fn write(
        &self,
        offset: Block,
        data: Bytes,
    ) -> Result<BlockReqWaiter, CrucibleError>;

    async fn write_unwritten(
        &self,
        offset: Block,
        data: Bytes,
    ) -> Result<BlockReqWaiter, CrucibleError>;

    async fn flush(
        &self,
        snapshot_details: Option<SnapshotDetails>,
    ) -> Result<BlockReqWaiter, CrucibleError>;

    async fn show_work(&self) -> Result<WQCounts, CrucibleError>;

    // Common methods for BlockIO

    async fn byte_offset_to_block(
        &self,
        offset: u64,
    ) -> Result<Block, CrucibleError> {
        let bs = self.get_block_size().await?;

        if (offset % bs) != 0 {
            crucible_bail!(OffsetUnaligned);
        }

        Ok(Block::new(offset / bs, bs.trailing_zeros()))
    }

    async fn conditional_activate(
        &self,
        gen: u64,
    ) -> Result<(), CrucibleError> {
        if self.query_is_active().await? {
            return Ok(());
        }

        self.activate(gen).await
    }
}

/// DTrace probes in the upstairs
///
/// up__status: This tracks the state of each of the three downstairs
/// as well as the work queue counts for the upstairs work queue and the
/// downstairs work queue.
///
/// For each read/write/flush, we have a DTrace probe at specific
/// points throughout its path through the upstairs.  Below is the basic
/// order of probes an IO will hit as it works its way through the
/// system.
///
/// volume__*__start: This is when the volume layer has received an
/// IO request and has started work on it.
///
/// gw__*__start: This is when the upstairs has taken work from the
/// `guest` structure and created a new `gw_id` used to track this IO
/// through the system.  At the point of this probe, we have already
/// taken two locks, so it's not the very beginning of an IO, but it is
/// as close as we get after the `gw_id` is created.
///
/// up__to__ds_*_start: (Upstairs__to__Downstairs) At this point we have
/// created the structures to track this IO through the Upstairs and added
/// it to internal work queues, including the work queue for the three
/// downstairs tasks that are responsible for sending IO to each
/// downstairs.  This probe firing does not mean that a downstairs task
/// has received or is acting on the IO yet, it just means the notification
/// has been sent.
///
/// ds__*__io__start: This is when a downstairs task puts an IO on the
/// wire to the actual downstairs that will do the work. This probe has
/// both the job ID and the client ID so we can tell the individual
/// downstairs apart.
///
/// ds__*__io_done: An ACK has been received from a downstairs for an IO
/// sent to it. At the point of this probe the IO has just come off the
/// wire and we have not processed it yet.
///
/// up__to__ds__*__done: (Upstairs__to__Downstairs) This is the point where
/// the upstairs has decided that it has enough data to complete an IO
/// and send an ACK back to the guest.  For a read, this could be the the
/// first IO to respond from the downstairs.  For a write/flush, we have
/// two downstairs that have ACK'd the IO.
///
/// gw__*__done: An IO is completed and the Upstairs has sent the
/// completion notice to the guest.
///
/// reqwest__read__[start|done] a probe covering BlockIO reqwest read
/// requests. These happen if a volume has a read only parent and either
/// there is no sub volume, or the sub volume did not contain any data.
///
/// volume__*__done: An IO is completed at the volume layer.
#[usdt::provider(provider = "crucible_upstairs")]
mod cdt {
    use crate::Arg;
    fn up__status(_: String, arg: Arg) {}
    fn volume__read__start(_: u32, _: Uuid) {}
    fn volume__write__start(_: u32, _: Uuid) {}
    fn volume__writeunwritten__start(_: u32, _: Uuid) {}
    fn volume__flush__start(_: u32, _: Uuid) {}
    fn gw__read__start(_: u64) {}
    fn gw__write__start(_: u64) {}
    fn gw__write__unwritten__start(_: u64) {}
    fn gw__flush__start(_: u64) {}
    fn up__to__ds__read__start(_: u64) {}
    fn up__to__ds__write__start(_: u64) {}
    fn up__to__ds__write__unwritten__start(_: u64) {}
    fn up__to__ds__flush__start(_: u64) {}
    fn ds__read__io__start(_: u64, _: u64) {}
    fn ds__write__io__start(_: u64, _: u64) {}
    fn ds__write__unwritten__io__start(_: u64, _: u64) {}
    fn ds__flush__io__start(_: u64, _: u64) {}
    fn ds__read__io__done(_: u64, _: u64) {}
    fn ds__write__io__done(_: u64, _: u64) {}
    fn ds__write__unwritten__io__done(_: u64, _: u64) {}
    fn ds__flush__io__done(_: u64, _: u64) {}
    fn up__to__ds__read__done(_: u64) {}
    fn up__to__ds__write__done(_: u64) {}
    fn up__to__ds__write__unwritten__done(_: u64) {}
    fn up__to__ds__flush__done(_: u64) {}
    fn gw__read__done(_: u64) {}
    fn gw__write__done(_: u64) {}
    fn gw__write__unwritten__done(_: u64) {}
    fn gw__flush__done(_: u64) {}
    fn reqwest__read__start(_: u32, _: Uuid) {}
    fn reqwest__read__done(_: u32, _: Uuid) {}
    fn volume__read__done(_: u32, _: Uuid) {}
    fn volume__write__done(_: u32, _: Uuid) {}
    fn volume__writeunwritten__done(_: u32, _: Uuid) {}
    fn volume__flush__done(_: u32, _: Uuid) {}
}

pub fn deadline_secs(secs: u64) -> Instant {
    Instant::now()
        .checked_add(Duration::from_secs(secs))
        .unwrap()
}

#[instrument]
async fn process_message(
    u: &Arc<Upstairs>,
    m: &Message,
    up_coms: UpComs,
) -> Result<()> {
    let (upstairs_id, session_id, ds_id, result) = match m {
        Message::Imok => return Ok(()),
        Message::WriteAck {
            upstairs_id,
            session_id,
            job_id,
            result,
        } => {
            cdt::ds__write__io__done!(|| (job_id, up_coms.client_id as u64));
            (
                *upstairs_id,
                *session_id,
                *job_id,
                result.clone().map(|_| Vec::new()),
            )
        }
        Message::WriteUnwrittenAck {
            upstairs_id,
            session_id,
            job_id,
            result,
        } => {
            cdt::ds__write__unwritten__io__done!(|| (
                job_id,
                up_coms.client_id as u64
            ));
            (
                *upstairs_id,
                *session_id,
                *job_id,
                result.clone().map(|_| Vec::new()),
            )
        }
        Message::FlushAck {
            upstairs_id,
            session_id,
            job_id,
            result,
        } => {
            cdt::ds__flush__io__done!(|| (job_id, up_coms.client_id as u64));
            (
                *upstairs_id,
                *session_id,
                *job_id,
                result.clone().map(|_| Vec::new()),
            )
        }
        Message::ReadResponse {
            upstairs_id,
            session_id,
            job_id,
            responses,
        } => {
            cdt::ds__read__io__done!(|| (job_id, up_coms.client_id as u64));
            (*upstairs_id, *session_id, *job_id, responses.clone())
        }
        /*
         * For this case, we will (TODO) want to log an error to someone, but
         * I don't think there is anything else we can do.
         */
        x => {
            warn!(
                u.log,
                "{} unexpected frame {:?}, IGNORED", up_coms.client_id, x
            );
            return Ok(());
        }
    };

    if u.uuid != upstairs_id {
        warn!(
            u.log,
            "[{}] u.uuid {:?} != job {} upstairs_id {:?}!",
            up_coms.client_id,
            u.uuid,
            ds_id,
            upstairs_id,
        );

        return Err(CrucibleError::UuidMismatch.into());
    }

    if u.session_id != session_id {
        warn!(
            u.log,
            "[{}] u.session_id {:?} != job {} session_id {:?}!",
            up_coms.client_id,
            u.session_id,
            ds_id,
            session_id,
        );

        return Err(CrucibleError::UuidMismatch.into());
    }

    // Process this operation.  If the processing results in the
    // job being ready to ACK, then send a message on the ds_done
    // channel.  Note that a failed IO still needs to ACK that failure
    // back to the guest.
    if u.process_ds_operation(ds_id, up_coms.client_id, result)
        .await?
    {
        up_coms.ds_done_tx.send(ds_id).await?;
    }

    Ok(())
}

/*
 * Convert a virtual block offset and length into a Vec of tuples:
 *
 *     (Extent number (EID), Block offset)
 *
 * Each tuple represents the "address" of one block downstairs.
 */
pub fn extent_from_offset(
    ddef: RegionDefinition,
    offset: Block,
    num_blocks: Block,
) -> Vec<(u64, Block)> {
    assert!(num_blocks.value > 0);
    assert!(
        (offset.value + num_blocks.value)
            <= (ddef.extent_size().value * ddef.extent_count() as u64)
    );
    assert_eq!(offset.block_size_in_bytes() as u64, ddef.block_size());

    /*
     *
     *  |eid0                  |eid1
     *  |────────────────────────────────────────────>│
     *  ┌──────────────────────|──────────────────────┐
     *  │                      |                      │
     *  └──────────────────────|──────────────────────┘
     *  |offset                                       |offset + len
     */
    let mut result = Vec::new();
    let mut o: u64 = offset.value;
    let mut blocks_left: u64 = num_blocks.value;

    while blocks_left > 0 {
        /*
         * XXX We only support a single region (downstairs). When we grow to
         * support a LBA size that is larger than a single region, then we
         * will need to write more code. But - that code may live
         * upstairs?
         */
        let eid: u64 = o / ddef.extent_size().value;
        assert!((eid as u32) < ddef.extent_count());

        let extent_offset: u64 = o % ddef.extent_size().value;
        let sz: u64 = 1; // one block at a time

        result.push((eid, Block::new_with_ddef(extent_offset, &ddef)));

        match blocks_left.checked_sub(sz) {
            Some(v) => {
                blocks_left = v;
            }
            None => {
                break;
            }
        }

        o += sz;
    }

    result
}

/*
 * This function is called by a worker task after the main task has added
 * work to the hashmap and notified the worker tasks that new work is ready
 * to be serviced. The worker task will walk the hashmap and build a list
 * of new work that it needs to do. It will then iterate through those
 * work items and send them over the wire to this tasks waiting downstairs.
 *
 * V1 flow control, if we have more than X (where X = 100 for now, as we
 * don't know the best value yet, XXX) jobs submitted that we don't have
 * ACKs for, then stop sending more work and let the receive side catch up.
 * We return true if we have more work to do, false if we are all caught up.
 */
#[instrument(skip(fw))]
async fn io_send<WT>(
    u: &Arc<Upstairs>,
    fw: &mut FramedWrite<WT, CrucibleEncoder>,
    client_id: u8,
) -> Result<bool>
where
    WT: tokio::io::AsyncWrite
        + std::marker::Unpin
        + std::marker::Send
        + 'static,
{
    /*
     * Build ourselves a list of all the jobs on the work hashmap that
     * have the job state for our client id in the IOState::New
     *
     * The length of this list (new work for a downstairs) can give us
     * an idea of how that downstairs is doing. If the number of jobs
     * to be submitted is too big (for some value of big) then there is
     * a problem. All sorts of back pressure information can be
     * gathered here. As (for the moment) the same task does both
     * transmit and receive, we can starve the receive side by spending
     * all our time sending work.
     *
     * This XXX is for coming back here and making a better job of
     * flow control.
     */
    let mut new_work = u.downstairs.lock().await.new_work(client_id);

    /*
     * Now we have a list of all the job IDs that are new for our client id.
     * Walk this list and process each job, marking it InProgress as we
     * do the work. We do this in two loops because we can't hold the
     * lock for the hashmap while we do work, and if we release the lock
     * to do work, we would have to start over and look at all jobs in the
     * map to see if they are new.
     *
     * This also allows us to sort the job ids and do them in order they
     * were put into the hashmap, though I don't think that is required.
     */
    new_work.sort_unstable();

    let mut active_count = u.downstairs.lock().await.submitted_work(client_id);
    for new_id in new_work.iter() {
        if active_count >= 100 {
            // Flow control enacted, stop sending work
            return Ok(true);
        }
        /*
         * Walk the list of work to do, update its status as in progress
         * and send the details to our downstairs.
         */
        if u.lossy && random() && random() {
            continue;
        }

        /*
         * If in_progress returns None, it means that this client should
         * be skipped.
         */
        let job = u.downstairs.lock().await.in_progress(*new_id, client_id);
        if job.is_none() {
            continue;
        }

        active_count += 1;
        match job.unwrap() {
            IOop::Write {
                dependencies,
                writes,
            } => {
                cdt::ds__write__io__start!(|| (*new_id, client_id as u64));
                fw.send(Message::Write {
                    upstairs_id: u.uuid,
                    session_id: u.session_id,
                    job_id: *new_id,
                    dependencies: dependencies.clone(),
                    writes: writes.clone(),
                })
                .await?
            }
            IOop::WriteUnwritten {
                dependencies,
                writes,
            } => {
                cdt::ds__write__unwritten__io__start!(|| (
                    *new_id,
                    client_id as u64
                ));
                fw.send(Message::WriteUnwritten {
                    upstairs_id: u.uuid,
                    session_id: u.session_id,
                    job_id: *new_id,
                    dependencies: dependencies.clone(),
                    writes: writes.clone(),
                })
                .await?
            }
            IOop::Flush {
                dependencies,
                flush_number,
                gen_number,
                snapshot_details,
            } => {
                cdt::ds__flush__io__start!(|| (*new_id, client_id as u64));
                fw.send(Message::Flush {
                    upstairs_id: u.uuid,
                    session_id: u.session_id,
                    job_id: *new_id,
                    dependencies: dependencies.clone(),
                    flush_number,
                    gen_number,
                    snapshot_details,
                })
                .await?
            }
            IOop::Read {
                dependencies,
                requests,
            } => {
                cdt::ds__read__io__start!(|| (*new_id, client_id as u64));
                fw.send(Message::ReadRequest {
                    upstairs_id: u.uuid,
                    session_id: u.session_id,
                    job_id: *new_id,
                    dependencies: dependencies.clone(),
                    requests,
                })
                .await?
            }
        }
    }
    Ok(false)
}

async fn proc_stream(
    target: &SocketAddr,
    up: &Arc<Upstairs>,
    stream: WrappedStream,
    connected: &mut bool,
    up_coms: &mut UpComs,
) -> Result<()> {
    match stream {
        WrappedStream::Http(sock) => {
            let (read, write) = sock.into_split();

            let fr = FramedRead::new(read, CrucibleDecoder::new());
            let fw = FramedWrite::new(write, CrucibleEncoder::new());

            proc(target, up, fr, fw, connected, up_coms).await
        }
        WrappedStream::Https(stream) => {
            let (read, write) = tokio::io::split(stream);

            let fr = FramedRead::new(read, CrucibleDecoder::new());
            let fw = FramedWrite::new(write, CrucibleEncoder::new());

            proc(target, up, fr, fw, connected, up_coms).await
        }
    }
}

/*
 * Once we have a connection to a downstairs, this task takes over and
 * handles the initial negotiation.
 *
 * The DsState of this downstairs when it leaves this function will
 * determine if it goes into repair mode, or goes straight to receiving
 * IO from the guest.
 */
async fn proc<RT, WT>(
    target: &SocketAddr,
    up: &Arc<Upstairs>,
    mut fr: FramedRead<RT, CrucibleDecoder>,
    mut fw: FramedWrite<WT, CrucibleEncoder>,
    connected: &mut bool,
    up_coms: &mut UpComs,
) -> Result<()>
where
    RT: tokio::io::AsyncRead + std::marker::Unpin + std::marker::Send,
    WT: tokio::io::AsyncWrite
        + std::marker::Unpin
        + std::marker::Send
        + 'static,
{
    {
        let mut ds = up.downstairs.lock().await;
        let my_state = ds.ds_state[up_coms.client_id as usize];
        info!(
            up.log,
            "[{}] Proc runs for {} in state {:?} repair at: {:?}",
            up_coms.client_id,
            target,
            my_state,
            ds.repair_addr(up_coms.client_id),
        );
        // XXX Move this all to some state check place?
        if my_state != DsState::New
            && my_state != DsState::Disconnected
            && my_state != DsState::Failed
            && my_state != DsState::Offline
        {
            panic!(
                "[{}] failed proc with state {:?}",
                up_coms.client_id, my_state
            );
        }

        /*
         * This is only applicable for a downstairs that is returning
         * from being disconnected.  Mark any in progress jobs since the
         * last good flush back to New, as we have reconnected to this
         * downstairs and will need to replay any work that we were
         * holding that we did not flush.
         */
        if my_state == DsState::Offline {
            ds.re_new(up_coms.client_id);
        }
    }

    let mut self_promotion = false;

    /*
     * As the "client", we must begin the negotiation.
     */
    let m = Message::HereIAm {
        version: 1,
        upstairs_id: up.uuid,
        session_id: up.session_id,
        gen: up.get_generation().await,
        read_only: up.read_only,
        encrypted: up.encrypted(),
    };
    fw.send(m).await?;

    /*
     * Used to track where we are in the current negotiation.
     */
    let mut negotiated = 0;

    // XXX figure out what deadlines make sense here
    let mut ping_interval = deadline_secs(5);
    let mut timeout_deadline = deadline_secs(50);

    /*
     * Either we get all the way through the negotiation, or we hit the
     * timeout and exit to retry.
     *
     * XXX There are many ways we can handle this, but as we figure out
     * how the upstairs is notified that a DS is new or moving, or other
     * things, this way will work. We will revisit when we have more info.
     *
     * The negotiation flow starts as follows, with the value of the
     * negotiated variable on the left:
     *
     *          Upstairs             Downstairs
     * 0:        HereIAm(...)  --->
     *                         <---  YesItsMe(...)
     *
     * At this point, a downstairs will wait for a "PromoteToActive" message
     * to be sent to it.  If this is a new upstairs that has not yet
     * connected to a downstairs, then we will wait for the guest to send
     * us this message and pass it down to the downstairs.  If a downstairs
     * is reconnecting after having already been active, then we look at our
     * upstairs guest_io_ready() and, if the upstairs is ready, we send the
     * downstairs the message ourselves that they should promote to active.
     *
     * 1: PromoteToActive(uuid)--->
     *                         <---  YouAreNowActive(uuid)
     *
     * 2:    RegionInfoPlease  --->
     *                         <---  RegionInfo(r)
     *
     *    At this point the upstairs looks to see what state the downstairs
     *    is currently in.  It will be "New", "Disconnected" or "Offline".
     *
     *    For "New" or "Disconnected" it means this downstairs never was
     *    "Active" and we have to go through the full compare of this
     *    downstairs with other downstairs and make sure they are
     *    consistent (This code still TBW).  The New/Disconnected steps
     *    continue here:
     *
     *          Upstairs             Downstairs
     * 4: ExtentVersionsPlease --->
     *                         <---  ExtentVersions(g, v, d)
     *
     *    Now with the extent info, Upstairs calls process_downstairs() and
     *    if no problems, sends connected=true to the up_listen() task,
     *    we set the downstairs to DsState::WaitQuorum and we exit the
     *    while loop.
     *
     *    For the "Offline" state, the downstairs was connected and verified
     *    and after that point the connection was lost.  To handle this
     *    condition we follow these final steps to get this downstairs
     *    working again:
     *
     *          Upstairs             Downstairs
     * 3:       LastFlush(lf)) --->
     *                         <---  LastFlushAck(lf)
     *
     * 5: Now the downstairs is ready to receive replay IOs from the
     *    upstairs. We set the downstairs to DsState::Replay and the while
     *    loop is exited.
     */
    while !(*connected) {
        tokio::select! {
            /*
             * Don't wait more than 50 seconds to hear from the other side.
             * XXX Timeouts, timeouts: always wrong! Some too short and some
             * too long.
             * TODO: 50 is too long, but what is the correct value?
             */
            _ = sleep_until(timeout_deadline) => {
                bail!("timed out during negotiation");
            }
            _ = sleep_until(ping_interval) => {
                fw.send(Message::Ruok).await?;
                ping_interval = deadline_secs(5);
            }
            r = up_coms.ds_active_rx.changed(),
                if negotiated == 1 && !self_promotion =>
            {
                /*
                 * The activating guest sends us the generation number.
                 * TODO: Update the promote to active message to send
                 * the generation number along with the UUID for the
                 * downstairs to validate. Or, possibly not. The generation
                 * number the upstairs has is what it should use going
                 * forward.  What the downstairs has should not be higher.
                 */
                match r {
                    Ok(_) => {
                        let gen = up_coms.ds_active_rx.borrow();
                        info!(up.log, "[{}] received activate with gen {:?}",
                            up_coms.client_id, *gen);
                    }
                    Err(e) => {
                        // XXX bail? panic?
                        warn!(up.log, "[{}] received activate error {:?}",
                            up_coms.client_id, e);
                    }
                }
                /*
                 * Promote self to active when message arrives from the Guest.
                 *
                 * This check must only be done when the proper
                 * negotiation step is reached.  If we check too soon, then
                 * we can be out of order.  We also might have self promoted
                 * if the upstairs has already received the request to
                 * activate and this downstairs was not connected at that
                 * time.
                 */
                info!(up.log, "[{}] client got ds_active_rx, promote!",
                    up_coms.client_id
                );
                self_promotion = true;
                fw.send(Message::PromoteToActive {
                    upstairs_id: up.uuid,
                    session_id: up.session_id,
                    gen: up.get_generation().await,
                }).await?;
            }
            f = fr.next() => {
                // When the downstairs responds, push the deadlines
                timeout_deadline = deadline_secs(50);
                ping_interval = deadline_secs(5);

                match f.transpose()? {
                    None => {
                        // Downstairs disconnected
                        info!(up.log, "[{}] client hung up", up_coms.client_id);
                        return Ok(())
                    }
                    Some(Message::Imok) => {}
                    Some(Message::ReadOnlyMismatch { expected }) => {
                        // Upstairs will never be able to connect, bail
                        bail!(
                            "downstairs read_only is {}, ours is {}!",
                            expected,
                            up.read_only,
                        );
                    }
                    Some(Message::EncryptedMismatch { expected }) => {
                        // Upstairs will never be able to connect, bail
                        bail!(
                            "downstairs encrypted is {}, ours is {}!",
                            expected,
                            up.encrypted(),
                        );
                    }
                    Some(Message::YesItsMe { version }) => {
                        if negotiated != 0 {
                            bail!("Got version already!");
                        }

                        /*
                         * XXX Valid version to compare with should come
                         * from main task. In the future we will also have
                         * to handle a version mismatch.
                         */
                        if version != 1 {
                            up.ds_transition(
                                up_coms.client_id,
                                DsState::BadVersion
                            ).await;
                            bail!("expected version 1, got {}", version);
                        }
                        negotiated = 1;
                        /*
                         * We only set guest_io_ready after all three downstairs
                         * have gone active, which means the upstairs did
                         * received a request to go active. Since we won't be
                         * getting another request, we can self promote.
                         */
                        if up.guest_io_ready().await {
                            /*
                             * This could be either a reconnect, or a
                             * downstairs that totally failed and now has to
                             * start over and reconcile again.
                             */
                            info!(
                                up.log,
                                "[{}] upstairs guest_io_ready=TRUE, promote!",
                                up_coms.client_id
                            );
                            self_promotion = true;
                            fw.send(Message::PromoteToActive {
                                upstairs_id: up.uuid,
                                session_id: up.session_id,
                                gen: up.get_generation().await,
                            }).await?;
                        } else {
                            /*
                             * Transition this Downstairs to WaitActive
                             */
                            up.ds_transition(
                                up_coms.client_id,
                                DsState::WaitActive,
                            ).await;

                            /*
                             * If the guest already requested activate, but
                             * the downstairs went away and then came back, we
                             * can resend the activate ourselves.  We set a
                             * local self_promote so we don't send the
                             * promote to active twice.
                             */
<<<<<<< HEAD
                            if up.is_active_requested().await {
                                println!(
                                    "[{}] client is_active_req TRUE, promote!",
                                    up_coms.client_id
=======
                            if up.is_active_requested() {
                                info!(
                                    up.log,
                                    "[{}] client is_active_req TRUE, promote! {}",
                                    up_coms.client_id,
                                    up.session_id,
>>>>>>> 5baadea2
                                );
                                /*
                                 * If there is anything in the ds_active_rx
                                 * channel, clear it out so we don't later
                                 * check it and confuse it for a new request
                                 */
                                {
                                    up_coms.ds_active_rx.borrow_and_update();
                                }
                                self_promotion = true;
                                fw.send(Message::PromoteToActive {
                                    upstairs_id: up.uuid,
                                    session_id: up.session_id,
                                    gen: up.get_generation().await,
                                }).await?;
                            }
                        }
                    }
                    Some(Message::YouAreNowActive {
                        upstairs_id,
                        session_id,
                        gen,
                    }) => {
                        let match_uuid = up.uuid == upstairs_id;
                        let match_session = up.session_id == session_id;
<<<<<<< HEAD
                        let match_gen = up.get_generation().await == gen;
                        let matches_self = match_uuid && match_session && match_gen;
=======
                        let match_gen = up.get_generation() == gen;
                        let matches_self =
                            match_uuid && match_session && match_gen;
>>>>>>> 5baadea2

                        if !matches_self {
                            warn!(
                                up.log,
                                "[{}] YouAreNowActive didn't match self! {} {} {}",
                                up_coms.client_id,
                                if !match_uuid {
                                    format!(
                                        "UUID {:?} != {:?}",
                                        up.uuid, upstairs_id
                                    )
                                } else {
                                    String::new()
                                },
                                if !match_session {
                                    format!(
                                        "session {:?} != {:?}",
                                        up.session_id, session_id
                                    )
                                } else {
                                    String::new()
                                },
                                if !match_gen {
<<<<<<< HEAD
                                    format!("gen {:?} != {:?}", up.get_generation().await, gen)
=======
                                    format!(
                                        "gen {:?} != {:?}",
                                        up.get_generation(),
                                        gen
                                    )
>>>>>>> 5baadea2
                                } else {
                                    String::new()
                                },
                            );

                            up.ds_transition(up_coms.client_id, DsState::New).await;
                            up.set_inactive().await;
                            return Err(CrucibleError::UuidMismatch.into());
                        }

                        if negotiated != 1 {
                            bail!(
                                "Received YouAreNowActive out of order! {}",
                                negotiated
                            );
                        }
                        negotiated = 2;
                        fw.send(Message::RegionInfoPlease).await?;

                    }
                    Some(Message::YouAreNoLongerActive {
                        new_upstairs_id,
                        new_session_id,
                        new_gen,
                    }) => {
                        warn!(
                            up.log,
                            "[{}] {} ({}) proc saw YouAreNoLongerActive {:?} {:?} {}",
                            up_coms.client_id,
                            up.uuid,
                            up.session_id,
                            new_upstairs_id,
                            new_session_id,
                            new_gen,
                        );

                        up.ds_transition(up_coms.client_id, DsState::New).await;
                        up.set_inactive().await;

                        // What if the newly active upstairs has the same UUID?
                        if up.uuid == new_upstairs_id {
                            if new_gen > up.get_generation().await {
                                // The next generation of this Upstairs
                                // connected, bail - this generation won't be
                                // able to connect again.
                                bail!(
                                    CrucibleError::GenerationNumberTooLow(
                                        format!("saw YouAreNoLongerActive with \
                                            larger gen {} than ours {}",
                                            new_gen, up.get_generation().await)
                                    )
                                );
                            }

                            // Here, our generation number is greater than or
                            // equal to the newly active Upstairs, which shares
                            // our UUID. We shouldn't have received this
                            // message. The downstairs is confused.
                            bail!(
                                "[{}] {} bad YouAreNoLongerActive, same \
                                upstairs uuid and our gen {} >= new gen {}!",
                                up_coms.client_id,
                                up.uuid,
                                up.get_generation().await,
                                new_gen,
                            );
                        } else {
                            // A new upstairs connected
                            if new_gen > up.get_generation().await {
                                // The next generation of another Upstairs
                                // connected.
                                bail!(
                                    CrucibleError::GenerationNumberTooLow(
                                        format!("saw YouAreNoLongerActive with \
                                            larger gen {} than ours {}",
                                            new_gen, up.get_generation().await)
                                    )
                                );
                            }

                            // Here, our generation number is greater than or
                            // equal to the old one, and it's a new Upstairs. We
                            // shouldn't have received this message. The
                            // downstairs is confused.
                            bail!(
                                "[{}] {} bad YouAreNoLongerActive, different \
                                upstairs uuid {:?} and our gen {} >= new gen \
                                {}!",
                                up_coms.client_id,
                                up.uuid,
                                new_upstairs_id,
                                up.get_generation().await,
                                new_gen,
                            );
                        }

                    }
                    Some(Message::RegionInfo { region_def }) => {
                        if negotiated != 2 {
                            bail!("Received RegionInfo out of order!");
                        }
                        up.add_ds_region(up_coms.client_id, region_def).await?;

                        let my_state = {
                            let state = &up.downstairs.lock().await.ds_state;
                            state[up_coms.client_id as usize]
                        };
                        if my_state == DsState::Offline {
                            /*
                             * If we are coming from state Offline, then it
                             * means the downstairs has departed then came
                             * back in short enough time that it does not
                             * have to go into full recovery/repair mode.
                             * If we have verified that the UUID and region
                             * info is the same, we can reconnect and let
                             * any outstanding work be replayed to catch
                             * us up.  We do need to tell the downstairs
                             * the last flush ID it had ACKd to us.
                             */
<<<<<<< HEAD
                            let lf = up.last_flush_id(up_coms.client_id).await;
                            println!("[{}] send last flush ID to this DS: {}",
=======
                            let lf = up.last_flush_id(up_coms.client_id);
                            info!(
                                up.log,
                                "[{}] send last flush ID to this DS: {}",
>>>>>>> 5baadea2
                                up_coms.client_id, lf);
                            negotiated = 3;
                            fw.send(Message::LastFlush { last_flush_number: lf }).await?;

                        } else if my_state == DsState::WaitActive {
                            /*
                             * Ask for the current version of all extents.
                             */
                            negotiated = 4;
                            fw.send(Message::ExtentVersionsPlease).await?;

                        } else {
                            /*
                             * TODO: This is the case where a downstairs
                             * failed and was removed and has re-joined
                             * (Hopefully fixed now).  To bring this back,
                             * we need to write code to support combining
                             * a "new" downstairs with two running downstairs
                             * while those downstairs are still taking IO.
                             * Good luck!
                             */
                            panic!("[{}] Write more code. join from state {:?} {} {}",
                                up_coms.client_id,
                                my_state,
                                up.uuid,
                                negotiated,
                            );
                        }
                        up.ds_state_show().await;

                    }
                    Some(Message::LastFlushAck { last_flush_number }) => {
                        if negotiated != 3 {
                            bail!("Received LastFlushAck out of order!");
                        }
                        let my_state = {
                            let state = &up.downstairs.lock().await.ds_state;
                            state[up_coms.client_id as usize]
                        };
                        assert_eq!(my_state, DsState::Offline);
                        info!(
                            up.log,
                            "[{}] replied this last flush ID: {}",
                            up_coms.client_id,
                            last_flush_number,
                        );
                        // Assert now, but this should eventually be an
                        // error and move the downstairs to failed. XXX
                        assert_eq!(
                            up.last_flush_id(up_coms.client_id).await, last_flush_number
                        );
                        up.ds_transition(
                            up_coms.client_id, DsState::Replay
                        ).await;

                        *connected = true;
                        negotiated = 5;
                    },
                    Some(Message::ExtentVersions { gen_numbers, flush_numbers, dirty_bits }) => {
                        if negotiated != 4 {
                            bail!("Received ExtentVersions out of order!");
                        }

                        let my_state = {
                            let state = &up.downstairs.lock().await.ds_state;
                            state[up_coms.client_id as usize]
                        };
                        assert_eq!(my_state, DsState::WaitActive);
                        /*
                         * Record this downstairs region info for later
                         * comparison with the other downstairs in this
                         * region set.
                         */
                        let dsr = RegionMetadata {
                            generation: gen_numbers,
                            flush_numbers: flush_numbers.clone(),
                            dirty: dirty_bits,
                        };

                        up.downstairs
                          .lock()
                          .await
                          .region_metadata
                          .insert(up_coms.client_id, dsr);

                        negotiated = 5;
                        up.ds_transition(
                            up_coms.client_id, DsState::WaitQuorum
                        ).await;
                        //up.ds_state_show().await;

                        *connected = true;
                    }
                    Some(Message::UuidMismatch { expected_id }) => {
                        /*
                         * XXX Our downstairs is returning a different
                         * UUID then we have, can this happen in a case where
                         * we (the upstairs) should continue to accept work?
                         *
                         * Until we know better, we are going to disable
                         * this upstairs, which will stop the other
                         * downstairs from taking and sending any more
                         * IO.
                         */
                        warn!(
                            up.log,
                            "[{}] {} received UuidMismatch, expecting {:?}!",
                            up_coms.client_id, up.uuid, expected_id
                        );
                        up.ds_transition(
                            up_coms.client_id, DsState::Disabled
                        ).await;
                        up.set_inactive().await;
                        if up.uuid == expected_id {
                            /*
                             * Now, this is really going off the rails. Our
                             * downstairs thinks we have a different UUID
                             * and is sending us the UUID of the "new"
                             * downstairs, but that UUID IS our UUID.  So
                             * clearly the downstairs is confused.
                             */
                            bail!(
                                "[{}] {} received bad UuidMismatch, {:?}!",
                                up_coms.client_id, up.uuid, expected_id
                            );
                        }
                        bail!(
                            "[{}] {} received UuidMismatch, expecting {:?}!",
                            up_coms.client_id, up.uuid, expected_id
                        );
                    }
                    Some(m) => {
                        bail!(
                            "[{}] unexpected command {:?} \
                            received in state {:?}",
                            up_coms.client_id, m, up.ds_state(up_coms.client_id).await
                        );
                    }
                }
            }
        }
    }
    /*
     * Tell up_listen task that a downstairs has completed the negotiation
     * and is ready to either rejoin an active upstairs, or participate
     * in the reconciliation.
     */
    if let Err(e) = up_coms
        .ds_status_tx
        .send(Condition {
            target: *target,
            connected: true,
            client_id: up_coms.client_id,
        })
        .await
    {
        bail!(
            "[{}] Failed to send status to main task {:?}",
            up_coms.client_id,
            e
        );
    }

    /*
     * This check is just to make sure we have completed negotiation.
     * But, XXX, this will go away when we redo the state transition code
     * for a downstairs connection.
     */
    assert_eq!(negotiated, 5);
    cmd_loop(up, fr, fw, up_coms).await
}

/*
 * Once we have negotiated a connection to a downstairs, this task takes
 * over and watches the input for changes, indicating that new work in on
 * the work hashmap. We will walk the hashmap on the input signal and get
 * any new work for this specific downstairs and mark that job as in
 * progress.
 *
 * V1 flow control: To enable flow control we have a few things.
 * 1. The boolean more_work variable, that indicates we are in a
 * flow control situation and should check for work to do even if new work
 * has not shown up.
 * 2. A resume timeout that is reset each time we try to do more work but
 * find the sending queue is "full" for some value of full we define in
 * the io_work function.
 * 3. Biased setting for the select loop. We start with looking for work
 * ACK messages before putting more new work on the list, which will
 * enable any downstairs to continue to send completed ACKs.
 *
 * Note that the more_work variable is also used when we have a disconnected
 * downstairs that comes back.  In that situation we also need to take our
 * work queue and resend everything since the last flush that was ACK'd.
 */
async fn cmd_loop<RT, WT>(
    up: &Arc<Upstairs>,
    mut fr: FramedRead<RT, crucible_protocol::CrucibleDecoder>,
    mut fw: FramedWrite<WT, crucible_protocol::CrucibleEncoder>,
    up_coms: &mut UpComs,
) -> Result<()>
where
    RT: tokio::io::AsyncRead + std::marker::Unpin + std::marker::Send,
    WT: tokio::io::AsyncWrite
        + std::marker::Unpin
        + std::marker::Send
        + 'static,
{
    /*
     * We set more_work if we arrive here on a re-connection, this will
     * allow us to replay any outstanding work.  If we don't arrive here
     * on a reconnect, then we have to enter the reconcile loop and
     * do any repairs that might be necessary.
     */
    let mut more_work = up.ds_is_replay(up_coms.client_id).await;
    if !more_work {
        do_reconcile_work(up, &mut fr, &mut fw, up_coms).await?;
    }

    /*
     * To keep things alive, initiate a ping any time we have been idle for
     * 10 seconds.
     *
     * XXX figure out what deadlines make sense here
     */
    let mut more_work_interval = deadline_secs(1);
    let mut ping_interval = deadline_secs(10);
    let mut timeout_deadline = deadline_secs(50);

    /*
     * We create a task that handles messages from the downstairs (usually
     * a result of a message we sent).  This channel is how this task
     * communicates that there is a message to handle.
     */
    let (tx, mut rx) = mpsc::channel::<Message>(100);

    info!(up.log, "[{}] Starts cmd_loop", up_coms.client_id);
    let pm_task = {
        let up_c = up.clone();
        let up_coms_c = up_coms.clone();

        tokio::spawn(async move {
            while let Some(m) = rx.recv().await {
                /*
                 * TODO: Add a check here to make sure we are
                 * connected and in the proper state before we
                 * accept any commands.
                 *
                 * XXX Check the return code here and do something
                 * about it.  If we fail in process_message, we should
                 * handle it.
                 */
                if let Err(e) =
                    process_message(&up_c, &m, up_coms_c.clone()).await
                {
                    warn!(
                        up_c.log,
                        "[{}] Error processing message: {}",
                        up_coms_c.client_id,
                        e
                    );
                }

                if up_c.ds_deactivate(up_coms_c.client_id).await {
                    bail!("[{}] exits after deactivation", up_coms_c.client_id);
                }
            }
            Ok(())
        })
    };

    tokio::pin!(pm_task);
    loop {
        tokio::select! {
            /*
             * We set biased so the loop will:
             * First make sure the pm task is still running.
             * Second, get and look at messages received from the downstairs.
             *   Some messages we can handle right here, but ACKs from
             *   messages we sent are passed on to the pm task.
             *
             * By handling messages from the downstairs before sending
             * new work, we help to avoid overwhelming the downstairs.
             */
            biased;
            _ = &mut pm_task => {
                bail!("[{}] client work task ended, so we end too",
                    up_coms.client_id);
            }
            f = fr.next() => {
                // When the downstairs responds, push the deadlines
                timeout_deadline = deadline_secs(50);
                ping_interval = deadline_secs(10);

                match f.transpose()? {
                    None => {
                        // Downstairs disconnected
                        warn!(up.log, "[{}] None response", up_coms.client_id);
                        return Ok(())
                    },
                    Some(Message::YouAreNoLongerActive {
                        new_upstairs_id,
                        new_session_id,
                        new_gen,
                    }) => {
<<<<<<< HEAD
                        up.ds_transition(up_coms.client_id, DsState::Disabled).await;
                        up.set_inactive().await;
=======
                        info!(
                            up.log,
                            "[{}] {} ({}) cmd_loop saw YouAreNoLongerActive {:?} {:?} {}",
                            up_coms.client_id,
                            up.uuid,
                            up.session_id,
                            new_upstairs_id,
                            new_session_id,
                            new_gen,
                        );
                        up.ds_transition(up_coms.client_id, DsState::Disabled);
                        up.set_inactive();
>>>>>>> 5baadea2

                        // What if the newly active upstairs has the same UUID?
                        if up.uuid == new_upstairs_id {
                            if new_gen > up.get_generation().await {
                                // The next generation of this Upstairs
                                // connected, bail - this generation won't be
                                // able to connect again.
                                bail!(
                                    CrucibleError::GenerationNumberTooLow(
                                        format!("saw YouAreNoLongerActive with \
                                            larger gen {} than ours {}",
                                            new_gen, up.get_generation().await)
                                    )
                                );
                            }

                            // Here, our generation number is greater than or
                            // equal to the newly active Upstairs, which shares
                            // our UUID. We shouldn't have received this
                            // message. The downstairs is confused.
                            bail!(
                                "[{}] {} bad YouAreNoLongerActive, same upstairs \
                                uuid and our gen {} >= new gen {}!",
                                up_coms.client_id,
                                up.uuid,
                                up.get_generation().await,
                                new_gen,
                            );
                        } else {
                            // A new upstairs connected
                            if new_gen > up.get_generation().await {
                                // The next generation of another Upstairs
                                // connected.
                                bail!(
                                    CrucibleError::GenerationNumberTooLow(
                                        format!("saw YouAreNoLongerActive with \
                                            larger gen {} than ours {}",
                                            new_gen, up.get_generation().await)
                                    )
                                );
                            }

                            // Here, our generation number is greater than or
                            // equal to the old one, and it's a new Upstairs. We
                            // shouldn't have received this message. The
                            // downstairs is confused.
                            bail!(
                                "[{}] {} bad YouAreNoLongerActive, different \
                                upstairs uuid {:?} and our gen {} >= new gen \
                                {}!",
                                up_coms.client_id,
                                up.uuid,
                                new_upstairs_id,
                                up.get_generation().await,
                                new_gen,
                            );
                        }
                    }
                    Some(Message::UuidMismatch { expected_id }) => {
                        /*
                         * For now, when we get the wrong UUID back from
                         * the downstairs, take ourselves out.
                         * XXX Can we handle the case of a corrupted
                         * UUID?
                         * XXX Can a bad downstairs sending us a bad
                         * UUID be used as a denial of service?
                         */
                        up.ds_transition(up_coms.client_id, DsState::Disabled).await;
                        up.set_inactive().await;
                        bail!(
                            "[{}] received UuidMismatch, expecting {:?}!",
                            up_coms.client_id, expected_id
                        );
                    }
                    Some(m) => {
                        tx.send(m).await?;
                    }
                }
            }
            _ = up_coms.ds_work_rx.changed() => {
                /*
                 * A change here indicates the work hashmap has changed
                 * and we should go look for new work to do. It is possible
                 * that there is no new work but we won't know until we
                 * check.
                 */
                let more =
                    io_send(up, &mut fw, up_coms.client_id).await?;

                if more && !more_work {
                    warn!(up.log, "[{}] flow control start ",
                        up_coms.client_id
                    );

                    more_work = true;
                    more_work_interval = deadline_secs(1);
                }
            }
            _ = sleep_until(more_work_interval), if more_work => {
                warn!(up.log, "[{}] flow control sending more work",
                    up_coms.client_id
                );

                let more = io_send(up, &mut fw, up_coms.client_id).await?;

                if more {
                    more_work = true;
                } else {
                    more_work = false;
                    warn!(up.log, "[{}] flow control end ", up_coms.client_id);
                }

                more_work_interval = deadline_secs(1);
            }
            /*
             * Don't wait more than 50 seconds to hear from the other side.
             * TODO: 50 is too long, but what is the correct value?
             */
            _ = sleep_until(timeout_deadline) => {
                warn!(up.log, "[{}] Downstairs not responding, take offline",
                    up_coms.client_id);
                return Ok(());
            }
            _ = sleep_until(ping_interval) => {
                /*
                 * To keep things alive, initiate a ping any time we have
                 * been idle for (TBD) seconds.
                 */
                fw.send(Message::Ruok).await?;

                if up.lossy {
                    /*
                     * When lossy is set, we don't always send work to a
                     * downstairs when we should. This means we need to,
                     * every now and then, signal the downstairs task to
                     * check and see if we skipped some work earlier.
                     */
                    io_send(up, &mut fw, up_coms.client_id).await?;
                }

                /*
                 * If we had no work in the work queue, and a disconnect
                 * was requested, we won't issue a flush as things are
                 * already flushed.  However, this task will not know
                 * about the disconnect unless we check for it here.  This
                 * check could be better though, as we really only need
                 * to look for the empty queue case.  The other cases
                 * should be handled when the downstairs ack's the flush
                 * generated by the disconnect request.
                 */
                if up.ds_deactivate(up_coms.client_id).await {
                    bail!("[{}] exits ping deactivation", up_coms.client_id);
                }

                ping_interval = deadline_secs(10);
            }
        }
    }
}

/**
 * When the upstairs is trying to transition to active, all downstairs
 * connecting to the upstairs will pass through this function.
 *
 * This function is run by each downstairs task and is responsible for
 * sending reconciliation work to the specific downstairs, and listening for
 * the response.  All downstairs stay in repair mode until the repair queue
 * is empty.
 *
 * If any downstairs disconnect during the repair, we abort the entire
 * operation and require all downstairs to reconnect again and go back
 * through the entire reconciliation process.  Because of this, the repair
 * task and all downstairs tasks need to check state and listen for
 * messages from each other that can indicate a problem.
 */
async fn do_reconcile_work<RT, WT>(
    up: &Arc<Upstairs>,
    fr: &mut FramedRead<RT, crucible_protocol::CrucibleDecoder>,
    fw: &mut FramedWrite<WT, crucible_protocol::CrucibleEncoder>,
    up_coms: &mut UpComs,
) -> Result<()>
where
    RT: tokio::io::AsyncRead + std::marker::Unpin + std::marker::Send,
    WT: tokio::io::AsyncWrite
        + std::marker::Unpin
        + std::marker::Send
        + 'static,
{
    info!(up.log, "[{}] Starts reconcile loop", up_coms.client_id);

    /*
     * We will arrive here (most likely) before the upstairs has
     * determined if we need to reconcile or not.
     * We both listen for messages coming from downstairs, and wait for
     * reconciliation work notification to arrive from the upstairs task
     * responsible for making all downstairs the same.
     */
    let mut ping_interval = deadline_secs(5);
    let mut timeout_deadline = deadline_secs(40);
    loop {
        tokio::select! {
            f = fr.next() => {
                // When the downstairs responds, push the deadlines
                timeout_deadline = deadline_secs(40);
                ping_interval = deadline_secs(5);

                match f.transpose()? {
                    None => {
                        bail!("[{}] None response during repair",
                            up_coms.client_id);
                    },
                    Some(Message::YouAreNoLongerActive {
                        new_upstairs_id,
                        new_session_id,
                        new_gen,
                    }) => {
<<<<<<< HEAD
                        up.ds_transition(up_coms.client_id, DsState::Disabled).await;
=======
                        warn!(
                            up.log,
                            "[{}] {} ({}) reconcile saw YouAreNoLongerActive {:?} {:?} {}",
                            up_coms.client_id,
                            up.uuid,
                            up.session_id,
                            new_upstairs_id,
                            new_session_id,
                            new_gen,
                        );
                        up.ds_transition(up_coms.client_id, DsState::Disabled);
>>>>>>> 5baadea2

                        // What if the newly active upstairs has the same UUID?
                        if up.uuid == new_upstairs_id {
                            if new_gen > up.get_generation().await {
                                // The next generation of this Upstairs
                                // connected, bail - this generation won't be
                                // able to connect again.
                                bail!(
                                    CrucibleError::GenerationNumberTooLow(
                                        format!("saw YouAreNoLongerActive with \
                                            larger gen {} than ours {}",
                                            new_gen, up.get_generation().await)
                                    )
                                );
                            }

                            // Here, our generation number is greater than or
                            // equal to the newly active Upstairs, which shares
                            // our UUID. We shouldn't have received this
                            // message. The downstairs is confused.
                            bail!(
                                "[{}] {} bad YouAreNoLongerActive, same upstairs \
                                uuid and our gen {} >= new gen {}!",
                                up_coms.client_id,
                                up.uuid,
                                up.get_generation().await,
                                new_gen,
                            );
                        } else {
                            // A new upstairs connected
                            if new_gen > up.get_generation().await {
                                // The next generation of another Upstairs
                                // connected.
                                bail!(
                                    CrucibleError::GenerationNumberTooLow(
                                        format!("saw YouAreNoLongerActive with \
                                            larger gen {} than ours {}",
                                            new_gen, up.get_generation().await)
                                    )
                                );
                            }

                            // Here, our generation number is greater than or
                            // equal to the old one, and it's a new Upstairs. We
                            // shouldn't have received this message. The
                            // downstairs is confused.
                            bail!(
                                "[{}] {} bad YouAreNoLongerActive, different \
                                upstairs uuid {:?} and our gen {} >= new gen \
                                {}!",
                                up_coms.client_id,
                                up.uuid,
                                new_upstairs_id,
                                up.get_generation().await,
                                new_gen,
                            );
                        }
                    }
                    Some(Message::UuidMismatch { expected_id }) => {
                        up.ds_transition(up_coms.client_id, DsState::Disabled).await;
                        bail!(
                            "[{}] received UuidMismatch, expecting {:?}!",
                            up_coms.client_id, expected_id
                        );
                    }
                    Some(Message::RepairAckId { repair_id }) => {
                        if up.downstairs.lock().await.rep_done(
                            up_coms.client_id, repair_id
                        ) {
                            up.ds_repair_done_notify(
                                up_coms.client_id,
                                repair_id,
                                &up_coms.ds_reconcile_done_tx,
                            ).await?;
                        }
                    }
                    Some(Message::Imok) => {
                        info!(up.log, "[{}] Received Imok", up_coms.client_id);
                    }
                    Some(Message::ExtentError {
                        repair_id,
                        extent_id,
                        error,
                    }) => {
                        error!(
                            up.log,
                            "[{}] Extent {} error on job {}: {}",
                            up_coms.client_id,
                            extent_id,
                            repair_id,
                            error,
                        );
                        bail!(
                            "[{}] Extent {} error on job {}: {}",
                            up_coms.client_id,
                            extent_id,
                            repair_id,
                            error,
                        );
                    }
                    Some(m) => {
                        panic!(
                            "[{}] In repair, No action for message {:?}",
                            up_coms.client_id, m);
                    }
                }
            }
            _ = up_coms.ds_reconcile_work_rx.changed() => {
                /*
                 * When we have reconcile work to do, a message is sent
                 * on this channel indicating that each downstairs should
                 * either look for new work and/or check to see if the
                 * reconciliation has completed.
                 */
                info!(up.log, "[{}] received reconcile message",
                    up_coms.client_id);

                /*
                 * We use rep_done to indicate this was job where our client
                 * did not have any actual work to send to the downstairs.
                 * It indicates that, we don't need a response from the
                 * downstairs and can go ahead and mark this rep_id as
                 * completed for this client and move forward.
                 */
                let mut rep_done = None;
                let job = up.
                    downstairs
                    .lock()
                    .await
                    .rep_in_progress(up_coms.client_id);
                match job {
                    Some(op) => {
                        info!(up.log, "[{}] client {:?}",
                            up_coms.client_id, op);
                        /*
                         * If there is work to do, check to see if it is
                         * a repair job.  If so, only send that to the actual
                         * clients that need to get it.  The source downstairs
                         * does not get a message for this operation, nor
                         * will a downstairs that matches the source.
                         *
                         * If the work is an extent flush, then only send the
                         * message to the source extent, the other downstairs
                         * must not get a message.
                         */
                        match op {
                            Message::ExtentRepair {
                                repair_id,
                                extent_id: _,
                                source_client_id: _,
                                source_repair_address: _,
                                ref dest_clients,
                            } => {
                                let mut send_repair = false;
                                for d in dest_clients {
                                    if *d == up_coms.client_id {
                                        send_repair = true;
                                        break;
                                    }
                                }
                                if send_repair {
                                    info!(
                                        up.log,
                                        "[{}] Sending repair request {:?}",
                                        up_coms.client_id, repair_id,
                                    );
                                    fw.send(op.clone()).await?;
                                } else {
                                    info!(
                                        up.log,
                                        "[{}] No action required {:?}",
                                        up_coms.client_id, repair_id,
                                    );
                                    rep_done = Some(repair_id);
                                }
                            },
                            Message::ExtentFlush {
                                repair_id,
                                extent_id: _,
                                client_id,
                                flush_number: _,
                                gen_number: _,
                            } => {
                                if up_coms.client_id != client_id {
                                    rep_done = Some(repair_id);
                                } else {
                                    fw.send(op).await?;
                                }
                            },
                            op => {
                                fw.send(op).await?;
                            }
                        }
                    },
                    None => {
                        /*
                         * rep_in_progress will return None for four reasons,
                         * figure out which reason
                         */
                        let st = up.ds_state(up_coms.client_id).await;
                        if st == DsState::Active || st == DsState::Repair {
                            // Option 1: work is done
<<<<<<< HEAD
                            if up.downstairs
                                .lock()
                                .await
                                .reconcile_task_list
                                .is_empty() {
                                println!(
=======
                            if up.downstairs.
                                lock().
                                unwrap().
                                reconcile_task_list.
                                is_empty() {
                                info!(
                                    up.log,
>>>>>>> 5baadea2
                                    "[{}] All repairs completed, exit",
                                    up_coms.client_id
                                );
                                return Ok(());
                            } else {
                                // Option 2: more work, but not yet.
                                assert_eq!(st, DsState::Repair);
                                info!(
                                    up.log,
                                    "[{}] still work to do, just not now",
                                    up_coms.client_id
                                );
                            }
                        } else if st == DsState::FailedRepair {
                            // Option 3: Give up, and reconnect.
                            bail!("[{}] Abort reconcile", up_coms.client_id);

                        } else {
                            // Option 4: wait for other downstairs to show up.
                            info!(
                                up.log,
                                "[{}] Not yet in repair mode",
                                up_coms.client_id
                            );
                            continue;
                        }
                    }
                }
                /*
                 * If rep_done is Some, it means this client had nothing
                 * to send to the downstairs, and we can go ahead and mark
                 * this rep_id as completed, which will trigger sending a
                 * notify if all other downstairs are also complete.
                 */
                if let Some(rep_id) = rep_done {
                    if up.downstairs.lock().await
                        .rep_done(up_coms.client_id, rep_id) {
                        info!(
                            up.log,
                            "[{}] self notify as src for {}",
                            up_coms.client_id,
                            rep_id
                        );
                        up.ds_repair_done_notify(
                            up_coms.client_id,
                            rep_id,
                            &up_coms.ds_reconcile_done_tx,
                        ).await?;
                    }
                }
            }
            _ = sleep_until(timeout_deadline) => {
                bail!("[{}] Downstairs not responding, take offline",
                    up_coms.client_id);
            }
            _ = sleep_until(ping_interval) => {
                /*
                 * To keep things alive, initiate a ping any time we have
                 * been idle for (TBD) seconds.
                 */
                fw.send(Message::Ruok).await?;

                /*
                 * This task will not know about a disconnect request
                 * unless we check for it here.
                 * TODO: This code path is still not connected.
                 */
                if up.ds_deactivate(up_coms.client_id).await {
                    bail!("[{}] exits ping deactivation", up_coms.client_id);
                }

                ping_interval = deadline_secs(10);
            }
        }
    }
}

/**
 * Things that allow the various tasks of Upstairs to communicate
 * with each other.
 */
#[derive(Clone, Debug)]
struct UpComs {
    /**
     * The client ID (a downstairs) who will be using these channels.
     */
    client_id: u8,
    /**
     * This channel is used to receive a notification that new work has
     * (possibly) arrived on the work queue and this client should go
     * see what new work has arrived
     */
    ds_work_rx: watch::Receiver<u64>,
    /**
     * This channel is used to transmit that the state of the connection
     * to this downstairs has changed.  The receiver is the up_listen task.
     */
    ds_status_tx: mpsc::Sender<Condition>,
    /**
     * This channel is used to transmit that an IO request sent by the
     * upstairs to all required downstairs has completed. The receiver is
     * the up_ds_listen() task.
     */
    ds_done_tx: mpsc::Sender<u64>,
    /**
     * This channel is used to notify the proc task that it's time to
     * promote this downstairs to active.
     */
    ds_active_rx: watch::Receiver<u64>,

    /**
     * This channel is used to receive notifications from the upstairs
     * task that handles reconciliation.  A message indicates the
     * downstairs task should look at the work queue and:
     * - Exit repair and go to normal operations.
     * - Exit repair and reset to new (reconciliation aborted).
     * - Do new repair work (if there is new)
     * - Do nothing (if other downstairs are not yet ready)
     *
     * It's possible to receive messages when there is nothing to do.
     */
    ds_reconcile_work_rx: watch::Receiver<u64>,

    /**
     * This channel is used to transmit that a reconcile command issued
     * to all downstairs has completed.  The receiver is the up_listen
     * task.
     */
    ds_reconcile_done_tx: mpsc::Sender<Repair>,
}

#[allow(clippy::large_enum_variant)]
enum WrappedStream {
    Http(tokio::net::TcpStream),
    Https(tokio_rustls::client::TlsStream<tokio::net::TcpStream>),
}

/*
 * This task is responsible for the connection to a specific downstairs
 * instance.  This task will run forever.
 */
async fn looper(
    target: SocketAddr,
    tls_context: Arc<
        tokio::sync::Mutex<Option<crucible_common::x509::TLSContext>>,
    >,
    up: &Arc<Upstairs>,
    mut up_coms: UpComs,
) {
    let mut firstgo = true;
    let mut connected = false;

    let log = up.log.new(o!("looper" => up_coms.client_id.to_string()));
    'outer: loop {
        if firstgo {
            firstgo = false;
        } else {
            tokio::time::sleep(Duration::from_secs(1)).await;
        }

        /*
         * Make connection to this downstairs.
         */
        let sock = if target.is_ipv4() {
            TcpSocket::new_v4().unwrap()
        } else {
            TcpSocket::new_v6().unwrap()
        };

        /*
         * Set a connect timeout, and connect to the target:
         */
        info!(log, "[{1}] connecting to {0}", target, up_coms.client_id);
        let deadline = tokio::time::sleep_until(deadline_secs(10));
        tokio::pin!(deadline);
        let tcp = sock.connect(target);
        tokio::pin!(tcp);

        let tcp: TcpStream = loop {
            tokio::select! {
                _ = &mut deadline => {
                    info!(log, "connect timeout");
                    continue 'outer;
                }
                tcp = &mut tcp => {
                    match tcp {
                        Ok(tcp) => {
                            info!(
                                log,
                                "[{}] {} looper connected",
                                up_coms.client_id,
                                up.uuid,
                            );
                            break tcp;
                        }
                        Err(_e) => {
                            /*
                            warn!(
                                up.log,
                                "{0} looper connect to {0} failure: {1:?}",
                                target, e);
                            */
                            continue 'outer;
                        }
                    }
                }
            }
        };

        let tcp = {
            let tls_context = tls_context.lock().await;
            if let Some(ref tls_context) = *tls_context {
                // XXX these unwraps are bad!
                let config = tls_context.get_client_config().unwrap();

                let connector =
                    tokio_rustls::TlsConnector::from(Arc::new(config));

                let server_name = tokio_rustls::rustls::ServerName::try_from(
                    format!("downstairs{}", up_coms.client_id).as_str(),
                )
                .unwrap();

                WrappedStream::Https(
                    connector.connect(server_name, tcp).await.unwrap(),
                )
            } else {
                WrappedStream::Http(tcp)
            }
        };

        /*
         * Once we have a connected downstairs, the proc task takes over and
         * handles negotiation and work processing.
         */
        match proc_stream(&target, up, tcp, &mut connected, &mut up_coms).await
        {
            Ok(()) => {
                // XXX figure out what to do here
            }

            Err(e) => {
                error!(log, "{}: proc: {:?}", target, e);

                // XXX proc can return fatal and non-fatal errors, figure out
                // what to do here
            }
        }

        /*
         * If the connection goes down here, we need to know what state we
         * were in to decide what state to transition to.  The ds_missing
         * method will do that for us.
         *
         */
        up.ds_missing(up_coms.client_id).await;

        /*
         * If we are deactivating, then check and see if this downstairs
         * is the final one required to deactivate and if so, switch
         * the upstairs back to initializing.
         */
        up.deactivate_transition_check().await;

        info!(
            log,
            "[{}] {} connection to {} closed",
            up_coms.client_id,
            up.uuid,
            target
        );
        connected = false;
        /*
         * This can fail if we are shutting down and the other side of this
         * task has already ended and we are still trying to message it.
         */
        if let Err(e) = up_coms
            .ds_status_tx
            .send(Condition {
                target,
                connected: false,
                client_id: up_coms.client_id,
            })
            .await
        {
            error!(log, "{} Message to ds_status_tx failed: {:?}", target, e);
        }
    }
}

/*
 * These counts describe the various states that a Downstairs IO can
 * be in.
 */
#[derive(Debug, Default)]
pub struct WorkCounts {
    active: u64,  // New or in flight to downstairs.
    error: u64,   // This IO had an error.
    skipped: u64, // Skipped
    done: u64,    // This IO has completed
}

impl WorkCounts {
    fn completed_ok(&self) -> u64 {
        self.done
    }
}

/*
 * The structure that tracks information about the three downstairs
 * connections as well as the work that each is doing.
 */
#[derive(Debug)]
struct Downstairs {
    /*
     * UUID for each downstairs, index by client ID
     */
    ds_uuid: HashMap<u8, Uuid>,
    /*
     * The IP:Port for repair when contacting the downstairs, hashed by
     * the client index the upstairs gives it..
     */
    ds_repair: HashMap<u8, SocketAddr>,

    /*
     * The state of a downstairs connection, based on client ID
     * Ready here indicates it can receive IO.
     * TODO: When growing to more than one region, should this become
     * a 2d Vec? Index for region, then index for the DS?
     */
    ds_state: Vec<DsState>,
    /*
     * The last flush ID that each downstairs has acked.
     */
    ds_last_flush: Vec<u64>,
    downstairs_errors: HashMap<u8, u64>, // client id -> errors
    active: HashMap<u64, DownstairsIO>,
    next_id: u64,
    completed: AllocRingBuffer<u64>,

    /**
     * On Startup, we collect info from each downstairs region. We use that
     * info to make sure that all three regions in a region set are the
     * same, and if not the same, to decide which data we will consider
     * valid and make the other downstairs contain that same data.
     *
     * We also determine the next flush ID and verify the generation
     * number.
     */
    region_metadata: HashMap<u8, RegionMetadata>,

    /**
     * This holds the current piece of repair work that the three
     * downstairs are working on.  It can be New, InProgress, Skipped,
     * or Done.
     */
    reconcile_current_work: Option<ReconcileIO>,

    /**
     * This queue holds the remaining work required to make all three
     * downstairs in a region set the same.
     */
    reconcile_task_list: VecDeque<ReconcileIO>,

    /**
     * Count of extents repaired and needing repair since the start of
     * this upstairs.
     */
    reconcile_repaired: usize,
    reconcile_repair_needed: usize,

    /**
     * The logger for messages sent from downstairs methods.
     */
    log: Logger,
}

impl Downstairs {
    fn new(target: Vec<SocketAddr>, log: Logger) -> Self {
        // Fill the repair hashmap based on the
        // addresses from each downstairs.
        let mut ds_repair = HashMap::new();
        for (i, addr) in target.iter().enumerate() {
            assert!(addr.port() < u16::MAX - REPAIR_PORT_OFFSET);
            let port = addr.port() + REPAIR_PORT_OFFSET;
            let repair_addr = SocketAddr::new(addr.ip(), port);
            ds_repair.insert(i as u8, repair_addr);
        }

        Self {
            ds_uuid: HashMap::new(),
            ds_repair,
            ds_state: vec![DsState::New; 3],
            ds_last_flush: vec![0; 3],
            downstairs_errors: HashMap::new(),
            active: HashMap::new(),
            completed: AllocRingBuffer::with_capacity(2048),
            next_id: 1000,
            region_metadata: HashMap::new(),
            reconcile_current_work: None,
            reconcile_task_list: VecDeque::new(),
            reconcile_repaired: 0,
            reconcile_repair_needed: 0,
            log: log.new(o!("" => "downstairs".to_string())),
        }
    }

    /**
     * Assign a new downstairs ID.
     */
    fn next_id(&mut self) -> u64 {
        let id = self.next_id;
        self.next_id += 1;
        id
    }

    /**
     * Mark this request as in progress for this client, and return a copy
     * of the details of the request. If the downstairs client has
     * experienced errors in the past, return None and mark this as
     * Skipped.
     *
     * XXX Better error handling might mean clearing previous downstairs
     * errors, as for all we know it's a new downstairs.
     */
    fn in_progress(&mut self, ds_id: u64, client_id: u8) -> Option<IOop> {
        let job = self.active.get_mut(&ds_id).unwrap();

        let newstate = match &self.downstairs_errors.get(&client_id) {
            Some(_) => IOState::Skipped,
            None => IOState::InProgress,
        };

        let oldstate = job.state.insert(client_id, newstate.clone());
        assert_eq!(oldstate, Some(IOState::New));

        match newstate {
            IOState::Skipped => None,
            IOState::InProgress => Some(job.work.clone()),
            _ => panic!("bad state in in_progress!"),
        }
    }

    /**
     * Verify this Downstairs region set is still in a state where
     * reconciliation can continue.
     *
     * We return an error if any downstairs state has changed and
     * we have to abort this whole repair.  We also set any
     * downstairs that believes it is still repairing to failed.
     * This FailedRepair state is an indicator to a downstairs task
     * that it should give up on repairing and close the connection
     * to itself (which will enable the repair once all downstairs are
     * ready).
     */
    fn repair_or_abort(&mut self) -> Result<()> {
        let not_ready = self
            .ds_state
            .iter()
            .filter(|state| **state != DsState::Repair)
            .count();

        if not_ready > 0 {
            /*
             * Something has changed, so abort this repair.
             * Mark any downstairs that have not changed as failed
             * and return error.
             */
            for (i, s) in self.ds_state.iter_mut().enumerate() {
                if *s == DsState::Repair {
                    *s = DsState::FailedRepair;
                    warn!(self.log, "Mark {} as FAILED REPAIR", i);
                }
            }
            info!(self.log, "Clear out existing repair work queue");
            self.reconcile_task_list = VecDeque::new();
            self.reconcile_current_work = None;

            bail!("Invalid DS state, aborting reconcile");
        }
        Ok(())
    }

    /**
     * The caller (a downstairs repair task) is asking for any new work
     * as part of a repair in progress.  If there is work, then we
     * mark that work as InProgress for this client_id and return the
     * work to the caller.
     *
     * We return None in the following situations:
     *
     * 1) We really are done with repair. The caller can verify this by
     *    checking to see if there is still work on the queue.
     * 2) We got an extra notification message (can happen if a downstairs
     *    disconnected and reconnected) and we have already submitted
     *    the current work for this client.  For this the caller should
     *    sit tight and wait for more work.
     * 3) The upstairs reconcile task has detected that a downstairs
     *    has gone away and has given up on this reconcile. This is
     *    indicated by the DsState not being Repair any longer.
     *    The upstairs will retry the repair after all downstairs have
     *    reconnected.
     * 4) This downstairs had #3 above and exited, reconnected, and has
     *    now come back around and is ready to start the repair again, but
     *    the other downstairs are not yet ready, so this downstairs
     *    should just continue waiting for work to show up.
     */
    fn rep_in_progress(&mut self, client_id: u8) -> Option<Message> {
        if self.ds_state[client_id as usize] != DsState::Repair {
            return None;
        }
        if let Some(job) = &mut self.reconcile_current_work {
            let oldstate = job.state.insert(client_id, IOState::InProgress);

            /*
             * It is possible in reconnect states that multiple messages
             * will back up on the message notify queue that there is new
             * work for this client to do. Make sure we don't send the the
             * same message twice.
             */
            if oldstate != Some(IOState::New) {
                info!(
                    self.log,
                    "[{}] rep_in_progress ignore submitted job {:?}",
                    client_id,
                    job
                );
                return None;
            }
            info!(
                self.log,
                "[{}] rep_in_progress: return {:?}", client_id, job
            );
            Some(job.op.clone())
        } else {
            None
        }
    }

    /**
     * Mark a reconcile work request as done for this client and return
     * true if all work requests are done
     */
    fn rep_done(&mut self, client_id: u8, rep_id: u64) -> bool {
        if let Some(job) = &mut self.reconcile_current_work {
            let oldstate = job.state.insert(client_id, IOState::Done);
            assert_eq!(oldstate, Some(IOState::InProgress));
            assert_eq!(job.id, rep_id);
            let mut done = 0;

            for (_, s) in job.state.iter() {
                if s == &IOState::Done || s == &IOState::Skipped {
                    done += 1;
                }
            }
            done == 3
        } else {
            panic!(
                "[{}] Attempted to complete job {} that does not exist",
                client_id, rep_id
            );
        }
    }
    /*
     * Given a client ID, return the SocketAddr for repair to use.
     */
    fn repair_addr(&mut self, client_id: u8) -> SocketAddr {
        *self.ds_repair.get(&client_id).unwrap()
    }

    /**
     * Take a hashmap with extents we need to fix and convert that to
     * a queue of crucible messages we need to execute to perform the fix.
     *
     * The order of messages in the queue shall be the order they are
     * performed, and no message can start until the previous message
     * has been ack'd by all three downstairs.
     */
    fn convert_rc_to_messages(
        &mut self,
        mut rec_list: HashMap<usize, ExtentFix>,
        max_flush: u64,
        max_gen: u64,
    ) {
        let mut rep_id = 0;
        info!(self.log, "Full repair list: {:?}", rec_list);
        for (ext, ef) in rec_list.drain() {
            /*
             * For each extent needing repair, we put the following
             * tasks on the reconcile task list.
             * Flush (the source) extent with latest gen/flush#.
             * Close extent (on all ds)
             * Send repair command to bad extents
             * Reopen extent.
             */
            self.reconcile_task_list.push_back(ReconcileIO::new(
                rep_id,
                Message::ExtentFlush {
                    repair_id: rep_id,
                    extent_id: ext,
                    client_id: ef.source,
                    flush_number: max_flush,
                    gen_number: max_gen,
                },
            ));
            rep_id += 1;

            self.reconcile_task_list.push_back(ReconcileIO::new(
                rep_id,
                Message::ExtentClose {
                    repair_id: rep_id,
                    extent_id: ext,
                },
            ));
            rep_id += 1;

            let repair = self.repair_addr(ef.source);
            self.reconcile_task_list.push_back(ReconcileIO::new(
                rep_id,
                Message::ExtentRepair {
                    repair_id: rep_id,
                    extent_id: ext,
                    source_client_id: ef.source,
                    source_repair_address: repair,
                    dest_clients: ef.dest,
                },
            ));
            rep_id += 1;

            self.reconcile_task_list.push_back(ReconcileIO::new(
                rep_id,
                Message::ExtentReopen {
                    repair_id: rep_id,
                    extent_id: ext,
                },
            ));
            rep_id += 1;
        }

        info!(self.log, "Task list: {:?}", self.reconcile_task_list);
    }

    /**
     * We have received a deactivate command from the guest, but we have
     * a downstairs that is offline.  Since we don't know when it might
     * come back, we have to discard all the work it has as we have no
     * longer consider the upstairs active, so the replay will not happen.
     * Mark every job on this downstairs not done as skipped, then take
     * the downstairs out.
     * TODO: This is not completed yet.  The logic for how to ACK the
     * deactivate does not support having any (or all) downstairs offline
     * when there is work in the queue.
     */
    fn ds_deactivate_offline(&mut self, client_id: u8) {
        let mut kvec: Vec<u64> =
            self.active.keys().cloned().collect::<Vec<u64>>();
        kvec.sort_unstable();

        info!(
            self.log,
            "[{}] client skip all {} jobs for deactivate",
            client_id,
            kvec.len(),
        );
        for ds_id in kvec.iter() {
            let job = self.active.get_mut(ds_id).unwrap();

            let state = job.state.get(&client_id).unwrap();

            if *state == IOState::InProgress || *state == IOState::New {
                info!(self.log, "{} change {} to skipped", client_id, ds_id);
                job.state.insert(client_id, IOState::Skipped);
            }
        }
    }

    /**
     * We have reconnected to a downstairs. Move every job since the
     * last flush for this client_id back to New, even if we already have
     * an ACK back from the downstairs for this job. We must replay
     * everything since the last flush to guarantee persistence.
     *
     * If the job has already been acked back to the guest, then we don't
     * change that, but we do replay it to the downstairs.
     *
     * The special case we have to handle is a job that is AckReady.
     * In this case, we need to understand if a success from this IO to
     * this downstairs was used to decide that we can send an Ack back to
     * the guest. If it was, then we need to retract that AckReady state,
     * switch the overall job back to NotAcked, and then let the replay
     * happen.
     */
    fn re_new(&mut self, client_id: u8) {
        let lf = self.ds_last_flush[client_id as usize];
        let mut kvec: Vec<u64> =
            self.active.keys().cloned().collect::<Vec<u64>>();
        kvec.sort_unstable();

        info!(
            self.log,
            "[{}] client re-new {} jobs since flush {}",
            client_id,
            kvec.len(),
            lf
        );
        for ds_id in kvec.iter() {
            let is_read = self.is_read(*ds_id).unwrap();
            let wc = self.state_count(*ds_id).unwrap();
            let jobs_completed_ok = wc.completed_ok();

            let job = self.active.get_mut(ds_id).unwrap();

            // We don't need to send anything before our last good flush
            if *ds_id <= lf {
                assert_eq!(Some(&IOState::Done), job.state.get(&client_id));
                continue;
            }

            /*
             * If the job is InProgress or New, then we can just go back
             * to New and no extra work is required.
             * If it's Done, then we need to look further
             */
            if Some(&IOState::Done) == job.state.get(&client_id) {
                /*
                 * If the job is acked, then we are good to go and
                 * we can re-send it downstairs and the upstairs ack
                 * path will handle a downstairs ack for a job that
                 * we already ack'd back to the guest.
                 *
                 * If the job is AckReady, then we need to decide
                 * if this downstairs job was part of what made it AckReady
                 * and if so, we need to undo that AckReady status.
                 */
                if job.ack_status == AckStatus::AckReady {
                    if is_read {
                        if jobs_completed_ok == 1 {
                            info!(self.log, "Remove read data for {}", ds_id);
                            job.data = None;
                            job.ack_status = AckStatus::NotAcked;
                            job.read_response_hashes = Vec::new();
                        }
                    } else {
                        /*
                         * For a write or flush, if we have 3 completed,
                         * then we can leave this job as AckReady, if not,
                         * then we have to undo the AckReady.
                         */
                        if jobs_completed_ok < 3 {
                            info!(
                                self.log,
                                "Remove AckReady for W/F {}", ds_id
                            );
                            job.ack_status = AckStatus::NotAcked;
                        }
                    }
                }
            }
            job.state.insert(client_id, IOState::New);
            job.replay = true;
        }
    }

    /**
     * Return a list of downstairs request IDs that represent unissued
     * requests for this client.
     */
    fn new_work(&self, client_id: u8) -> Vec<u64> {
        self.active
            .values()
            .filter_map(|job| {
                if let Some(IOState::New) = job.state.get(&client_id) {
                    Some(job.ds_id)
                } else {
                    None
                }
            })
            .collect()
    }

    /**
     * Return a count of downstairs request IDs of work we have sent
     * for this client, but don't yet have a response.
     */
    fn submitted_work(&self, client_id: u8) -> usize {
        self.active
            .values()
            .filter(|job| {
                Some(&IOState::InProgress) == job.state.get(&client_id)
            })
            .count()
    }
    /**
     * Build a list of jobs that are ready to be acked.
     */
    fn ackable_work(&mut self) -> Vec<u64> {
        let mut ackable = Vec::new();
        for (ds_id, job) in &self.active {
            if job.ack_status == AckStatus::AckReady {
                ackable.push(*ds_id);
            }
        }
        ackable
    }

    /**
     * Enqueue a new downstairs request.
     */
    fn enqueue(&mut self, io: DownstairsIO) {
        self.active.insert(io.ds_id, io);
    }

    /**
     * Collect the state of the jobs from each client.
     */
    fn state_count(&mut self, ds_id: u64) -> Result<WorkCounts> {
        /* XXX Should this support invalid ds_ids? */
        let job = self
            .active
            .get_mut(&ds_id)
            .ok_or_else(|| anyhow!("reqid {} is not active", ds_id))?;
        Ok(job.state_count())
    }

    fn ack(&mut self, ds_id: u64) {
        /*
         * Move AckReady to Acked.
         */
        let job = self
            .active
            .get_mut(&ds_id)
            .ok_or_else(|| anyhow!("reqid {} is not active", ds_id))
            .unwrap();

        if job.ack_status != AckStatus::AckReady {
            panic!(
                "Job {} not in proper state to ACK:{:?}",
                ds_id, job.ack_status,
            );
        }
        job.ack_status = AckStatus::Acked;
    }

    fn result(&mut self, ds_id: u64) -> Result<(), CrucibleError> {
        /*
         * If enough downstairs returned an error, then return an error to
         * the Guest
         *
         * Not ok:
         * - 2+ errors for Write/Flush
         * - 3+ errors for Reads
         *
         * TODO: this doesn't tell the Guest what the error(s) were?
         * TODO: Add retries here as well.
         */
        let wc = self.state_count(ds_id).unwrap();

        let job = self
            .active
            .get_mut(&ds_id)
            .ok_or_else(|| anyhow!("reqid {} is not active", ds_id))?;

        /*
         * XXX: this code assumes that 3 downstairs is the max that we'll
         * ever support.
         */
        let bad_job = match &job.work {
            IOop::Read {
                dependencies: _dependencies,
                requests: _,
            } => wc.error == 3,
            IOop::Write {
                dependencies: _dependencies,
                writes: _,
            } => wc.error >= 2,
            IOop::WriteUnwritten {
                dependencies: _dependencies,
                writes: _,
            } => wc.error == 2,
            IOop::Flush {
                dependencies: _dependencies,
                flush_number: _flush_number,
                gen_number: _gen_number,
                snapshot_details: _,
            } => wc.error >= 2,
        };

        if bad_job {
            Err(CrucibleError::IoError(format!(
                "{} out of 3 downstairs returned an error",
                wc.error
            )))
        } else {
            Ok(())
        }
    }

    /*
     * This function does a match on IOop type and updates the oximeter
     * stat and dtrace probe for that operation.
     */
    async fn cdt_gw_work_done(
        &self,
        ds_id: u64,
        gw_id: u64,
        io_size: usize,
        stats: &UpStatOuter,
    ) {
        let job = self
            .active
            .get(&ds_id)
            .ok_or_else(|| anyhow!("reqid {} is not active", ds_id))
            .unwrap();

        match &job.work {
            IOop::Read {
                dependencies: _,
                requests: _,
            } => {
                cdt::gw__read__done!(|| (gw_id));
                stats.add_read(io_size as i64).await;
            }
            IOop::Write {
                dependencies: _,
                writes: _,
            } => {
                cdt::gw__write__done!(|| (gw_id));
                stats.add_write(io_size as i64).await;
            }
            IOop::WriteUnwritten {
                dependencies: _,
                writes: _,
            } => {
                cdt::gw__write__unwritten__done!(|| (gw_id));
                // We don't include WriteUnwritten operation in the
                // metrics for this guest.
            }
            IOop::Flush {
                dependencies: _,
                flush_number: _,
                gen_number: _,
                snapshot_details: _,
            } => {
                cdt::gw__flush__done!(|| (gw_id));
                stats.add_flush().await;
            }
        }
    }

    fn validate_unencrypted_read_response(
        response: &mut ReadResponse,
        log: &Logger,
    ) -> Result<Option<u64>, CrucibleError> {
        // check integrity hashes - make sure at least one is correct.
        let mut vh = None;
        if !response.hashes.is_empty() {
            let mut successful_hash = false;

            let computed_hash = integrity_hash(&[&response.data[..]]);

            // The most recent hash is probably going to be the right one.
            for hash in response.hashes.iter().rev() {
                if computed_hash == *hash {
                    successful_hash = true;
                    vh = Some(*hash);
                    break;
                }
            }

            if !successful_hash {
                // No integrity hash was correct for this response
                error!(log, "No match computed hash:0x{:x}", computed_hash,);
                for hash in response.hashes.iter().rev() {
                    error!(log, "No match          hash:0x{:x}", hash);
                }
                error!(log, "Data from hash: {:?}", response.data);

                return Err(CrucibleError::HashMismatch);
            }
        } else {
            // No hashes in response!
            //
            // Either this is a read of an unwritten block, or an attacker
            // removed the hashes from the db.
            //
            // XXX if it's not a blank block, we may be under attack?
            assert!(response.data[..].iter().all(|&x| x == 0));
        }

        Ok(vh)
    }

    fn validate_encrypted_read_response(
        response: &mut ReadResponse,
        encryption_context: &Arc<EncryptionContext>,
        log: &Logger,
    ) -> Result<Option<u64>, CrucibleError> {
        // XXX because we don't have block generation numbers, an attacker
        // downstairs could:
        //
        // 1) remove encryption context and cause a denial of service, or
        // 2) roll back a block by writing an old data and encryption context
        //
        // check for response encryption contexts here
        let mut vh = None;
        if !response.encryption_contexts.is_empty() {
            let mut successful_decryption = false;
            let mut successful_hash = false;

            // Attempt decryption with each encryption context, and fail if all
            // do not work. The most recent encryption context will most likely
            // be the correct one so start there.
            let encryption_context_iter =
                response.encryption_contexts.iter().enumerate().rev();

            // Hashes and encryption contexts are written out at the same time
            // (in the same transaction) therefore there should be the same
            // number of them.
            assert_eq!(
                response.encryption_contexts.len(),
                response.hashes.len(),
            );

            for (i, ctx) in encryption_context_iter {
                // Validate integrity hash before decryption
                let computed_hash = integrity_hash(&[
                    &ctx.nonce[..],
                    &ctx.tag[..],
                    &response.data[..],
                ]);

                if computed_hash == response.hashes[i] {
                    successful_hash = true;
                    vh = Some(computed_hash);

                    // Now that the integrity hash was verified, attempt
                    // decryption.
                    //
                    // Note: decrypt_in_place does not overwrite the buffer if
                    // it fails, otherwise we would need to copy here. There's a
                    // unit test to validate this behaviour.
                    let decryption_result = encryption_context
                        .decrypt_in_place(
                            &mut response.data[..],
                            Nonce::from_slice(&ctx.nonce[..]),
                            Tag::from_slice(&ctx.tag[..]),
                        );

                    if decryption_result.is_ok() {
                        successful_decryption = true;
                        break;
                    } else {
                        // Because hashes, nonces, and tags are committed to
                        // disk every time there is a Crucible write, but data
                        // is only committed to disk when there's a Crucible
                        // flush, only one hash + nonce + tag + data combination
                        // will be correct. Due to the fact that nonces are
                        // random for each write, even if the Guest wrote the
                        // same data block 100 times, only one index will be
                        // valid.
                        //
                        // if the computed integrity hash matched but decryption
                        // failed, bail out here.
                        break;
                    }
                }
            }

            if !successful_hash {
                error!(log, "No match for encrypted computed hash");
                for (i, ctx) in response.encryption_contexts.iter().enumerate()
                {
                    let computed_hash = integrity_hash(&[
                        &ctx.nonce[..],
                        &ctx.tag[..],
                        &response.data[..],
                    ]);
                    error!(
                        log,
                        "Expected: 0x{:x} != Computed: 0x{:x}",
                        response.hashes[i],
                        computed_hash
                    );
                }
                // no hash was correct
                return Err(CrucibleError::HashMismatch);
            } else if !successful_decryption {
                // no hash + encryption context combination decrypted this block
                error!(log, "Decryption failed with correct hash");
                return Err(CrucibleError::DecryptionError);
            } else {
                // Ok!
            }
        } else {
            // No encryption context in the response!
            //
            // Either this is a read of an unwritten block, or an attacker
            // removed the encryption contexts from the db.
            //
            // XXX if it's not a blank block, we may be under attack?
            assert!(response.data[..].iter().all(|&x| x == 0));
        }

        Ok(vh)
    }

    /**
     * Mark this downstairs request as complete for this client. Returns
     * true if this completion is enough that we should message the
     * upstairs task that handles returning completions to the guest.
     *
     * This is where we decide the number of successful completions required
     * before setting the AckReady state on a ds_id, which another upstairs
     * task is looking for to then ACK back to the guest.
     */
    fn process_ds_completion(
        &mut self,
        ds_id: u64,
        client_id: u8,
        responses: Result<Vec<ReadResponse>, CrucibleError>,
        encryption_context: &Option<Arc<EncryptionContext>>,
        up_state: UpState,
    ) -> Result<bool> {
        /*
         * Assume we don't have enough completed jobs, and only change
         * it if we have the exact amount required
         */
        let mut notify_guest = false;
        let deactivate = up_state == UpState::Deactivating;

        /*
         * Get the completed count now,
         * because the job self ref won't let us call state_count once we are
         * using that ref, and the number won't change while we are in
         * this method (you did get the lock first, right??).
         */
        let wc = self.state_count(ds_id)?;
        let mut jobs_completed_ok = wc.completed_ok();

        let job = self
            .active
            .get_mut(&ds_id)
            .ok_or_else(|| anyhow!("reqid {} is not active", ds_id))?;

        // Validate integrity hashes and optionally authenticated decryption.
        //
        // With AE, responses can come back that are invalid given an encryption
        // context. Test this here. It will allow us to determine if the
        // decryption is bad and set the job result to error accordingly.
        let mut read_response_hashes = Vec::new();
        let read_data: Result<Vec<ReadResponse>, CrucibleError> =
            if let Some(context) = &encryption_context {
                if let Ok(mut responses) = responses {
                    let vlog = self.log.clone();
                    let result: Result<(), CrucibleError> =
                        responses.iter_mut().try_for_each(|x| {
                            let mh =
                                Downstairs::validate_encrypted_read_response(
                                    x, context, &vlog,
                                )?;
                            read_response_hashes.push(mh);
                            Ok(())
                        });

                    if let Some(error) = result.err() {
                        Err(error)
                    } else {
                        Ok(responses)
                    }
                } else {
                    // The downstairs sent us this error
                    warn!(
                        self.log,
                        "[{}] DS Reports error {:?} on job {}, {:?} EC",
                        client_id,
                        responses,
                        ds_id,
                        job,
                    );
                    // bad responses
                    responses
                }
            } else {
                // no upstairs encryption context
                if let Ok(mut responses) = responses {
                    let vlog = self.log.clone();
                    let result: Result<(), CrucibleError> =
                        responses.iter_mut().try_for_each(|x| {
                            let mh =
                                Downstairs::validate_unencrypted_read_response(
                                    x, &vlog,
                                )?;
                            read_response_hashes.push(mh);
                            Ok(())
                        });

                    if let Some(error) = result.err() {
                        Err(error)
                    } else {
                        Ok(responses)
                    }
                } else {
                    // The downstairs sent us this error
                    warn!(
                        self.log,
                        "[{}] DS Reports error {:?} on job {}, {:?}",
                        client_id,
                        responses,
                        ds_id,
                        job,
                    );
                    // bad responses
                    responses
                }
            };

        let newstate = if let Err(ref e) = read_data {
            warn!(
                self.log,
                "[{}] Reports error {:?} on job {}, {:?}",
                client_id,
                e,
                ds_id,
                job,
            );
            IOState::Error(e.clone())
        } else {
            jobs_completed_ok += 1;
            IOState::Done
        };

        let oldstate = job.state.insert(client_id, newstate.clone()).unwrap();

        /*
         * Verify the job was InProgress
         */
        if oldstate != IOState::InProgress {
            bail!(
                "[{}] job completed while not InProgress: {:?}",
                client_id,
                oldstate
            );
        }

        if let IOState::Error(e) = newstate {
            // Some errors can be returned without considering the Downstairs
            // bad. For example, it's still an error if a snapshot exists
            // already but we should not increment downstairs_errors and
            // transition that Downstairs to Failed - that downstairs is still
            // able to serve IO.
            match e {
                CrucibleError::SnapshotExistsAlready(_) => {
                    // pass
                }
                _ => {
                    // Mark this downstairs as bad if this was a write or flush
                    // XXX: reconcilation, retries?
                    // XXX: Errors should be reported to nexus
                    match job.work {
                        IOop::Write {
                            dependencies: _,
                            writes: _,
                        }
                        | IOop::WriteUnwritten {
                            dependencies: _,
                            writes: _,
                        }
                        | IOop::Flush {
                            dependencies: _,
                            flush_number: _,
                            gen_number: _,
                            snapshot_details: _,
                        } => {
                            let errors: u64 =
                                match self.downstairs_errors.get(&client_id) {
                                    Some(v) => *v,
                                    None => 0,
                                };

                            self.downstairs_errors
                                .insert(client_id, errors + 1);
                        }
                        IOop::Read {
                            dependencies: _,
                            requests: _,
                        } => {
                            // It's possible we get a read error if the
                            // downstairs disconnects.  However XXX, someone
                            // should be told about this error.
                            //
                            // Some errors, we need to panic on.
                            match e {
                                CrucibleError::HashMismatch => {
                                    panic!(
                                        "[{}] {} read hash mismatch {:?} {:?}",
                                        client_id, ds_id, e, job
                                    );
                                }
                                CrucibleError::DecryptionError => {
                                    panic!(
                                        "[{}] {} read decrypt error {:?} {:?}",
                                        client_id, ds_id, e, job
                                    );
                                }
                                _ => {
                                    error!(
                                        self.log,
                                        "[{}] {} read error {:?} {:?}",
                                        client_id,
                                        ds_id,
                                        e,
                                        job
                                    );
                                }
                            }
                        }
                    }
                }
            }
        } else if job.ack_status == AckStatus::Acked {
            assert_eq!(newstate, IOState::Done);
            /*
             * If this job is already acked, then we don't have much
             * more to do here.  If it's a flush, then we want to be
             * sure to update the last flush for this client.
             */
            match &job.work {
                IOop::Flush {
                    dependencies: _dependencies,
                    flush_number: _flush_number,
                    gen_number: _gen_number,
                    snapshot_details: _,
                } => {
                    self.ds_last_flush[client_id as usize] = ds_id;
                }
                IOop::Read {
                    dependencies: _dependencies,
                    requests,
                } => {
                    /*
                     * For a read, make sure the data from a previous read
                     * has the same hash
                     */
                    let read_data: Vec<ReadResponse> = read_data.unwrap();
                    assert!(!read_data.is_empty());
                    if job.read_response_hashes != read_response_hashes {
                        // XXX This error needs to go to Nexus
                        // XXX This will become the "force all downstairs
                        // to stop and refuse to restart" mode.
                        let msg = format!(
                            "[{}] read hash mismatch on id {}\n\
                            Expected {:x?}\n\
                            Computed {:x?}\n\
                            guest_id:{} request:{:?}\n\
                            job state:{:?}",
                            client_id,
                            ds_id,
                            job.read_response_hashes,
                            read_response_hashes,
                            job.guest_id,
                            requests,
                            job.state,
                        );
                        if job.replay {
                            info!(self.log, "{} REPLAY", msg);
                        } else {
                            panic!("{}", msg);
                        }
                    }
                }
                _ => { /* Write and WriteUnwritten IOs have no action here */ }
            }
        } else {
            assert_eq!(newstate, IOState::Done);
            assert_ne!(job.ack_status, AckStatus::Acked);

            let read_data: Vec<ReadResponse> = read_data.unwrap();

            /*
             * Transition this job from Done to AckReady if enough have
             * returned ok.
             */
            match &job.work {
                IOop::Read {
                    dependencies: _dependencies,
                    requests: _,
                } => {
                    assert!(!read_data.is_empty());
                    if jobs_completed_ok == 1 {
                        assert!(job.data.is_none());
                        assert!(job.read_response_hashes.is_empty());
                        job.data = Some(read_data);
                        job.read_response_hashes = read_response_hashes;
                        notify_guest = true;
                        assert_eq!(job.ack_status, AckStatus::NotAcked);
                        job.ack_status = AckStatus::AckReady;
                        cdt::up__to__ds__read__done!(|| job.guest_id);
                    } else {
                        /*
                         * If another job has finished already, we can
                         * compare our read hash to
                         * that and verify they are the same.
                         */
                        if job.read_response_hashes != read_response_hashes {
                            // XXX This error needs to go to Nexus
                            // XXX This will become the "force all downstairs
                            // to stop and refuse to restart" mode.
                            panic!(
                                "[{}] read hash mismatch on {} \n\
                                Expected {:x?}\n\
                                Computed {:x?}\n\
                                job: {:?}",
                                client_id,
                                ds_id,
                                job.read_response_hashes,
                                read_response_hashes,
                                job,
                            );
                        }
                    }
                }
                IOop::Write {
                    dependencies: _,
                    writes: _,
                } => {
                    assert!(read_data.is_empty());
                    if jobs_completed_ok == 2 {
                        notify_guest = true;
                        job.ack_status = AckStatus::AckReady;
                        cdt::up__to__ds__write__done!(|| job.guest_id);
                    }
                }
                IOop::WriteUnwritten {
                    dependencies: _,
                    writes: _,
                } => {
                    assert!(read_data.is_empty());
                    if jobs_completed_ok == 2 {
                        notify_guest = true;
                        job.ack_status = AckStatus::AckReady;
                        cdt::up__to__ds__write__unwritten__done!(
                            || job.guest_id
                        );
                    }
                }
                IOop::Flush {
                    dependencies: _dependencies,
                    flush_number: _flush_number,
                    gen_number: _gen_number,
                    snapshot_details: _,
                } => {
                    assert!(read_data.is_empty());
                    /*
                     * If we are deactivating, then we want an ACK from
                     * all three downstairs, not the usual two.
                     * TODO here for handling the case where one (or two,
                     * or three! gasp!) downstairs are Offline.
                     */
                    if (deactivate && jobs_completed_ok == 3)
                        || (!deactivate && jobs_completed_ok == 2)
                    {
                        notify_guest = true;
                        job.ack_status = AckStatus::AckReady;
                        cdt::up__to__ds__flush__done!(|| job.guest_id);
                        if deactivate {
                            info!(
                                self.log,
                                "[{}] deactivate flush {} done",
                                client_id,
                                ds_id
                            );
                        }
                    }
                    self.ds_last_flush[client_id as usize] = ds_id;
                }
            }
        }

        /*
         * If all 3 jobs are done, we can check here to see if we can
         * remove this job from the DS list. If we have completed the ack
         * to the guest, then there will be no more work on this job
         * but messages may still be unprocessed.
         */
        if job.ack_status == AckStatus::Acked {
            self.retire_check(ds_id);
        } else if job.ack_status == AckStatus::NotAcked {
            // If we reach this then the job probably has errors and
            // hasn't acked back yet. We check for NotAcked so we don't
            // double count three done and return true if we already have
            // AckReady set.
            let wc = job.state_count();
            if (wc.error + wc.skipped + wc.done) == 3 {
                notify_guest = true;
                job.ack_status = AckStatus::AckReady;
            }
        }

        Ok(notify_guest)
    }

    /**
     * This request is now complete on all peers, but is is ready to retire?
     * Only when a flush is complete on all three do we check
     * to see if we can remove the job.  When we remove a job, we
     * also take all the previous jobs out of the queue as well.
     * Double check that all previous jobs have finished and panic
     * if not.
     */
    fn retire_check(&mut self, ds_id: u64) {
        // Only a completed flush will remove work from the active queue.
        if !self.is_flush(ds_id).unwrap() {
            return;
        }
        // Sort the job list, and retire all the work that is older than us.
        let wc = self.state_count(ds_id).unwrap();
        if (wc.error + wc.skipped + wc.done) == 3 {
            assert!(!self.completed.contains(&ds_id));
            assert_eq!(wc.active, 0);

            /*
             * Build the list of keys to iterate.  Don't bother to look
             * at any key ids greater than our ds_id.
             */
            let mut kvec: Vec<u64> = self
                .active
                .keys()
                .cloned()
                .filter(|&x| x <= ds_id)
                .collect::<Vec<u64>>();

            kvec.sort_unstable();
            for id in kvec.iter() {
                assert!(*id <= ds_id);
                let wc = self.state_count(*id).unwrap();
                assert_eq!(wc.active, 0);
                assert_eq!(wc.error + wc.skipped + wc.done, 3);
                assert!(!self.completed.contains(id));

                let oj = self.active.remove(id).unwrap();
                assert_eq!(oj.ack_status, AckStatus::Acked);
                self.completed.push(*id);
            }
        }
    }

    /**
     * Check if an active job is a flush or not.
     */
    fn is_flush(&self, ds_id: u64) -> Result<bool> {
        let job = self
            .active
            .get(&ds_id)
            .ok_or_else(|| anyhow!("reqid {} is not active", ds_id))?;

        match &job.work {
            IOop::Flush {
                dependencies: _dependencies,
                flush_number: _flush_number,
                gen_number: _gen_number,
                snapshot_details: _,
            } => Ok(true),
            _ => Ok(false),
        }
    }

    /**
     * Check if an active job is a read or not.
     */
    fn is_read(&self, ds_id: u64) -> Result<bool> {
        let job = self
            .active
            .get(&ds_id)
            .ok_or_else(|| anyhow!("reqid {} is not active", ds_id))?;

        match &job.work {
            IOop::Read {
                dependencies: _dependencies,
                requests: _,
            } => Ok(true),
            _ => Ok(false),
        }
    }

    fn client_error(
        &self,
        ds_id: u64,
        client_id: u8,
    ) -> Result<(), CrucibleError> {
        let job = self
            .active
            .get(&ds_id)
            .ok_or_else(|| anyhow!("reqid {} is not active", ds_id))?;

        let state = job
            .state
            .get(&client_id)
            .ok_or_else(|| anyhow!("state for client {} missing", client_id))?;

        if let IOState::Error(e) = state {
            Err(e.clone())
        } else {
            Ok(())
        }
    }
}

/// Implement AES-GCM-SIV encryption
pub struct EncryptionContext {
    cipher: Aes256GcmSiv,
    block_size: usize,
}

impl Debug for EncryptionContext {
    fn fmt(&self, f: &mut Formatter<'_>) -> Result<(), fmt::Error> {
        f.debug_struct("EncryptionContext")
            .field("block_size", &self.block_size)
            .finish()
    }
}

impl EncryptionContext {
    pub fn new(key: Vec<u8>, block_size: usize) -> EncryptionContext {
        assert!(key.len() == 32);
        let key = Key::from_slice(&key[..]);
        let cipher = Aes256GcmSiv::new(key);

        EncryptionContext { cipher, block_size }
    }

    pub fn block_size(&self) -> usize {
        self.block_size
    }

    pub fn get_random_nonce(&self) -> Nonce {
        let mut rng = ChaCha20Rng::from_entropy();

        let mut random_iv = Vec::<u8>::with_capacity(12);
        random_iv.resize(12, 1);
        rng.fill_bytes(&mut random_iv);

        Nonce::clone_from_slice(&random_iv)
    }

    pub fn encrypt_in_place(
        &self,
        data: &mut [u8],
    ) -> Result<(Nonce, Tag, u64)> {
        let nonce = self.get_random_nonce();

        let tag = self.cipher.encrypt_in_place_detached(&nonce, b"", data);

        if tag.is_err() {
            bail!("Could not encrypt! {:?}", tag.err());
        }

        let tag = tag.unwrap();

        // Hash [nonce + tag + data] in that order. Perform this after
        // encryption so that the downstairs can verify it without the key.
        let computed_hash = integrity_hash(&[&nonce[..], &tag[..], &data[..]]);

        Ok((nonce, tag, computed_hash))
    }

    pub fn decrypt_in_place(
        &self,
        data: &mut [u8],
        nonce: &Nonce,
        tag: &Tag,
    ) -> Result<()> {
        let result =
            self.cipher.decrypt_in_place_detached(nonce, b"", data, tag);

        if result.is_err() {
            bail!("Could not decrypt! {:?}", result.err().unwrap());
        }

        Ok(())
    }
}

#[derive(Debug, Copy, Clone, JsonSchema, PartialEq, Serialize, Deserialize)]
#[serde(rename_all = "snake_case")]
enum UpState {
    /*
     * The upstairs is just coming online.  We can send IO on behalf of
     * the upstairs, but no IO from the guest.
     */
    Initializing,
    /*
     * The upstairs is online and accepting IO from the guest.
     */
    Active,
    /*
     * Let in flight IO continue, but don't allow any new IO.  This state
     * also means that when a downstairs task has completed all the IO
     * it can, including the final flush, it should reset itself back to
     * new and let the connection to the downstairs close and let the
     * loop to reconnect (looper) happen.
     */
    Deactivating,
}

#[derive(Debug)]
struct UpstairsState {
    active_request: bool,
    up_state: UpState,
}

impl UpstairsState {
    pub fn default() -> Self {
        UpstairsState {
            active_request: false,
            up_state: UpState::Initializing,
        }
    }

    /*
     * Setting active means the upstairs has contacted all the necessary
     * downstairs, verified they are consistent (or made them so)
     * and is now ready to receive IO.  Going forward a downstairs
     * that is disconnected can have a slightly different path to
     * re-join than the original compare all downstairs to each other
     * that happens on initial startup. This is because the running
     * upstairs has some state it can use to re-verify a downstairs.
     */
    fn set_active(&mut self) -> Result<(), CrucibleError> {
        if self.up_state == UpState::Active {
            crucible_bail!(UpstairsAlreadyActive);
        } else if self.up_state == UpState::Deactivating {
            /*
             * We don't support deactivate interruption, so we have to
             * let the currently running deactivation finish before we
             * can accept an activation.
             */
            crucible_bail!(UpstairsDeactivating);
        }
        self.active_request = false;
        self.up_state = UpState::Active;

        Ok(())
    }
}

/*
 * XXX Track scheduled storage work in the central structure. Have the
 * target management task check for work to do here by changing the value in
 * its watch::channel. Have the main thread determine that an overflow of
 * work to do backing up in here means we need to do something like mark the
 * target as behind or institute some kind of back pressure, etc.
 */
#[derive(Debug)]
pub struct Upstairs {
    /*
     * Is this Upstairs active, or just attaching inactive?
     */
    active: Mutex<UpstairsState>,

    /*
     * Upstairs UUID
     */
    uuid: Uuid,

    // A unique session ID
    session_id: Uuid,

    /*
     * Upstairs Generation number.
     * Will always increase each time an Upstairs starts.
     */
    generation: Mutex<u64>,

    /*
     * The guest struct keeps track of jobs accepted from the Guest as they
     * progress through crucible. A single job submitted can produce
     * multiple downstairs requests.
     */
    guest: Arc<Guest>,

    /*
     * This Downstairs struct keeps track of information about each
     * downstairs as well as tracking IO operations going between
     * upstairs and downstairs. New work for downstairs is generated
     * inside the upstairs on behalf of IO requests coming from the guest.
     */
    downstairs: Mutex<Downstairs>,

    /*
     * The flush info Vec is only used when first connecting or
     * re-connecting to a downstairs. It is populated with the versions
     * the upstairs considers the "correct". If a downstairs disconnects
     * and then comes back, it has to match or be made to match what was
     * decided as the correct list. This may involve having to refresh
     * the versions vec.
     *
     * The versions vec is not enough to solve a mismatch. We really need
     * Generation number, flush number, and dirty bit for every extent
     * when resolving conflicts.
     *
     * On Startup we determine the highest flush number from all three
     * downstairs. We add one to that and it becomes the next flush
     * number. Flush numbers increment by one each time.
     */
    flush_info: Mutex<FlushInfo>,

    /*
     * The global description of the downstairs region we are using.
     * This allows us to verify each downstairs is the same, as well as
     * enables us to translate an LBA to an extent and block offset.
     */
    ddef: Mutex<RegionDefinition>,

    /*
     * Optional encryption context - Some if a key was supplied in
     * the CrucibleOpts
     */
    encryption_context: Option<Arc<EncryptionContext>>,

    /*
     * Upstairs keeps all IOs in memory until a flush is ACK'd back from
     * all three downstairs.  If there are IOs we have accepted into the
     * work queue that don't end with a flush, then we set this to indicate
     * that the upstairs may need to issue a flush of its own to be sure
     * that data is pushed to disk.  Note that this is not an indication of
     * an ACK'd flush, just that the last IO command we put on the work
     * queue was not a flush.
     */
    need_flush: Mutex<bool>,

    /*
     * Upstairs stats.
     */
    stats: UpStatOuter,

    /*
     * Does this Upstairs throw random errors?
     */
    lossy: bool,

    /*
     * Operate in read-only mode
     */
    read_only: bool,

    /*
     * Logger used by the upstairs
     */
    log: Logger,
}

impl Upstairs {
    pub fn default() -> Arc<Self> {
        let opts = CrucibleOpts {
            id: Uuid::new_v4(),
            target: vec![],
            lossy: false,
            flush_timeout: None,
            key: None,
            cert_pem: None,
            key_pem: None,
            root_cert_pem: None,
            control: None,
            read_only: false,
        };

        // Register DTrace, and setup slog logging to use it.
        register_probes().unwrap();
        let decorator = slog_term::TermDecorator::new().build();
        let drain = slog_term::FullFormat::new(decorator)
            .build()
            .filter_level(slog::Level::Info)
            .fuse();
        let drain = slog_async::Async::new(drain).build().fuse();
        let (drain, registration) = with_drain(drain);
        if let ProbeRegistration::Failed(ref e) = registration {
            panic!("Failed to register probes: {:#?}", e);
        }
        let log = Logger::root(drain.fuse(), o!());

        Self::new(
            &opts,
            0,
            RegionDefinition::default(),
            Arc::new(Guest::default()),
            log,
        )
    }

    pub fn new(
        opt: &CrucibleOpts,
        gen: u64,
        def: RegionDefinition,
        guest: Arc<Guest>,
        log: Logger,
    ) -> Arc<Upstairs> {
        /*
         * XXX Make sure we have three and only three downstairs
         */
        #[cfg(not(test))]
        assert_eq!(opt.target.len(), 3);
        /*
         * The repair port is the downstairs target port + 4000
         * XXX How do we advertise/enforce this?
         */
        #[cfg(not(test))]
        for addr in opt.target.iter() {
            assert!(addr.port() < u16::MAX - 4000);
        }

        // create an encryption context if a key is supplied.
        let encryption_context = opt.key_bytes().map(|key| {
            Arc::new(EncryptionContext::new(
                key,
                /*
                 * XXX: It would be good to do BlockOp::QueryBlockSize here,
                 * but this creates a deadlock. Upstairs::new runs before
                 * up_ds_listen in up_main, and up_ds_listen needs to run
                 * to answer BlockOp::QueryBlockSize.
                 *
                 * At this point ddef is the default, the downstairs haven't
                 * reported in.
                 */
                512,
            ))
        });

        let uuid = opt.id;
        info!(log, "Crucible stats registered with UUID: {}", uuid);
        let stats = UpStatOuter {
            up_stat_wrap: Arc::new(Mutex::new(UpCountStat::new(uuid))),
        };

        let session_id = Uuid::new_v4();
        info!(log, "Crucible {} has session id: {}", uuid, session_id);
        Arc::new(Upstairs {
            active: Mutex::new(UpstairsState::default()),
            uuid,
            session_id: Uuid::new_v4(),
            generation: Mutex::new(gen),
            guest,
            downstairs: Mutex::new(Downstairs::new(
                opt.target.clone(),
                log.clone(),
            )),
            flush_info: Mutex::new(FlushInfo::new()),
            ddef: Mutex::new(def),
            encryption_context,
            need_flush: Mutex::new(false),
            stats,
            lossy: opt.lossy,
            read_only: opt.read_only,
            log,
        })
    }

    pub fn encrypted(&self) -> bool {
        self.encryption_context.is_some()
    }

    /**
     * Update the counters used by dtrace probes.
     * This one method will update the fields of the
     * up_status counter.
     */
    #[inline]
    async fn stat_update(&self, msg: &str) {
        let up_count = self.up_work_active().await;
        let ds_count = self.ds_work_active().await;
        let ds_state = self.ds_state_copy().await;

        cdt::up__status!(|| {
            let arg = Arg {
                up_count,
                ds_count,
                ds_state,
            };
            (msg, arg)
        });
    }

    async fn set_generation(&self, new_gen: u64) {
        let mut gen = self.generation.lock().await;
        *gen = new_gen;
        info!(self.log, "Set generation to :{}", *gen);
    }

    async fn get_generation(&self) -> u64 {
        *self.generation.lock().await
    }

    /*
     * Setting active means the upstairs has contacted all the necessary
     * downstairs, verified they are consistent (or made them so)
     * and is now ready to receive IO.  Going forward a downstairs
     * that is disconnected can have a slightly different path to
     * re-join than the original compare all downstairs to each other
     * that happens on initial startup. This is because the running
     * upstairs has some state it can use to re-verify a downstairs.
     *
     * Note this method is only called during tests.
     */
    #[cfg(test)]
<<<<<<< HEAD
    async fn set_active(&self) -> Result<(), CrucibleError> {
        let mut active = self.active.lock().await;
        self.stats.add_activation().await;
        active.set_active(self.uuid)
=======
    fn set_active(&self) -> Result<(), CrucibleError> {
        let mut active = self.active.lock().unwrap();
        self.stats.add_activation();
        active.set_active()?;
        info!(
            self.log,
            "{} is now active for session {}", self.uuid, self.session_id
        );
        Ok(())
>>>>>>> 5baadea2
    }

    /*
     * This is called if the upstairs has determined that something is
     * wrong and it should deactivate itself.
     */
    async fn set_inactive(&self) {
        let mut active = self.active.lock().await;
        active.active_request = false;
        active.up_state = UpState::Initializing;
        info!(
            self.log,
            "{} set inactive for session {}", self.uuid, self.session_id
        );
    }

    /*
     * Set deactivate on the upstairs.
     *
     * For a deactivation to complete, we need to:
     * Stop all incoming IO.
     * Let any outstanding IO finish.
     * Submit a final flush to all downstairs.
     * Wait for that final flush to finish (on all downstairs).
     *
     * We may be able to take some shortcuts if there is no work
     * in the active queue, and our last IO was a flush.
     *
     * We decide what to do while holding the upstairs active state lock.
     * This prevents any work sneaking in after our switch to deactivation,
     * and prevents confusion from a flush already in the work queue from
     * being confused as our deactivation flush.  Since we plan to create a
     * flush with a real guest job ID and use the ACK of that flush as a
     * way to notify the guest that their deactivate request is done,
     * we also need the guest work lock.
     *
     * By creating a real guest job, we can have the guest wait on completion
     * of that job as a way to be sure the final flush has been ack'd from
     * all downstairs (that are present).
     *
     * At the moment, we don't have any timeout on how long we will try
     * to clear the outstanding work and final flush.  We try forever and
     * will only give up if a downstairs goes offline or we finish the
     * work in the queue.
     */
    async fn set_deactivate(&self, req: Option<BlockReq>) -> Result<(), ()> {
        /*
         * We are changing (maybe) the upstairs state, to make
         * sure we don't conflict with any existing flush, we get the
         * guest and downstairs lock at the same time.
         */
        let mut active = self.active.lock().await;
        let gw = self.guest.guest_work.lock().await;
        let mut ds = self.downstairs.lock().await;
        /*
         * Protect us from double deactivation, or deactivation
         * before we are activated.
         *
         * TODO: Support deactivation during initial setup.
         * We don't yet have a way to interrupt a deactivation in progress.
         */
        if active.up_state == UpState::Initializing {
            if let Some(req) = req {
                req.send_err(CrucibleError::UpstairsInactive).await;
            }
            return Err(());
        } else if active.up_state == UpState::Deactivating {
            if let Some(req) = req {
                req.send_err(CrucibleError::UpstairsDeactivating).await;
            }
            return Err(());
        }

        active.active_request = false;
        active.up_state = UpState::Deactivating;
        info!(self.log, "{} set deactivating.", self.uuid);

        /*
         * If any downstairs are currently offline, then we are going
         * to lock the door behind them and not let them back in until
         * all non-offline downstairs have deactivated themselves.
         *
         * However: TODO: This is not done yet.
         */
        let mut offline_ds = Vec::new();
        for (index, state) in ds.ds_state.iter().enumerate() {
            if *state == DsState::Offline {
                offline_ds.push(index as u8);
            }
        }

        /*
         * TODO: Handle deactivation when a downstairs is offline.
         */
        for client_id in offline_ds.iter() {
            ds.ds_deactivate_offline(*client_id);
            panic!("Can't deactivate with downstairs offline (yet)");
        }

        if ds.active.keys().len() == 0 {
<<<<<<< HEAD
            println!("No work, no need to flush, return OK");
            if let Some(req) = req {
                req.send_ok().await;
=======
            info!(self.log, "No work, no need to flush, return OK");
            if let Some(s) = sender {
                let _ = s.send(Ok(()));
>>>>>>> 5baadea2
            }
            return Ok(());
        }

        /*
         * Now, create the "final" flush and submit it to all the
         * downstairs queues.
         */
        self.submit_flush_internal(gw, ds, req, None).await
    }

    #[cfg(test)]
    async fn is_deactivating(&self) -> bool {
        self.active.lock().await.up_state == UpState::Deactivating
    }

    /*
     * When a downstairs disconnects, check and see if the guest had
     * requested a deactivation (Upstairs will be in Deactivating state).
     *
     * If so, then see if all the downstairs have deactivated and if so,
     * reset this upstairs back to initializing and be ready for a new
     * activate command from the guest.
     */
    async fn deactivate_transition_check(&self) {
        let mut active = self.active.lock().await;
        if active.up_state == UpState::Deactivating {
<<<<<<< HEAD
            println!("deactivate transition checking...");
            let mut ds = self.downstairs.lock().await;
=======
            info!(self.log, "deactivate transition checking...");
            let mut ds = self.downstairs.lock().unwrap();
>>>>>>> 5baadea2
            let mut de_done = true;
            ds.ds_state.iter_mut().for_each(|ds_state| {
                if *ds_state == DsState::New || *ds_state == DsState::WaitActive
                {
                    info!(
                        self.log,
                        "deactivate_transition {:#?} Maybe ", *ds_state
                    );
                } else if *ds_state == DsState::Offline {
                    // TODO: support this
                    panic!("Can't deactivate when a downstairs is offline");
                } else {
                    info!(
                        self.log,
                        "deactivate_transition {:#?} NO", *ds_state
                    );
                    de_done = false;
                }
            });
            if de_done {
                info!(self.log, "All DS in the proper state! -> INIT");
                active.up_state = UpState::Initializing;
            }
        }
    }

    /*
     * Check and see if a downstairs client can deactivate itself, and if
     * it can, then mark it so.
     *
     * Return true if we deactivated this downstairs.
     */
    async fn ds_deactivate(&self, client_id: u8) -> bool {
        let active = self.active.lock().await;
        let up_state = active.up_state;
        /*
         * Only check for deactivate if the guest has requested
         * a deactivate, which will set the up_state to Deactivating.
         */
        if up_state != UpState::Deactivating {
            return false;
        }
        let ds = self.downstairs.lock().await;

        let mut kvec: Vec<u64> =
            ds.active.keys().cloned().collect::<Vec<u64>>();
        if kvec.is_empty() {
            info!(self.log, "[{}] deactivate, no work so YES", client_id);
            self.ds_transition_with_lock(
                ds,
                up_state,
                client_id,
                DsState::Deactivated,
            );
            return true;
        } else {
            kvec.sort_unstable();
            /*
             * The last job must be a flush.  It's possible to get
             * here right after deactivating is set, but before the final
             * flush happens.
             */
            let last_id = kvec.last().unwrap();
            if !ds.is_flush(*last_id).unwrap() {
                info!(
                    self.log,
                    "[{}] deactivate last job {} not flush, NO",
                    client_id,
                    last_id
                );
                return false;
            }
            /*
             * Now count our jobs.  Any job not done or skipped means
             * we are not ready to deactivate.
             */
            for id in kvec.iter() {
                let job = ds.active.get(id).unwrap();
                let state = job.state.get(&client_id).unwrap();
                if state == &IOState::New || state == &IOState::InProgress {
                    info!(
                        self.log,
                        "[{}] deactivate job {} not {:?} flush, NO",
                        client_id,
                        id,
                        state
                    );
                    return false;
                }
            }
        }
        /*
         * To arrive here, we verified our most recent job is a flush, and
         * none of the jobs that are on our active job list are New or
         * InProgress (either error, skipped, or done)
         */
        info!(self.log, "[{}] check deactivate YES", client_id);
        self.ds_transition_with_lock(
            ds,
            up_state,
            client_id,
            DsState::Deactivated,
        );
        true
    }

    /*
     * This just indicates if we will take any more IO from the
     * guest and put it on the work list.  It does not mean we can't
     * finish an IO, just that we can't start any new IO.
     * Don't call this with the downstairs lock held.
     */
    async fn guest_io_ready(&self) -> bool {
        let active = self.active.lock().await;
        matches!(active.up_state, UpState::Active)
    }

    /*
     * The guest has requested this upstairs go active.
     */
    async fn set_active_request(&self) -> Result<(), CrucibleError> {
        let mut active = self.active.lock().await;
        match active.up_state {
            UpState::Initializing => {
                active.active_request = true;
                info!(self.log, "{} active request set", self.uuid);
                Ok(())
            }
            UpState::Deactivating => {
                info!(
                    self.log,
                    "{} active denied while Deactivating", self.uuid
                );
                crucible_bail!(UpstairsDeactivating);
            }
            UpState::Active => {
                info!(
                    self.log,
                    "{} Request to activate upstairs already active", self.uuid
                );
                crucible_bail!(UpstairsAlreadyActive);
            }
        }
    }

    /*
     * The request to go active is not longer true
     */
    async fn _clear_active_request(&self) {
        let mut active = self.active.lock().await;
        active.active_request = false;
    }

    /*
     * Has the guest asked this upstairs to go active
     */
    async fn is_active_requested(&self) -> bool {
        self.active.lock().await.active_request
    }

    /*
     * If we are doing a flush, the flush number and the rn number
     * must both go up together. We don't want a lower next_id
     * with a higher flush_number to be possible, as that can introduce
     * dependency deadlock.
     * To also avoid any problems, this method should be called only
     * during the submit_flush method so we know the downstairs and
     * guest_work locks are both held.
     */
    async fn next_flush_id(&self) -> u64 {
        let mut fi = self.flush_info.lock().await;
        fi.get_next_flush()
    }

    async fn last_flush_id(&self, client_id: u8) -> u64 {
        let ds = self.downstairs.lock().await;
        ds.ds_last_flush[client_id as usize]
    }

    async fn set_flush_clear(&self) {
        let mut flush = self.need_flush.lock().await;
        *flush = false;
    }

    async fn set_flush_need(&self) {
        let mut flush = self.need_flush.lock().await;
        *flush = true;
    }

    async fn flush_needed(&self) -> bool {
        if !self.guest_io_ready().await {
            return false;
        }
        *self.need_flush.lock().await
    }

    /*
     * If the sender is empty, it means this flush request came from
     * the upstairs itself. There is no real guest IO behind it.
     *
     * Flushes can optionally take a ZFS snapshot if the snapshot_details
     * parameter is set.
     */
    #[instrument]
    pub async fn submit_flush(
        &self,
        req: Option<BlockReq>,
        snapshot_details: Option<SnapshotDetails>,
    ) -> Result<(), ()> {
        /*
         * Lock first the guest_work struct where this new job will go,
         * then lock the downstairs struct. Once we have both we can proceed
         * to build our flush command.
         */
        let gw = self.guest.guest_work.lock().await;
        let downstairs = self.downstairs.lock().await;

        self.submit_flush_internal(gw, downstairs, req, snapshot_details)
            .await
    }

    async fn submit_flush_internal(
        &self,
        mut gw: MutexGuard<'_, GuestWork>,
        mut downstairs: MutexGuard<'_, Downstairs>,
        req: Option<BlockReq>,
        snapshot_details: Option<SnapshotDetails>,
    ) -> Result<(), ()> {
        self.set_flush_clear().await;

        /*
         * Get the next ID for our new guest work job. Note that the flush
         * ID and the next_id are connected here, in that all future writes
         * should be flushed at the next flush ID.
         */
        let gw_id: u64 = gw.next_gw_id();
        let next_id = downstairs.next_id();
        let next_flush = self.next_flush_id().await;
        cdt::gw__flush__start!(|| (gw_id));

        /*
         * Walk the downstairs work active list, and pull out all the active
         * jobs. Anything we have not submitted back to the guest.
         *
         * TODO, we can go faster if we:
         * 1. Ignore everything that was before and including the last flush.
         * 2. Ignore reads.
         */
        let mut dep = downstairs.active.keys().cloned().collect::<Vec<u64>>();
        dep.sort_unstable();
        /*
         * TODO: Walk the list of guest work structs and build the same list
         * and make sure it matches.
         */

        /*
         * Build the flush request, and take note of the request ID that
         * will be assigned to this new piece of work.
         */
        let fl = create_flush(
            next_id,
            dep,
            next_flush,
            gw_id,
            self.get_generation().await,
            snapshot_details,
        );

        let mut sub = HashMap::new();
        sub.insert(next_id, 0);

        let new_gtos = GtoS::new(sub, Vec::new(), None, HashMap::new(), req);
        gw.active.insert(gw_id, new_gtos);

        downstairs.enqueue(fl);
        cdt::up__to__ds__flush__start!(|| (gw_id));

        Ok(())
    }

    /*
     * When we have a guest write request with offset and buffer, take them
     * and build both the upstairs work guest tracking struct as well as the
     * downstairs work struct. Once both are ready, submit them to the
     * required places.
     *
     * The is_write_unwritten bool indicates if this write is a regular
     * write (false) or a write_unwritten write (true) and allows us to
     * construct the proper IOop to submit to the downstairs.
     */
    #[instrument]
    async fn submit_write(
        &self,
        offset: Block,
        data: Bytes,
        req: Option<BlockReq>,
        is_write_unwritten: bool,
    ) -> Result<(), ()> {
        if !self.guest_io_ready().await {
            if let Some(req) = req {
                req.send_err(CrucibleError::UpstairsInactive).await;
            }
            return Err(());
        }

        if self.read_only {
            if let Some(req) = req {
                req.send_err(CrucibleError::ModifyingReadOnlyRegion).await;
            }
            return Err(());
        }

        /*
         * Get the next ID for the guest work struct we will make at the
         * end. This ID is also put into the IO struct we create that
         * handles the operation(s) on the storage side.
         */
        let mut gw = self.guest.guest_work.lock().await;
        let mut downstairs = self.downstairs.lock().await;
        self.set_flush_need().await;

        /*
         * Given the offset and buffer size, figure out what extent and
         * byte offset that translates into. Keep in mind that an offset
         * and length may span two extents, and eventually XXX, two regions.
         */
        let ddef = self.ddef.lock().await;
        let nwo = extent_from_offset(
            *ddef,
            offset,
            Block::from_bytes(data.len(), &ddef),
        );

        /*
         * Grab this ID after extent_from_offset: in case of Err we don't
         * want to create a gap in the IDs.
         */
        let gw_id: u64 = gw.next_gw_id();
        if is_write_unwritten {
            cdt::gw__write__unwritten__start!(|| (gw_id));
        } else {
            cdt::gw__write__start!(|| (gw_id));
        }

        /*
         * Now create a downstairs work job for each (eid, bi, len) returned
         * from extent_from_offset
         *
         * Create the list of downstairs request numbers (ds_id) we created
         * on behalf of this guest job.
         */
        let mut sub = HashMap::new();
        let next_id = downstairs.next_id();
        let mut cur_offset: usize = 0;

        let mut dep = downstairs.active.keys().cloned().collect::<Vec<u64>>();
        dep.sort_unstable();

        let mut writes: Vec<crucible_protocol::Write> =
            Vec::with_capacity(nwo.len());

        /* Lock here, through both jobs submitted */
        for (eid, bo) in nwo {
            let byte_len: usize = ddef.block_size() as usize;

            let (sub_data, encryption_context, hash) = if let Some(context) =
                &self.encryption_context
            {
                // Encrypt here
                let mut mut_data =
                    data.slice(cur_offset..(cur_offset + byte_len)).to_vec();

                let (nonce, tag, hash) =
                    match context.encrypt_in_place(&mut mut_data[..]) {
                        Err(e) => {
                            if let Some(req) = req {
                                req.send_err(CrucibleError::EncryptionError(
                                    e.to_string(),
                                ))
                                .await;
                            }
                            return Err(());
                        }

                        Ok(v) => v,
                    };

                (
                    Bytes::copy_from_slice(&mut_data),
                    Some(crucible_protocol::EncryptionContext {
                        nonce: Vec::from(nonce.as_slice()),
                        tag: Vec::from(tag.as_slice()),
                    }),
                    hash,
                )
            } else {
                // Unencrypted
                let sub_data = data.slice(cur_offset..(cur_offset + byte_len));
                let hash = integrity_hash(&[&sub_data[..]]);

                (sub_data, None, hash)
            };

            writes.push(crucible_protocol::Write {
                eid,
                offset: bo,
                data: sub_data,
                encryption_context,
                hash,
            });

            cur_offset += byte_len;
        }

        let wr = create_write_eob(
            next_id,
            dep.clone(),
            gw_id,
            writes,
            is_write_unwritten,
        );

        sub.insert(next_id, 0); // XXX does value here matter?

        /*
         * New work created, add to the guest_work HM
         */
        let new_gtos = GtoS::new(sub, Vec::new(), None, HashMap::new(), req);
        {
            gw.active.insert(gw_id, new_gtos);
        }

        downstairs.enqueue(wr);
        if is_write_unwritten {
            cdt::up__to__ds__write__unwritten__start!(|| (gw_id));
        } else {
            cdt::up__to__ds__write__start!(|| (gw_id));
        }

        Ok(())
    }

    /*
     * When we have a guest read request with offset and buffer, take them
     * and build both the upstairs work guest tracking struct as well as the
     * downstairs work struct. Once both are ready, submit them to the
     * required places.
     */
    #[instrument]
    async fn submit_read(
        &self,
        offset: Block,
        data: Buffer,
        req: Option<BlockReq>,
    ) -> Result<(), ()> {
        if !self.guest_io_ready().await {
            if let Some(req) = req {
                req.send_err(CrucibleError::UpstairsInactive).await;
            }
            return Err(());
        }

        /*
         * Get the next ID for the guest work struct we will make at the
         * end. This ID is also put into the IO struct we create that
         * handles the operation(s) on the storage side.
         */
        let mut gw = self.guest.guest_work.lock().await;
        let mut downstairs = self.downstairs.lock().await;
        self.set_flush_need().await;

        /*
         * Given the offset and buffer size, figure out what extent and
         * byte offset that translates into. Keep in mind that an offset
         * and length may span many extents, and eventually, TODO, regions.
         */
        let ddef = self.ddef.lock().await;
        let nwo = extent_from_offset(
            *ddef,
            offset,
            Block::from_bytes(data.len().await, &ddef),
        );

        /*
         * Grab this ID after extent_from_offset: in case of Err we don't
         * want to create a gap in the IDs.
         */
        let gw_id: u64 = gw.next_gw_id();
        cdt::gw__read__start!(|| (gw_id));

        /*
         * Create the tracking info for downstairs request numbers (ds_id) we
         * will create on behalf of this guest job.
         */
        let mut sub = HashMap::new();
        let next_id = downstairs.next_id();

        /*
         * Now create a downstairs work job for each (eid, bo, len) returned
         * from extent_from_offset
         */
        let mut dep = downstairs.active.keys().cloned().collect::<Vec<u64>>();
        dep.sort_unstable();

        let mut requests: Vec<ReadRequest> = Vec::with_capacity(nwo.len());

        for (eid, bo) in nwo {
            requests.push(ReadRequest { eid, offset: bo });
        }

        sub.insert(next_id, 0); // XXX does this value matter?

        let wr = create_read_eob(next_id, dep.clone(), gw_id, requests);

        /*
         * New work created, add to the guest_work HM. New work must be put
         * on the guest_work active HM first, before it lands on the
         * downstairs lists. We don't want to miss a completion from
         * downstairs.
         */
        assert!(!sub.is_empty());
        let new_gtos =
            GtoS::new(sub, Vec::new(), Some(data), HashMap::new(), req);
        {
            gw.active.insert(gw_id, new_gtos);
        }

        downstairs.enqueue(wr);
        cdt::up__to__ds__read__start!(|| (gw_id));

        Ok(())
    }

    /*
     * Our connection to a downstairs has been lost.  Depending on what
     * state the downstairs was in and what state the upstairs is in
     * will indicate which state this downstairs needs to go to.
     *
     * If we were disconnected because the downstairs decided to kick us
     * out, then we should go back to New.
     */
    async fn ds_missing(&self, client_id: u8) {
        let mut ds = self.downstairs.lock().await;
        let current = ds.ds_state[client_id as usize];
        let new_state = match current {
            DsState::Active => DsState::Offline,
            DsState::Replay => DsState::Offline,
            DsState::Offline => DsState::Offline,
            DsState::Migrating => DsState::Failed,
            DsState::Deactivated => DsState::New,
            DsState::Repair => DsState::New,
            DsState::FailedRepair => DsState::New,
            _ => {
                /*
                 * Any other state means we had not yet enabled this
                 * downstairs to receive IO, so we go to the back of the
                 * line and have to re-verify it again.
                 */
                DsState::Disconnected
            }
        };

        info!(
            self.log,
            "[{}] Gone missing, transition from {:?} to {:?}",
            client_id,
            current,
            new_state,
        );
        ds.ds_state[client_id as usize] = new_state;
    }

    /*
     * Check and see what state our downstairs is in.  This check
     * determines if we have a returning downstairs to an active
     * upstairs, or we have a new upstairs trying to go active and
     * we need to possibly reconcile the three downstairs.  We return
     * true here if this downstairs can go active and start receiving
     * IOs.  We return false if this downstairs should enter the
     * repair path and reconcile with the other downstairs.
     */
    async fn ds_is_replay(&self, client_id: u8) -> bool {
        let mut ds = self.downstairs.lock().await;
        if ds.ds_state[client_id as usize] == DsState::Replay {
            info!(self.log, "[{}] Transition from Replay to Active", client_id);
            ds.ds_state[client_id as usize] = DsState::Active;
            return true;
        }
        false
    }

    /*
     * Move a single downstairs to this new state.
     */
    async fn ds_transition(&self, client_id: u8, new_state: DsState) {
        let active = self.active.lock().await;
        let up_state = active.up_state;
        let ds = self.downstairs.lock().await;
        drop(active);
        self.ds_transition_with_lock(ds, up_state, client_id, new_state);
    }

    /*
     * This is so we can call a state transition if we already have the
     * ds lock.  Avoids problems with race conditions where dropping
     * the lock and getting it allows for state to change.
     */
    fn ds_transition_with_lock(
        &self,
        mut ds: MutexGuard<'_, Downstairs>,
        up_state: UpState,
        client_id: u8,
        new_state: DsState,
    ) {
        info!(
            self.log,
            "[{}] {} {:?} {:?} {:?} ds_transition to {:?}",
            client_id,
            self.uuid,
            ds.ds_state[0],
            ds.ds_state[1],
            ds.ds_state[2],
            new_state
        );

        let old_state = ds.ds_state[client_id as usize];

        /*
         * Check that this is a valid transition
         */
        match new_state {
            DsState::WaitActive => {
                if old_state == DsState::Offline {
                    if up_state == UpState::Active {
                        panic!(
                            "[{}] {} Bad state change when active {:?} -> {:?}",
                            client_id, self.uuid, old_state, new_state,
                        );
                    }
                } else if old_state != DsState::New
                    && old_state != DsState::Failed
                    && old_state != DsState::Disconnected
                {
                    panic!(
                        "[{}] {} {:#?} Negotiation failed, {:?} -> {:?}",
                        client_id, self.uuid, up_state, old_state, new_state,
                    );
                }
            }
            DsState::WaitQuorum => {
                assert_eq!(old_state, DsState::WaitActive);
            }
            DsState::FailedRepair => {
                assert_eq!(old_state, DsState::Repair);
            }
            DsState::Repair => {
                assert_ne!(up_state, UpState::Active);
                assert_eq!(old_state, DsState::WaitQuorum);
            }
            DsState::Replay => {
                assert_eq!(old_state, DsState::Offline);
                assert_eq!(up_state, UpState::Active);
            }
            DsState::Active => {
                if old_state != DsState::WaitQuorum
                    && old_state != DsState::Repair
                {
                    panic!(
                        "[{}] {} Invalid transition: {:?} -> {:?}",
                        client_id, self.uuid, old_state, new_state
                    );
                }
                /*
                 * Make sure repair happened when the upstairs is inactive.
                 */
                if old_state == DsState::Repair {
                    assert_ne!(up_state, UpState::Active);
                }
            }
            DsState::Deactivated => {
                /*
                 *
                 * We only go deactivated if we were actually active, or
                 * somewhere past active (offline?)
                 * if deactivate is requested before active, the downstairs
                 * state should just go back to NEW and re-require an
                 * activation.
                 */
                assert_ne!(old_state, DsState::New);
                assert_ne!(old_state, DsState::BadVersion);
                assert_ne!(old_state, DsState::BadRegion);
                assert_ne!(old_state, DsState::WaitQuorum);
                assert_ne!(old_state, DsState::WaitActive);
                assert_ne!(old_state, DsState::Repair);
            }
            _ => (),
        }

        if old_state != new_state {
            info!(
                self.log,
                "[{}] Transition from {:?} to {:?}",
                client_id,
                ds.ds_state[client_id as usize],
                new_state,
            );
            ds.ds_state[client_id as usize] = new_state;
        } else {
            panic!("[{}] transition to same state: {:?}", client_id, new_state);
        }
    }

    async fn ds_state(&self, client_id: u8) -> DsState {
        let ds = self.downstairs.lock().await;
        ds.ds_state[client_id as usize]
    }

    /*
     * Build the list of extent indexes that don't match.
     * The downstairs lock must be held when calling this, as we don't
     * want this information changing under us while we are looking
     * at it.
     */
    fn mismatch_list(&self, ds: &Downstairs) -> Option<DownstairsMend> {
        let c0_rec = ds.region_metadata.get(&0).unwrap();
        let c1_rec = ds.region_metadata.get(&1).unwrap();
        let c2_rec = ds.region_metadata.get(&2).unwrap();

        let log = self.log.new(o!("" => "mend".to_string()));
        DownstairsMend::new(c0_rec, c1_rec, c2_rec, log)
    }

    /*
     *  Send a message that indicates the downstairs are ready for the
     *  next repair command.
     */
    async fn ds_repair_done_notify(
        &self,
        client_id: u8,
        rep_id: u64,
        ds_reconcile_done_tx: &mpsc::Sender<Repair>,
    ) -> Result<()> {
        info!(
            self.log,
            "[{}] It's time to notify for {}", client_id, rep_id
        );
        if let Err(e) = ds_reconcile_done_tx
            .send(Repair {
                repair: true,
                client_id,
                rep_id,
            })
            .await
        {
            bail!("[{}] Failed to notify {} {:?}", client_id, rep_id, e);
        }
        Ok(())
    }

    /**
     * Get the next repair message from the repair message queue.
     * Make sure the current message has completed.
     *
     * We return true if we have more work to do (after setting
     * reconcile_current_work to that work.
     *
     * We return false if there is no more work to do.
     *
     * repair_or_abort() will check that all downstairs are in the
     * proper state to continue repairing.
     *
     */
    async fn new_rec_work(&self) -> Result<bool> {
        let mut ds = self.downstairs.lock().await;
        /*
         * Make sure all downstairs are still in the correct
         * state before we put the next piece of work on the
         * list for the downstairs to do.
         */
        ds.repair_or_abort()?;

        ds.reconcile_repair_needed = ds.reconcile_task_list.len();
        if let Some(rio) = ds.reconcile_task_list.pop_front() {
            info!(self.log, "Pop front: {:?}", rio);

            // Assert if not None, then job is all done.
            if let Some(job) = &mut ds.reconcile_current_work {
                let mut done = 0;
                for (_, s) in job.state.iter() {
                    if s == &IOState::Done || s == &IOState::Skipped {
                        done += 1;
                    }
                }
                assert_eq!(done, 3);
            }

            ds.reconcile_current_work = Some(rio);
            Ok(true)
        } else {
            Ok(false)
        }
    }

    /**
     * Compare downstairs region metadata and based on the results:
     *
     * Determine the global flush number for this region set.
     * Verify the guest given gen number is highest (TODO)
     * Decide if we need repair, and if so create the repair list
     */
    async fn collate_downstairs(&self, ds: &mut Downstairs) -> bool {
        /*
         * Show some (or all if small) of the info from each region.
         *
         * This loop is load bearing, we use this loop to get the
         * max flush number.  Eventually the max flush will come after
         * we have done any repair we need to do.  Since we don't have
         * that code yet, we are making use of this loop to find our
         * max.
         */
        let mut max_flush = 0;
        let mut max_gen = 0;
        for (cid, rec) in &ds.region_metadata {
            let mf = rec.flush_numbers.iter().max().unwrap() + 1;
            if mf > max_flush {
                max_flush = mf;
            }
            let mg = rec.generation.iter().max().unwrap() + 1;
            if mg > max_gen {
                max_gen = mg;
            }
            if rec.flush_numbers.len() > 12 {
                info!(
                    self.log,
                    "[{}]R flush_numbers[0..12]: {:?}",
                    cid,
                    rec.flush_numbers[0..12].to_vec()
                );
                info!(
                    self.log,
                    "[{}]R generation[0..12]: {:?}",
                    cid,
                    rec.generation[0..12].to_vec()
                );
                info!(
                    self.log,
                    "[{}]R dirty[0..12]: {:?}",
                    cid,
                    rec.dirty[0..12].to_vec()
                );
            } else {
                info!(
                    self.log,
                    "[{}]R  flush_numbers: {:?}", cid, rec.flush_numbers
                );
                info!(self.log, "[{}]R  generation: {:?}", cid, rec.generation);
                info!(self.log, "[{}]R  dirty: {:?}", cid, rec.dirty);
            }
        }

        /*
         * XXX because the generation number is not plumbed up yet in
         * nexus, we are manually increasing it here.  Whatever the highest
         * number we find during our initial scan, we add one and use that.
         * When we start receiving a gen from outside, then we need to
         * take this out.  To support reconciliation working correctly, the
         * generation coming from Propolis/Nexus must be larger than what
         * we find on the downstairs, as the correct generation number is
         * required to break ties under some failure conditions.
         */
        let cur_max_gen = self.get_generation().await;
        if cur_max_gen == 0 {
<<<<<<< HEAD
            println!("XXX Manual generation setting to {}", max_gen);
            self.set_generation(max_gen).await;
=======
            warn!(self.log, "XXX Manual generation setting to {}", max_gen);
            self.set_generation(max_gen);
>>>>>>> 5baadea2
        } else if cur_max_gen < max_gen {
            /*
             * This may eventually be a panic, or a refusal to start the
             * upstairs if we find generation numbers higher than we expect.
             * XXX
             */
            warn!(
                self.log,
                "found/using gen number {}, larger than requested: {}",
                max_gen,
                cur_max_gen,
            );
            self.set_generation(max_gen).await;
        }

        /*
         * Set the next flush ID so we have if we need to repair.
         */
        {
            let mut fi = self.flush_info.lock().await;
            fi.next_flush = max_flush;
        }
        info!(self.log, "Next flush: {}", max_flush);

        /*
         * Determine what extents don't match and what to do
         * about that
         */
        let reconcile_list = self.mismatch_list(ds);
        if let Some(reconcile_list) = reconcile_list {
            /*
             * We transition all the downstairs to needing repair here
             * while we have the downstairs lock.  This will insure that
             * all downstairs enter the repair path.
             */
            ds.ds_state.iter_mut().for_each(|ds_state| {
                info!(self.log, "Transition from {:?} to Repair", *ds_state);
                /*
                 * This is a panic and not an error because we should
                 * not call this method without already verifying the
                 * downstairs are in the proper state.
                 */
                assert_eq!(*ds_state, DsState::WaitQuorum);
                *ds_state = DsState::Repair;
            });

            info!(
                self.log,
                "Found {:?} extents that need repair",
                reconcile_list.mend.len()
            );
            ds.convert_rc_to_messages(reconcile_list.mend, max_flush, max_gen);
            ds.reconcile_repair_needed = ds.reconcile_task_list.len();
            true
        } else {
            info!(self.log, "All extents match");
            false
        }
    }

    /**
     * This is where an upstairs task will coordinate the actual work of
     * making all downstairs look like each other.  The repair work
     * list has already been constructed.
     *
     * The basic loop here is
     * - take a job from the front of the reconcile_task_list and set
     *   reconcile_current_work to that job.
     * - Send the three downstairs a message saying they should look for
     *   work.
     * - Wait for the third downstairs to finish to ACK the message.
     *
     * In addition to the regular steps above, we have to continually check
     * that none of the downstairs have gone away while we were waiting
     * for an ACK, or before submitting more work.  If we do encounter such
     * a situation, we have to inform the other downstairs that we are
     * aborting this repair, clear the repair work, and return error.
     */
    async fn do_reconciliation(
        &self,
        dst: &[Target],
        lastcast: &mut u64,
        ds_reconcile_done_rx: &mut mpsc::Receiver<Repair>,
        repair_commands: usize,
    ) -> Result<()> {
        let mut completed = 0;
        loop {
            /*
             * If we get an error here, all Downstairs have to reset and
             * we should clear the work queue as everything starts over
             * after getting the latest state from each downstairs and
             * building a new repair list.
             */
            let res = self.new_rec_work().await;
            match res {
                Ok(true) => {
                    send_reconcile_work(dst, *lastcast);
                    *lastcast += 1;
                    info!(self.log, "Sent repair work, now wait for resp");
                    let mut progress_check = deadline_secs(5);

                    /*
                     * What to do if a downstairs goes away and never
                     * comes back?  At some point we will either need to
                     * give up, or accept an abort signal from outside to
                     * help us get moving again. TODO!
                     */
                    let mut work_done = false;
                    while !work_done {
                        tokio::select! {
                            c = ds_reconcile_done_rx.recv() => {
                                if let Some(c) = c {
                                    info!(
                                        self.log,
                                        "Completion from [{}] id:{} status:{}",
                                        c.client_id, c.rep_id, c.repair,
                                    );
                                    work_done = true;
                                    completed += 1;
                                    self.downstairs
                                        .lock()
                                        .await
                                        .reconcile_repaired += 1;
                                } else {
                                    info!(
                                        self.log,
                                        "Got None from reconcile_done_rx"
                                    );
                                }
                            }
                            _ = sleep_until(progress_check) => {
                                /*
                                 * This may not be an error.  We check every
                                 * so often just to make sure a downstairs
                                 * did not go away while we were waiting for
                                 * an ACK from that downstairs.
                                 */
                                info!(self.log, "progress_check");
                                progress_check = deadline_secs(5);
                                self.ds_state_show().await;
                                let mut ds = self.downstairs.lock().await;
                                if let Err(e) = ds.repair_or_abort() {
                                    error!(self.log, "Aborting reconcile");
                                    /*
                                     * After abort, we send one last message to
                                     * all the downstairs which will trigger
                                     * any that were waiting for more work
                                     * to also abort.
                                     */
                                    send_reconcile_work(dst, *lastcast);
                                    *lastcast += 1;
                                    bail!("Timeout with {}", e);
                                }
                            }
                        }
<<<<<<< HEAD
                        self.stat_update("repair").await;
                        println!(
=======
                        self.stat_update("repair");
                        info!(
                            self.log,
>>>>>>> 5baadea2
                            "[{}/{}] Repair commands completed",
                            completed,
                            repair_commands,
                        );
                    }
                }
                Ok(false) => {
                    break;
                }
                Err(e) => {
                    error!(self.log, "Aborting reconcile");
                    /*
                     * After aborting, we send one last message to
                     * all the downstairs which will trigger any that
                     * were waiting for more work to abort.
                     */
                    send_reconcile_work(dst, *lastcast);
                    *lastcast += 1;
                    bail!("Error: {}", e);
                }
            }
        }
<<<<<<< HEAD
        println!("All repair completed, clear queue and notify");
        self.downstairs.lock().await.reconcile_current_work = None;
=======
        info!(self.log, "All repair completed, clear queue and notify");
        self.downstairs.lock().unwrap().reconcile_current_work = None;
>>>>>>> 5baadea2
        Ok(())
    }

    /**
     * Check and see if there are the required number of downstairs
     * connected to combine the three into a region set.
     *
     * Return false if we are not ready, or if things failed.
     * If we failed, then we will update the DsState for what failed.
     *
     * XXX How do we make sure our current generation number is higher
     * than what we received from the downstairs?  Think about that
     * failure case where one downstairs got a higher gen number, can
     * that exist?
     *
     * If we have a problem here, we can't activate the upstairs.
     */
    async fn connect_region_set(
        &self,
        dst: &[Target],
        lastcast: &mut u64,
        ds_reconcile_done_rx: &mut mpsc::Receiver<Repair>,
    ) -> Result<()> {
        /*
         * Reconciliation only happens during initialization.
         * Look at all three downstairs region information collected.
         * Determine the highest flush number and make sure our generation
         * is high enough.
         */
        let need_repair;
        let repair_commands;
        {
            let active = self.active.lock().await;
            if active.up_state != UpState::Initializing {
                return Ok(());
            }
            let mut ds = self.downstairs.lock().await;
            drop(active);
            /*
             * Make sure all downstairs are in the correct state before we
             * proceed.
             */
            let not_ready = ds
                .ds_state
                .iter()
                .filter(|state| **state != DsState::WaitQuorum)
                .count();
            if not_ready > 0 {
                info!(
                    self.log,
                    "Waiting for {} more clients to be ready", not_ready
                );
                return Ok(());
            }

            /*
             * While holding the downstairs lock, we figure out if
             * there is any reconciliation to do, and if so, we build
             * the list of operations that will repair the extents that
             * are not in sync
             */
            need_repair = self.collate_downstairs(&mut ds).await;
            repair_commands = ds.reconcile_task_list.len();
        }

        if need_repair {
            self.do_reconciliation(
                dst,
                lastcast,
                ds_reconcile_done_rx,
                repair_commands,
            )
            .await?;

            let mut active = self.active.lock().await;
            let mut ds = self.downstairs.lock().await;
            /*
             * Now that we have completed reconciliation, we move all
             * the downstairs to the next state.  If we fail here, it means
             * something interrupted our repair and we have to start over.
             *
             * As we repaired, downstairs should all be DsState::Repair.
             *
             * As we have released the downstairs lock while repairing, we
             * have to verify that the downstairs are all in the state we
             * expect them to be.  Any change means we abort and require
             * all downstairs to reconnect, even if repair work is finished
             * as a disconnected DS does not yet know it is all done with
             * work and could have its state reset to New.
             */

            assert_eq!(ds.active.len(), 0);
            assert_eq!(ds.reconcile_task_list.len(), 0);

            let ready = ds
                .ds_state
                .iter()
                .filter(|s| **s == DsState::Repair)
                .count();

            if ready != 3 {
                /*
                 * Some downstairs was not in the proper state any longer,
                 * so we need to abort this reconciliation and start
                 * everyone over.  Move all the downstairs that thought
                 * they were still repairing to FailedRepair which will
                 * trigger a reconnect.
                 */
                for (i, s) in ds.ds_state.iter_mut().enumerate() {
                    if *s == DsState::Repair {
                        *s = DsState::FailedRepair;
                        warn!(
                            self.log,
                            "Mark {} as FAILED REPAIR in final check", i
                        );
                    }
                }
                /*
                 * We don't exit here, as we want the downstairs to all
                 * be notified there is a need to reset and go back through
                 * repair because someone did not complete it.
                 */
            } else {
                info!(self.log, "All required repair work is now completed");
                info!(
                    self.log,
                    "Set Downstairs and Upstairs active after repairs"
                );
                if active.up_state != UpState::Initializing {
                    bail!("Upstairs in unexpected state while reconciling");
                }

                for s in ds.ds_state.iter_mut() {
                    *s = DsState::Active;
                }
<<<<<<< HEAD
                active.set_active(self.uuid)?;
                self.stats.add_activation().await;
=======
                active.set_active()?;
                info!(self.log, "{} Set Active", self.uuid);
                self.stats.add_activation();
>>>>>>> 5baadea2
            }
        } else {
            /*
             * No repair was needed, but make sure all DS are in the state
             * we expect them to be.
             */
            let mut active = self.active.lock().await;
            let mut ds = self.downstairs.lock().await;

            let ready = ds
                .ds_state
                .iter()
                .filter(|s| **s == DsState::WaitQuorum)
                .count();

            if ready != 3 {
                bail!("Unexpected Downstairs state after collation.");
            } else {
                info!(self.log, "No repair work was required");
                info!(self.log, "Set Downstairs and Upstairs active");
                if active.up_state != UpState::Initializing {
                    bail!("Upstairs in unexpected state while reconciling");
                }
                for s in ds.ds_state.iter_mut() {
                    *s = DsState::Active;
                }
<<<<<<< HEAD
                active.set_active(self.uuid)?;
                self.stats.add_activation().await;
                println!("{} Set Active after no repair", self.uuid);
=======
                active.set_active()?;
                self.stats.add_activation();
                info!(self.log, "{} Set Active after no repair", self.uuid);
>>>>>>> 5baadea2
            }
        }

        /*
         * We have to send a final message that all downstairs who should
         * be waiting in the reconcile task that all repair work is done
         * (even if none was required) and they should proceed to being
         * active and accepting commands on the ds_work_ message channel.
         */
        assert!(!self
            .downstairs
            .lock()
            .await
            .reconcile_current_work
            .is_some());

        info!(
            self.log,
            "Notify all downstairs for a final check of reconcile queue."
        );
        send_reconcile_work(dst, *lastcast);
        *lastcast += 1;

        Ok(())
    }

    /**
     * Return a copy of the DsState vec.
     * DTraces uses this.
     */
    async fn ds_state_copy(&self) -> Vec<DsState> {
        self.downstairs.lock().await.ds_state.clone()
    }

    /**
     * Return a count of the jobs on the downstairs active list.
     * DTrace uses this.
     */
    async fn ds_work_active(&self) -> u32 {
        self.downstairs.lock().await.active.len() as u32
    }

    /**
     * Return a count of the jobs on the upstairs active list.
     * DTrace uses this.
     */
    async fn up_work_active(&self) -> u32 {
        self.guest.guest_work.lock().await.active.len() as u32
    }

<<<<<<< HEAD
    async fn ds_state_show(&self) {
        let ds = self.downstairs.lock().await;
        print!("{}", self.uuid);
=======
    fn ds_state_show(&self) {
        let mut state_line = String::new();
        state_line.push_str(&self.uuid.to_string());

        let ds = self.downstairs.lock().unwrap();
>>>>>>> 5baadea2
        for state in ds.ds_state.iter() {
            state_line.push(' ');
            state_line.push_str(&state.to_string());
        }
        info!(self.log, "{}", state_line);
    }

    /*
     * Move all downstairs to this new state.
     * XXX This may just go away if we don't need it.
     */
    async fn _ds_transition_all(&self, new_state: DsState) {
        let mut ds = self.downstairs.lock().await;

        ds.ds_state.iter_mut().for_each(|ds_state| {
            info!(
                self.log,
                "Transition from {:?} to {:?}", *ds_state, new_state,
            );
            match new_state {
                DsState::Active => {
                    // XXX also possible from Repair
                    assert_eq!(*ds_state, DsState::WaitQuorum);
                    *ds_state = new_state;
                }
                DsState::Deactivated => {
                    *ds_state = new_state;
                }
                _ => {
                    panic!(
                        "Unsupported state transition {:?} -> {:?}",
                        *ds_state, new_state
                    );
                }
            }
        });
    }

    /*
     * Store the downstairs UUID, or compare to what we stored before
     * for a given client ID.  Do a sanity check that this downstairs
     * Region Definition matches the other downstairs.  If we don't have
     * any Region info yet, then use the provided RegionDefinition as
     * the source to compare the other downstairs with.
     */
    async fn add_ds_region(
        &self,
        client_id: u8,
        client_ddef: RegionDefinition,
    ) -> Result<()> {
        info!(self.log, "[{}] Got region def {:?}", client_id, client_ddef);

        if client_ddef.get_encrypted() != self.encryption_context.is_some() {
            bail!("Encryption expectation mismatch!");
        }

        /*
         * XXX Eventually we will be provided UUIDs when the upstairs
         * starts, so we can compare those with what we get here.
         *
         * For now, we take whatever connects to us first.
         */
        let mut ds = self.downstairs.lock().await;
        if let Some(uuid) = ds.ds_uuid.get(&client_id) {
            if *uuid != client_ddef.uuid() {
                panic!(
                    "New client:{} uuid:{}  does not match existing {}",
                    client_id,
                    client_ddef.uuid(),
                    uuid
                );
            } else {
                info!(
                    self.log,
                    "Returning client:{} UUID:{} matches", client_id, uuid
                );
            }
        } else {
            ds.ds_uuid.insert(client_id, client_ddef.uuid());
        }

        /*
         * XXX Until we are passed expected region info at start, we
         * can only compare the three downstairs to each other and move
         * forward if all three are the same.
         *
         * For now I'm using zero as an indication that we don't yet know
         * the valid values and non-zero meaning we have at least one
         * downstairs to compare with.
         *
         * 0 should never be a valid block size, so this hack will let us
         * move forward until we get the expected region info at startup.
         */
        let mut ddef = self.ddef.lock().await;
        if ddef.block_size() == 0 {
            ddef.set_block_size(client_ddef.block_size());
            ddef.set_extent_size(client_ddef.extent_size());
            ddef.set_extent_count(client_ddef.extent_count());
            info!(
                self.log,
                "Setting expected region info to: {:?}", client_ddef
            );
        }

        if ddef.block_size() != client_ddef.block_size()
            || ddef.extent_size().value != client_ddef.extent_size().value
            || ddef.extent_size().block_size_in_bytes()
                != client_ddef.extent_size().block_size_in_bytes()
            || ddef.extent_count() != client_ddef.extent_count()
        {
            // XXX Figure out if we can handle this error. Possibly not.
            panic!(
                "New downstairs region info mismatch {:?} vs. {:?}",
                ddef, client_ddef
            );
        }

        Ok(())
    }

    /*
     * Process a downstairs operation.
     * We have received a response to an IO operation.  Here we take the
     * required action for the upstairs depending on what the operation
     * was and the status it returned.
     *
     * Returns true if the guest should be notified.
     */
    async fn process_ds_operation(
        &self,
        ds_id: u64,
        client_id: u8,
        read_data: Result<Vec<ReadResponse>, CrucibleError>,
    ) -> Result<bool> {
        /*
         * We can't get the upstairs state lock when holding the downstairs
         * lock, but we need to make decisions about this downstairs work
         * knowing the upstairs state.  So,
         *  * get the upstairs state lock,
         *  * get the downstairs lock,
         *  * Store the upstairs state.
         *  * Release the upstairs lock.
         * Since we know the upstairs state can't change out of
         * deactivation without downstairs approval (which comes from
         * this method), we are good to move forward here.
         *
         * If the upstairs state changes to deactivation after we drop the
         * active lock, we don't care because their will be a flush coming
         * to the work queue behind us and we have the downstairs lock.
         */

        let active = self.active.lock().await;
        let mut ds = self.downstairs.lock().await;
        let up_state = active.up_state;
        drop(active);

        /*
         * We can finish the job if the downstairs has gone away, but
         * not if it has gone away then come back, because when it comes
         * back, it will have to replay everything.
         * While the downstairs is away, it's OK to act on the result that
         * we already received, because it may never come back.
         */
        let ds_state = ds.ds_state[client_id as usize];
        if ds_state != DsState::Active && ds_state != DsState::Repair {
            warn!(
                self.log,
                "[{}] {} WARNING finish job {} when downstairs state:{:?}",
                client_id,
                self.uuid,
                ds_id,
                ds_state
            );
        }

        // Mark this ds_id for the client_id as completed.
        let notify_guest = match ds.process_ds_completion(
            ds_id,
            client_id,
            read_data,
            &self.encryption_context,
            up_state,
        ) {
            Err(e) => {
                let job = ds.active.get_mut(&ds_id).unwrap();
                error!(
                    self.log,
                    "[{}] ds_completion error: {:?} j:{} {:?} {:?} ",
                    client_id,
                    e,
                    ds_id,
                    &self.encryption_context,
                    job,
                );
                return Err(e);
            }
            Ok(ng) => ng,
        };

        // Mark this downstairs as bad if this was a write or flush
        if let Err(err) = ds.client_error(ds_id, client_id) {
            if err == CrucibleError::UpstairsInactive {
                error!(
                    self.log,
                    "Saw CrucibleError::UpstairsInactive on client {}!",
                    client_id
                );
                self.ds_transition_with_lock(
                    ds,
                    up_state,
                    client_id,
                    DsState::Disabled,
                );
            } else if err == CrucibleError::DecryptionError {
                error!(
                    self.log,
                    "Authenticated decryption failed from client id {}!",
                    client_id
                );

                // XXX reconciliation needs to occur, but do we trust that
                // Downstairs anymore? One could imagine setting that untrusted
                // here:
                //
                // ds_transition_with_lock( ...  DsState::Untrusted);
            } else if matches!(err, CrucibleError::SnapshotExistsAlready(_)) {
                // skip
            }
            /*
             * After work.complete, it's possible that the job is gone
             * due to a retire check
             */
            else if let Some(job) = ds.active.get_mut(&ds_id) {
                if matches!(
                    job.work,
                    IOop::Write {
                        dependencies: _,
                        writes: _,
                    } | IOop::Flush {
                        dependencies: _,
                        flush_number: _,
                        gen_number: _,
                        snapshot_details: _,
                    } | IOop::WriteUnwritten {
                        dependencies: _,
                        writes: _,
                    }
                ) {
                    self.ds_transition_with_lock(
                        ds,
                        up_state,
                        client_id,
                        DsState::Failed,
                    );
                }
            }
        }

        Ok(notify_guest)
    }
}

#[derive(Debug)]
struct FlushInfo {
    /*
     * The next flush number to use when a Flush is issued.
     */
    next_flush: u64,
}

impl FlushInfo {
    pub fn new() -> FlushInfo {
        FlushInfo { next_flush: 0 }
    }
    /*
     * Upstairs flush_info mutex must be held when calling this.
     * In addition, a downstairs request ID should be obtained at the
     * same time the next flush number is obtained, such that any IO that
     * is given a downstairs request number higher than the request number
     * for the flush will happen after this flush, never before.
     */
    fn get_next_flush(&mut self) -> u64 {
        let id = self.next_flush;
        self.next_flush += 1;
        id
    }
}

/*
 * States a downstairs can be in.
 * XXX This very much still under development. Most of these are place
 * holders and the final set of states will change.
 */
#[derive(Debug, Copy, Clone, PartialEq, Serialize, Deserialize, JsonSchema)]
#[serde(rename_all = "snake_case")]
enum DsState {
    /*
     * New connection
     */
    New,
    /*
     * Incompatible software version reported.
     */
    BadVersion,
    /*
     * Waiting for activation signal.
     */
    WaitActive,
    /*
     * Waiting for the minimum number of downstairs to be present.
     */
    WaitQuorum,
    /*
     * Incompatible region format reported.
     */
    BadRegion,
    /*
     * We were connected, but did not transition all the way to
     * active before the connection went away. Arriving here means the
     * downstairs has to go back through the whole negotiation process.
     */
    Disconnected,
    /*
     * Comparing downstairs for consistency.
     */
    Verifying,
    /*
     * Downstairs are repairing from each other.
     */
    Repair,
    /*
     * Failed when attempting to make consistent.
     */
    FailedRepair,
    /*
     * Ready for and/or currently receiving IO
     */
    Active,
    /*
     * IO attempts to this downstairs are failing at too high of a
     * rate, or it is not able to keep up, or it is having some
     * error such that we can no longer use it.
     */
    Failed,
    /*
     * This downstairs is being migrated to a new location
     */
    Migrating,
    /*
     * This downstairs was active, but is now no longer connected.
     * We may have work for it in memory, so a replay is possible
     * if this downstairs reconnects in time.
     */
    Offline,
    /*
     * This downstairs was offline but is now back online and we are
     * sending it all the I/O it missed when it was unavailable.
     */
    Replay,
    /*
     * A guest requested deactivation, this downstairs has completed all
     * its outstanding work and is now waiting for the upstairs to
     * transition back to initializing.
     */
    Deactivated,
    /*
     * Another Upstairs has connected and is now active.
     */
    Disabled,
}
impl fmt::Display for DsState {
    fn fmt(&self, f: &mut fmt::Formatter<'_>) -> fmt::Result {
        match self {
            DsState::New => {
                write!(f, "New")
            }
            DsState::BadVersion => {
                write!(f, "BadVersion")
            }
            DsState::WaitActive => {
                write!(f, "WaitActive")
            }
            DsState::WaitQuorum => {
                write!(f, "WaitQuorum")
            }
            DsState::BadRegion => {
                write!(f, "BadRegion")
            }
            DsState::Disconnected => {
                write!(f, "Disconnected")
            }
            DsState::Verifying => {
                write!(f, "Verifying")
            }
            DsState::Repair => {
                write!(f, "Repair")
            }
            DsState::FailedRepair => {
                write!(f, "FailedRepair")
            }
            DsState::Active => {
                write!(f, "Active")
            }
            DsState::Failed => {
                write!(f, "Failed")
            }
            DsState::Migrating => {
                write!(f, "Migrating")
            }
            DsState::Offline => {
                write!(f, "Offline")
            }
            DsState::Replay => {
                write!(f, "Replay")
            }
            DsState::Deactivated => {
                write!(f, "Deactivated")
            }
            DsState::Disabled => {
                write!(f, "Disabled")
            }
        }
    }
}

/*
 * A unit of work for downstairs that is put into the hashmap.
 */
#[derive(Debug)]
struct DownstairsIO {
    ds_id: u64,    // This MUST match our hashmap index
    guest_id: u64, // The hahsmap ID from the parent guest work.
    work: IOop,

    /*
     * Hash of work status where key is the downstairs "client id" and the
     * hash value is the current state of the IO request with respect to the
     * upstairs.
     * The length and keys on this hashmap will be used to determine which
     * downstairs will receive the IO request.
     * XXX Determine if it is required for all downstairs to get an entry
     * or if by not putting a downstairs in the hash, if that is valid.
     */
    state: HashMap<u8, IOState>,

    /*
     * Has this been acked to the guest yet?
     */
    ack_status: AckStatus,

    /*
     * Is this a replay job, meaning we may have already sent it
     * once.  At the present, this only matters for reads and for
     * when we are comparing read hashes between the three downstairs.
     */
    replay: bool,

    /*
     * If the operation is a Read, this holds the resulting buffer
     * The hashes vec holds the valid hash(es) for the read.
     */
    data: Option<Vec<ReadResponse>>,
    read_response_hashes: Vec<Option<u64>>,
}

impl DownstairsIO {
    fn state_count(&self) -> WorkCounts {
        let mut wc: WorkCounts = Default::default();

        for state in self.state.values() {
            match state {
                IOState::New | IOState::InProgress => wc.active += 1,
                IOState::Error(_) => wc.error += 1,
                IOState::Skipped => wc.skipped += 1,
                IOState::Done => wc.done += 1,
            }
        }

        wc
    }

    /*
     * Return the size of the IO in bytes
     * Depending on the IO (write or read) we have to look in a different
     * location to get the size.
     */
    pub fn io_size(&self) -> usize {
        match &self.work {
            IOop::Write {
                dependencies: _,
                writes,
            } => writes.iter().map(|w| w.data.len()).sum(),
            IOop::WriteUnwritten {
                dependencies: _,
                writes,
            } => writes.iter().map(|w| w.data.len()).sum(),
            IOop::Flush {
                dependencies: _,
                flush_number: _flush_number,
                gen_number: _,
                snapshot_details: _,
            } => 0,
            IOop::Read {
                dependencies: _,
                requests: _,
            } => {
                if self.data.is_some() {
                    let rrs = self.data.as_ref().unwrap();
                    rrs.iter().map(|r| r.data.len()).sum()
                } else {
                    0
                }
            }
        }
    }
}

#[derive(Debug)]
struct ReconcileIO {
    id: u64,
    op: Message,
    state: HashMap<u8, IOState>,
}

impl ReconcileIO {
    fn new(id: u64, op: Message) -> ReconcileIO {
        let mut state = HashMap::new();
        for cl in 0..3 {
            state.insert(cl, IOState::New);
        }
        ReconcileIO { id, op, state }
    }
}
/*
 * Crucible to storage IO operations.
 */
#[derive(Debug, Clone, PartialEq)]
pub enum IOop {
    Write {
        dependencies: Vec<u64>, // Jobs that must finish before this
        writes: Vec<crucible_protocol::Write>,
    },
    WriteUnwritten {
        dependencies: Vec<u64>, // Jobs that must finish before this
        writes: Vec<crucible_protocol::Write>,
    },
    Read {
        dependencies: Vec<u64>, // Jobs that must finish before this
        requests: Vec<ReadRequest>,
    },
    Flush {
        dependencies: Vec<u64>, // Jobs that must finish before this
        flush_number: u64,
        gen_number: u64,
        snapshot_details: Option<SnapshotDetails>,
    },
}

impl IOop {
    pub fn deps(&self) -> &Vec<u64> {
        match &self {
            IOop::Write {
                dependencies,
                writes: _,
            } => dependencies,
            IOop::Flush {
                dependencies,
                flush_number: _flush_number,
                gen_number: _,
                snapshot_details: _,
            } => dependencies,
            IOop::Read {
                dependencies,
                requests: _,
            } => dependencies,
            IOop::WriteUnwritten {
                dependencies,
                writes: _,
            } => dependencies,
        }
    }
}

/*
 * The various states an IO can be in when it is on the work hashmap.
 * There is a state that is unique to each downstairs task we have and
 * they operate independent of each other.
 */
#[derive(Debug, Clone, PartialEq)]
pub enum IOState {
    // A new IO request.
    New,
    // The request has been sent to this tasks downstairs.
    InProgress,
    // The successful response came back from downstairs.
    Done,
    // The IO request should be ignored. Ex: we could be doing recovery and
    // we only want a specific downstairs to do that work.
    Skipped,
    // The IO returned an error.
    Error(CrucibleError),
}

impl fmt::Display for IOState {
    fn fmt(&self, f: &mut fmt::Formatter<'_>) -> fmt::Result {
        // Make sure to right-align output on 4 characters
        match self {
            IOState::New => {
                write!(f, " New")
            }
            IOState::InProgress => {
                write!(f, "Sent")
            }
            IOState::Done => {
                write!(f, "Done")
            }
            IOState::Skipped => {
                write!(f, "Skip")
            }
            IOState::Error(_) => {
                write!(f, " Err")
            }
        }
    }
}

#[derive(Debug)]
struct IOStateCount {
    new: [u32; 3],
    in_progress: [u32; 3],
    done: [u32; 3],
    skipped: [u32; 3],
    error: [u32; 3],
}

impl IOStateCount {
    fn new() -> IOStateCount {
        IOStateCount {
            new: [0; 3],
            in_progress: [0; 3],
            done: [0; 3],
            skipped: [0; 3],
            error: [0; 3],
        }
    }

    fn show_all(&mut self) {
        println!("   STATES      DS:0   DS:1   DS:2   TOTAL");
        self.show(IOState::New);
        self.show(IOState::InProgress);
        self.show(IOState::Done);
        self.show(IOState::Skipped);
        let e = CrucibleError::GenericError("x".to_string());
        self.show(IOState::Error(e));
    }

    fn show(&mut self, state: IOState) {
        let state_stat;
        match state {
            IOState::New => {
                state_stat = self.new;
                print!("    New        ");
            }
            IOState::InProgress => {
                state_stat = self.in_progress;
                print!("    Sent       ");
            }
            IOState::Done => {
                state_stat = self.done;
                print!("    Done       ");
            }
            IOState::Skipped => {
                state_stat = self.skipped;
                print!("    Skipped    ");
            }
            IOState::Error(_) => {
                state_stat = self.error;
                print!("    Error      ");
            }
        }
        let mut sum = 0;
        for ds_stat in state_stat {
            print!("{:4}   ", ds_stat);
            sum += ds_stat;
        }
        println!("{:4}", sum);
    }

    pub fn incr(&mut self, state: &IOState, cid: u8) {
        assert!(cid < 3);
        let cid = cid as usize;
        match state {
            IOState::New => {
                self.new[cid] += 1;
            }
            IOState::InProgress => {
                self.in_progress[cid] += 1;
            }
            IOState::Done => {
                self.done[cid] += 1;
            }
            IOState::Skipped => {
                self.skipped[cid] += 1;
            }
            IOState::Error(_) => {
                self.error[cid] += 1;
            }
        }
    }
}

#[derive(Debug, Clone, Copy, PartialEq)]
pub enum AckStatus {
    NotAcked,
    AckReady,
    Acked,
}

impl fmt::Display for AckStatus {
    fn fmt(&self, f: &mut fmt::Formatter<'_>) -> fmt::Result {
        // Make sure to right-align output on 8 characters to match with
        // show_all_work
        match self {
            AckStatus::NotAcked => {
                write!(f, "{0:>8}", "NotAcked")
            }
            AckStatus::AckReady => {
                write!(f, "{0:>8}", "AckReady")
            }
            AckStatus::Acked => {
                write!(f, "{0:>8}", "Acked")
            }
        }
    }
}

/*
 * Provides a shared Buffer that Read operations will write into.
 *
 * Originally BytesMut was used here, but it didn't guarantee that memory
 * was shared between cloned BytesMut objects.
 */
#[derive(Clone, Debug)]
pub struct Buffer {
    data: Arc<Mutex<Vec<u8>>>,
    owned: Arc<Mutex<Vec<bool>>>,
}

impl Buffer {
    pub fn from_vec(vec: Vec<u8>) -> Buffer {
        let len = vec.len();
        Buffer {
            data: Arc::new(Mutex::new(vec)),
            owned: Arc::new(Mutex::new(vec![false; len])),
        }
    }

    pub fn new(len: usize) -> Buffer {
        Buffer {
            data: Arc::new(Mutex::new(vec![0; len])),
            owned: Arc::new(Mutex::new(vec![false; len])),
        }
    }

    pub fn from_slice(buf: &[u8]) -> Buffer {
        let mut vec = Vec::<u8>::with_capacity(buf.len());
        for item in buf {
            vec.push(*item);
        }

        Buffer::from_vec(vec)
    }

    pub async fn len(&self) -> usize {
        self.data.lock().await.len()
    }

    pub async fn is_empty(&self) -> bool {
        self.len().await == 0
    }

    pub async fn as_vec(&self) -> MutexGuard<'_, Vec<u8>> {
        self.data.lock().await
    }

    pub async fn owned_vec(&self) -> MutexGuard<'_, Vec<bool>> {
        self.owned.lock().await
    }
}

#[tokio::test]
async fn test_buffer_len() {
    const READ_SIZE: usize = 512;
    let data = Buffer::from_slice(&[0x99; READ_SIZE]);
    assert_eq!(data.len().await, READ_SIZE);
}

#[tokio::test]
async fn test_buffer_len_after_clone() {
    const READ_SIZE: usize = 512;
    let data = Buffer::from_slice(&[0x99; READ_SIZE]);
    assert_eq!(data.len().await, READ_SIZE);

    let new_buffer = data.clone();
    assert_eq!(new_buffer.len().await, READ_SIZE);
    assert_eq!(data.len().await, READ_SIZE);
}

#[tokio::test]
#[should_panic(
    expected = "index out of bounds: the len is 512 but the index is 512"
)]
async fn test_buffer_len_index_overflow() {
    const READ_SIZE: usize = 512;
    let data = Buffer::from_slice(&[0x99; READ_SIZE]);
    assert_eq!(data.len().await, READ_SIZE);

    let mut vec = data.as_vec().await;
    assert_eq!(vec.len(), 512);

    for i in 0..(READ_SIZE + 1) {
        vec[i] = 0x99;
    }
}

#[tokio::test]
async fn test_buffer_len_over_block_size() {
    const READ_SIZE: usize = 600;
    let data = Buffer::from_slice(&[0x99; READ_SIZE]);
    assert_eq!(data.len().await, READ_SIZE);
}

/*
 * Inspired from Propolis block.rs
 *
 * The following are the operations that Crucible supports from outside
 * callers. We have extended this to cover a bunch of test operations as
 * well. The first three are the supported operations, the other operations
 * tell the upstairs to behave in specific ways.
 */
#[derive(Debug, Clone)]
pub enum BlockOp {
    Read {
        offset: Block,
        data: Buffer,
    },
    Write {
        offset: Block,
        data: Bytes,
    },
    WriteUnwritten {
        offset: Block,
        data: Bytes,
    },
    Flush {
        snapshot_details: Option<SnapshotDetails>,
    },
    GoActive {
        gen: u64,
    },
    Deactivate,
    // Query ops
    QueryBlockSize {
        data: Arc<Mutex<u64>>,
    },
    QueryTotalSize {
        data: Arc<Mutex<u64>>,
    },
    QueryGuestIOReady {
        data: Arc<Mutex<bool>>,
    },
    QueryUpstairsUuid {
        data: Arc<Mutex<Uuid>>,
    },
    // Begin testing options.
    QueryExtentSize {
        data: Arc<Mutex<Block>>,
    },
    QueryWorkQueue {
        data: Arc<Mutex<WQCounts>>,
    },
    // Send an update to all tasks that there is work on the queue.
    Commit,
    // Show internal work queue, return outstanding IO requests.
    ShowWork {
        data: Arc<Mutex<WQCounts>>,
    },
}

macro_rules! ceiling_div {
    ($a: expr, $b: expr) => {
        ($a + ($b - 1)) / $b
    };
}

impl BlockOp {
    /*
     * Compute number of IO operations represented by this BlockOp, rounding
     * up. For example, if IOP size is 16k:
     *
     *   A read of 8k is 1 IOP
     *   A write of 16k is 1 IOP
     *   A write of 16001b is 2 IOPs
     *   A flush isn't an IOP
     *
     * We are not counting WriteUnwritten ops as IO toward the users IO
     * limits.  Though, if too many volumes are created with scrubbers
     * running, we may have to revisit that.
     */
    pub async fn iops(&self, iop_sz: usize) -> Option<usize> {
        match self {
            BlockOp::Read { offset: _, data } => {
                Some(ceiling_div!(data.len().await, iop_sz))
            }
            BlockOp::Write { offset: _, data } => {
                Some(ceiling_div!(data.len(), iop_sz))
            }
            _ => None,
        }
    }

    pub fn consumes_iops(&self) -> bool {
        matches!(
            self,
            BlockOp::Read { offset: _, data: _ }
                | BlockOp::Write { offset: _, data: _ }
        )
    }

    // Return the total size of this BlockOp
    pub async fn sz(&self) -> Option<usize> {
        match self {
            BlockOp::Read { offset: _, data } => Some(data.len().await),
            BlockOp::Write { offset: _, data } => Some(data.len()),
            _ => None,
        }
    }
}

#[tokio::test]
async fn test_return_iops() {
    const IOP_SZ: usize = 16000;

    let op = BlockOp::Read {
        offset: Block::new_512(1),
        data: Buffer::new(1),
    };
    assert_eq!(op.iops(IOP_SZ).await.unwrap(), 1);

    let op = BlockOp::Read {
        offset: Block::new_512(1),
        data: Buffer::new(8000),
    };
    assert_eq!(op.iops(IOP_SZ).await.unwrap(), 1);

    let op = BlockOp::Read {
        offset: Block::new_512(1),
        data: Buffer::new(16000),
    };
    assert_eq!(op.iops(IOP_SZ).await.unwrap(), 1);

    let op = BlockOp::Read {
        offset: Block::new_512(1),
        data: Buffer::new(16001),
    };
    assert_eq!(op.iops(IOP_SZ).await.unwrap(), 2);
}

/*
 * This structure is for tracking the underlying storage side operations
 * that map to a single Guest IO request. G to S stands for Guest
 * to Storage.
 *
 * The submitted hashmap is indexed by the request number (ds_id) for the
 * downstairs requests issued on behalf of this request.
 */
#[derive(Debug)]
struct GtoS {
    /*
     * Jobs we have submitted (or will soon submit) to the storage side
     * of the upstairs process to send on to the downstairs.
     * The key for the hashmap is the ds_id number in the hashmap for
     * downstairs work. The value is the buffer size of the operation in
     * blocks.
     */
    submitted: HashMap<u64, u64>,
    completed: Vec<u64>,

    /*
     * This buffer is provided by the guest request. If this is a read,
     * data will be written here.
     */
    guest_buffer: Option<Buffer>,

    /*
     * When we have an IO between the guest and crucible, it's possible
     * it will be broken into two smaller requests if the range happens
     * to cross an extent boundary. This hashmap is a list of those
     * buffers with the key being the downstairs request ID.
     *
     * Data moving in/out of this buffer will be encrypted or decrypted
     * depending on the operation.
     */
    downstairs_buffer: HashMap<u64, Vec<ReadResponse>>,

    /*
     * Notify the caller waiting on the job to finish.
     * This is an Option for the case where we want to send an IO on behalf
     * of the Upstairs (not guest driven). Right now the only case where we
     * need that is to flush data to downstairs when the guest has not sent
     * us a flush in some time.  This allows us to free internal buffers.
     * If the sender is None, we know it's a request from the Upstairs and
     * we don't have to ACK it to anyone.
     */
    req: Option<BlockReq>,
}

impl GtoS {
    pub fn new(
        submitted: HashMap<u64, u64>,
        completed: Vec<u64>,
        guest_buffer: Option<Buffer>,
        downstairs_buffer: HashMap<u64, Vec<ReadResponse>>,
        req: Option<BlockReq>,
    ) -> GtoS {
        GtoS {
            submitted,
            completed,
            guest_buffer,
            downstairs_buffer,
            req,
        }
    }

    /*
     * When all downstairs jobs have completed, and all buffers have been
     * attached to the GtoS struct, we can do the final copy of the data
     * from upstairs memory back to the guest's memory.
     */
    #[instrument]
    async fn transfer(&mut self) {
        if let Some(guest_buffer) = &mut self.guest_buffer {
            self.completed.sort_unstable();
            assert!(!self.completed.is_empty());

            let mut offset = 0;
            let mut vec = guest_buffer.as_vec().await;
            let mut owned_vec = guest_buffer.owned_vec().await;

            for ds_id in self.completed.iter() {
                let responses = self.downstairs_buffer.remove(ds_id).unwrap();

                for response in responses {
                    // Copy over into guest memory.
                    {
                        let _ignored =
                            span!(Level::TRACE, "copy to guest buffer")
                                .entered();

                        for i in &response.data {
                            vec[offset] = *i;
                            owned_vec[offset] = !response.hashes.is_empty();
                            offset += 1;
                        }
                    }
                }
            }
        } else {
            /*
             * Should this panic?  If the caller is requesting a transfer,
             * the guest_buffer should exist. If it does not exist, then
             * either there is a real problem, or the operation was a write
             * or flush and why are we requesting a transfer for those.
             */
            panic!("No guest buffer, no copy");
        }
    }

    /*
     * Notify corresponding BlockReqWaiter
     */
    pub async fn notify(self, result: Result<(), CrucibleError>) {
        /*
         * If present, send the result to the guest.  If this is a flush
         * issued on behalf of crucible, then there is no place to send
         * a result to.
         *
         * XXX: If the guest is no longer listening and this returns an
         * error, do we care?  This could happen if the guest has
         * given up because an IO took too long, or other possible
         * guest side reasons.
         */
        if let Some(req) = self.req {
            req.send_result(result).await;
        }
    }
}

/**
 * This structure keeps track of work that Crucible has accepted from the
 * "Guest", aka, Propolis.
 *
 * The active is a hashmap of GtoS structures for all I/Os that are
 * outstanding. Either just created or in progress operations. The key
 * for a new job comes from next_gw_id and should always increment.
 *
 * Once we have decided enough downstairs requests are finished, we remove
 * the entry from the active and add the gw_id to the completed vec.
 *
 * TODO: The completed needs to implement some notify back to the Guest, and
 * it should probably be a ring buffer.
 */
#[derive(Debug)]
struct GuestWork {
    active: HashMap<u64, GtoS>,
    next_gw_id: u64,
    completed: AllocRingBuffer<u64>,
}

impl GuestWork {
    fn next_gw_id(&mut self) -> u64 {
        let id = self.next_gw_id;
        self.next_gw_id += 1;
        id
    }

    /*
     * When the required number of completions for a downstairs
     * ds_id have arrived, we call this method on the parent GuestWork
     * that requested them and include the Option<Bytes> from the IO.
     *
     * If this operation was a read, then we attach the Bytes read to the
     * GtoS struct for later transfer.
     *
     * A single GtoS job may have multiple downstairs jobs it created, so
     * we may not be done yet. When the required number of completions have
     * arrived from all the downstairs jobs we created, then we
     * can move forward with finishing up the guest work operation.
     * This may include moving/decrypting data buffers from completed reads.
     */
    #[instrument]
    async fn gw_ds_complete(
        &mut self,
        gw_id: u64,
        ds_id: u64,
        data: Option<Vec<ReadResponse>>,
        result: Result<(), CrucibleError>,
    ) {
        /*
         * A gw_id that already finished and results were sent back to
         * the guest could still have an outstanding ds_id.
         */
        if let Some(mut gtos_job) = self.active.remove(&gw_id) {
            /*
             * If the ds_id is on the submitted list, then we will take it
             * off and, if it is a read, add the read result
             * buffer to the gtos job structure for later
             * copying.
             */
            if gtos_job.submitted.remove(&ds_id).is_some() {
                if let Some(data) = data {
                    /*
                     * The first read buffer will become the source for the
                     * final response back to the guest. This buffer will be
                     * combined with other buffers if the upstairs request
                     * required multiple jobs.
                     */
                    if gtos_job.downstairs_buffer.insert(ds_id, data).is_some()
                    {
                        /*
                         * Only the first successful read should fill the
                         * slot in the downstairs buffer for a ds_id. If
                         * more than one is trying to, then we have a
                         * problem.
                         */
                        panic!(
                            "gw_id:{} read buffer already present for {}",
                            gw_id, ds_id
                        );
                    }
                }
                gtos_job.completed.push(ds_id);
            } else {
                println!("gw_id:{} ({}) already removed???", gw_id, ds_id);
                assert!(gtos_job.completed.contains(&ds_id));
                panic!(
                    "{} Attempting to complete ds_id {} we already completed",
                    gw_id, ds_id
                );
            }

            /*
             * If all the downstairs jobs created for this have completed,
             * we can copy (if present) read data back to the guest buffer
             * they provided to us, and notify any waiters.
             */
            if gtos_job.submitted.is_empty() {
                if result.is_ok() && gtos_job.guest_buffer.is_some() {
                    gtos_job.transfer().await;
                }

                assert!(gtos_job.submitted.is_empty());
                gtos_job.notify(result).await;

                self.completed.push(gw_id);
            }
        } else {
            /*
             * XXX This is just so I can see if ever does happen.
             */
            println!(
                "gw_id {} from removed job {} not on active list",
                gw_id, ds_id
            );
        }
    }
}

/**
 * This is the structure we use to keep track of work passed into crucible
 * from the "Guest".
 *
 * Requests from the guest are put into the reqs VecDeque initially.
 *
 * A task on the Crucible side will receive a notification that a new
 * operation has landed on the reqs queue and will take action:
 *
 * * Pop the request off the reqs queue.
 *
 * * Copy (and optionally encrypt) any data buffers provided to us by the
 *   Guest.
 *
 * * Create one or more downstairs DownstairsIO structures.
 *
 * * Create a GtoS tracking structure with the id's for each downstairs task
 *   and the read result buffer if required.
 *
 * * Add the GtoS struct to the in GuestWork active work hashmap.
 *
 * * Put all the DownstairsIO structures on the downstairs work queue.
 *
 * * Send notification to the upstairs tasks that there is new work.
 *
 * Work here will be added to storage side queues and the responses will
 * be waited on and processed when they arrive.
 *
 * This structure and operations on in handle the translation between
 * outside requests and internal upstairs structures and work queues.
 */
#[derive(Debug)]
pub struct Guest {
    /*
     * Set to true when Upstairs reports as active.
     */
    active: Mutex<bool>,
    /*
     * New requests from outside go onto this VecDeque. The notify is how
     * the submission task tells the listening task that new work has been
     * added.
     */
    reqs: Mutex<VecDeque<BlockReq>>,
    notify: Notify,

    /*
     * When the crucible listening task has noticed a new IO request, it
     * will pull it from the reqs queue and create an GuestWork struct
     * as well as convert the new IO request into the matching
     * downstairs request(s). Each new GuestWork request will get a
     * unique gw_id, which is also the index for that operation into the
     * hashmap.
     *
     * It is during this process that data will encrypted. For a read, the
     * data is decrypted back to the guest provided buffer after all the
     * required downstairs operations are completed.
     */
    guest_work: Mutex<GuestWork>,

    /*
     * Setting an IOP limit means that the rate at which block reqs are
     * pulled off will be limited. No setting means they are sent right
     * away.
     */
    iop_tokens: Mutex<usize>,
    bytes_per_iop: Option<usize>,
    iop_limit: Option<usize>,

    /*
     * Setting a bandwidth limit will also limit the rate at which block
     * reqs are pulled off the queue.
     */
    bw_tokens: Mutex<usize>, // bytes
    bw_limit: Option<usize>, // bytes per second
}

/*
 * These methods are how to add or checking for new work on the Guest struct
 */
impl Guest {
    pub fn new() -> Guest {
        Guest {
            active: Mutex::new(false),
            /*
             * Incoming I/O requests are added to this queue.
             */
            reqs: Mutex::new(VecDeque::new()),
            notify: Notify::new(),
            /*
             * The active hashmap is for in-flight I/O operations
             * that we have taken off the incoming queue, but we have not
             * received the response from downstairs.
             * Note that a single IO from outside may have multiple I/O
             * requests that need to finish before we can complete that IO.
             */
            guest_work: Mutex::new(GuestWork {
                active: HashMap::new(), // GtoS
                next_gw_id: 1,
                completed: AllocRingBuffer::with_capacity(2048),
            }),

            iop_tokens: Mutex::new(0),
            bytes_per_iop: None,
            iop_limit: None,

            bw_tokens: Mutex::new(0),
            bw_limit: None,
        }
    }

    pub fn set_iop_limit(&mut self, bytes_per_iop: usize, limit: usize) {
        self.bytes_per_iop = Some(bytes_per_iop);
        self.iop_limit = Some(limit);
    }

    /*
     * Return IOPs per second
     */
    pub fn get_iop_limit(&self) -> Option<usize> {
        self.iop_limit
    }

    pub fn set_bw_limit(&mut self, bytes_per_second: usize) {
        self.bw_limit = Some(bytes_per_second);
    }

    pub fn get_bw_limit(&self) -> Option<usize> {
        self.bw_limit
    }

    /*
     * This is used to submit a new BlockOp IO request to Crucible.
     */
    async fn send(&self, op: BlockOp) -> BlockReqWaiter {
        let (send, recv) = mpsc::channel(1);

        self.reqs.lock().await.push_back(BlockReq::new(op, send));
        self.notify.notify_one();

        BlockReqWaiter::new(recv)
    }

    /*
     * A crucible task will listen for new work using this.
     */
    async fn recv(&self) -> BlockReq {
        loop {
            if let Some(req) = self.consume_req().await {
                return req;
            }

            self.notify.notified().await;
        }
    }

    /*
     * Consume one request off queue if it is under the IOP limit and the BW
     * limit.
     */
    async fn consume_req(&self) -> Option<BlockReq> {
        let mut reqs = self.reqs.lock().await;

        // TODO exposing queue depth here would be a good metric for disk
        // contention

        // Check if no requests are queued
        if reqs.is_empty() {
            return None;
        }

        let req_ref: &BlockReq = reqs.front().unwrap();

        // Check if we can consume right away
        let iop_limit_applies =
            self.iop_limit.is_some() && req_ref.op.consumes_iops();
        let bw_limit_applies =
            self.bw_limit.is_some() && req_ref.op.sz().await.is_some();

        if !iop_limit_applies && !bw_limit_applies {
            return Some(reqs.pop_front().unwrap());
        }

        // Check bandwidth limit before IOP limit, but make sure only to consume
        // tokens if both checks pass!

        let mut bw_check_ok = true;
        let mut iop_check_ok = true;

        // XXX if recv ever is called from multiple threads, token locks must be
        // taken for the whole of the procedure, not multiple times in the below
        // if blocks!

        // When checking tokens vs the limit, do not check by checking if adding
        // the block request's values to the applicable limit: this would create
        // a scenario where a large IO enough would stall the pipeline (see
        // test_impossible_io). Instead, check if the limits are already
        // reached.

        if let Some(bw_limit) = self.bw_limit {
            if req_ref.op.sz().await.is_some() {
                let bw_tokens = self.bw_tokens.lock().await;
                if *bw_tokens >= bw_limit {
                    bw_check_ok = false;
                }
            }
        }

        if let Some(iop_limit) = self.iop_limit {
            let bytes_per_iops = self.bytes_per_iop.unwrap();
            if req_ref.op.iops(bytes_per_iops).await.is_some() {
                let iop_tokens = self.iop_tokens.lock().await;
                if *iop_tokens >= iop_limit {
                    iop_check_ok = false;
                }
            }
        }

        // If both checks pass, consume appropriate resources and return the
        // block req
        if bw_check_ok && iop_check_ok {
            if self.bw_limit.is_some() {
                if let Some(sz) = req_ref.op.sz().await {
                    let mut bw_tokens = self.bw_tokens.lock().await;
                    *bw_tokens += sz;
                }
            }

            if self.iop_limit.is_some() {
                let bytes_per_iops = self.bytes_per_iop.unwrap();
                if let Some(req_iops) = req_ref.op.iops(bytes_per_iops).await {
                    let mut iop_tokens = self.iop_tokens.lock().await;
                    *iop_tokens += req_iops;
                }
            }

            return Some(reqs.pop_front().unwrap());
        }

        // Otherwise, don't consume this block req
        None
    }

    /*
     * IOPs are IO operations per second, so leak tokens to allow that
     * through.
     */
    pub async fn leak_iop_tokens(&self, tokens: usize) {
        let mut iop_tokens = self.iop_tokens.lock().await;

        if tokens > *iop_tokens {
            *iop_tokens = 0;
        } else {
            *iop_tokens -= tokens;
        }

        // Notify to wake up recv now that there may be room.
        self.notify.notify_one();
    }

    // Leak bytes from bandwidth tokens
    pub async fn leak_bw_tokens(&self, bytes: usize) {
        let mut bw_tokens = self.bw_tokens.lock().await;

        if bytes > *bw_tokens {
            *bw_tokens = 0;
        } else {
            *bw_tokens -= bytes;
        }

        // Notify to wake up recv now that there may be room.
        self.notify.notify_one();
    }

    /*
     * `read` and `write` accept a block offset, and data must be a
     * multiple of block size.
     */
    pub async fn read(
        &self,
        offset: Block,
        data: Buffer,
    ) -> Result<BlockReqWaiter, CrucibleError> {
        if !self.is_active().await {
            return Err(CrucibleError::UpstairsInactive);
        }

        let bs = self.query_block_size().await?;

        if (data.len().await % bs as usize) != 0 {
            crucible_bail!(DataLenUnaligned);
        }

        if offset.block_size_in_bytes() as u64 != bs {
            crucible_bail!(BlockSizeMismatch);
        }

        let rio = BlockOp::Read { offset, data };
        Ok(self.send(rio).await)
    }

    pub async fn write(
        &self,
        offset: Block,
        data: Bytes,
    ) -> Result<BlockReqWaiter, CrucibleError> {
        if !self.is_active().await {
            return Err(CrucibleError::UpstairsInactive);
        }

        let bs = self.query_block_size().await?;

        if (data.len() % bs as usize) != 0 {
            crucible_bail!(DataLenUnaligned);
        }

        if offset.block_size_in_bytes() as u64 != bs {
            crucible_bail!(BlockSizeMismatch);
        }

        let wio = BlockOp::Write { offset, data };
        Ok(self.send(wio).await)
    }

    // Guest does support write_unwritten
    pub async fn write_unwritten(
        &self,
        offset: Block,
        data: Bytes,
    ) -> Result<BlockReqWaiter, CrucibleError> {
        if !self.is_active().await {
            return Err(CrucibleError::UpstairsInactive);
        }

        let bs = self.query_block_size().await?;

        if (data.len() % bs as usize) != 0 {
            crucible_bail!(DataLenUnaligned);
        }

        if offset.block_size_in_bytes() as u64 != bs {
            crucible_bail!(BlockSizeMismatch);
        }

        let wio = BlockOp::WriteUnwritten { offset, data };
        Ok(self.send(wio).await)
    }

    /*
     * `read_from_byte_offset` and `write_to_byte_offset` accept a byte
     * offset, and data must be a multiple of block size.
     */
    pub async fn read_from_byte_offset(
        &self,
        offset: u64,
        data: Buffer,
    ) -> Result<BlockReqWaiter, CrucibleError> {
        if !self.is_active().await {
            return Err(CrucibleError::UpstairsInactive);
        }

        self.read(self.byte_offset_to_block(offset).await?, data)
            .await
    }

    pub async fn write_to_byte_offset(
        &self,
        offset: u64,
        data: Bytes,
    ) -> Result<BlockReqWaiter, CrucibleError> {
        if !self.is_active().await {
            return Err(CrucibleError::UpstairsInactive);
        }

        self.write(self.byte_offset_to_block(offset).await?, data)
            .await
    }

    pub async fn flush(
        &self,
        snapshot_details: Option<SnapshotDetails>,
    ) -> Result<BlockReqWaiter, CrucibleError> {
        if !self.is_active().await {
            return Err(CrucibleError::UpstairsInactive);
        }

        Ok(self.send(BlockOp::Flush { snapshot_details }).await)
    }

    pub async fn set_active(&self) {
        let mut active = self.active.lock().await;
        *active = true;
    }

    pub async fn is_active(&self) -> bool {
        // A Guest is active if it's seen the Upstairs return that it's active
        let active = self.active.lock().await;
        *active
    }

    pub async fn deactivate(&self) -> Result<BlockReqWaiter, CrucibleError> {
        // Disable any more IO from this guest and deactivate the downstairs.
        // We can't deactivate if we are not yet active.
        if !self.is_active().await {
            return Err(CrucibleError::UpstairsInactive);
        }

        Ok(self.send(BlockOp::Deactivate).await)
    }

    pub async fn query_is_active(&self) -> Result<bool, CrucibleError> {
        let data = Arc::new(Mutex::new(false));
        let active_query = BlockOp::QueryGuestIOReady { data: data.clone() };
        self.send(active_query).await.wait().await?;

        let result = *data.lock().await;
        Ok(result)
    }

    pub async fn query_block_size(&self) -> Result<u64, CrucibleError> {
        if !self.is_active().await {
            return Err(CrucibleError::UpstairsInactive);
        }

        let data = Arc::new(Mutex::new(0));
        let size_query = BlockOp::QueryBlockSize { data: data.clone() };
        self.send(size_query).await.wait().await?;

        let result = *data.lock().await;
        Ok(result)
    }

    pub async fn query_total_size(&self) -> Result<u64, CrucibleError> {
        if !self.is_active().await {
            return Err(CrucibleError::UpstairsInactive);
        }

        let data = Arc::new(Mutex::new(0));
        let size_query = BlockOp::QueryTotalSize { data: data.clone() };
        self.send(size_query).await.wait().await?;

        let result = *data.lock().await;
        Ok(result)
    }

    pub async fn query_upstairs_uuid(&self) -> Result<Uuid, CrucibleError> {
        let data = Arc::new(Mutex::new(Uuid::default()));
        let uuid_query = BlockOp::QueryUpstairsUuid { data: data.clone() };
        self.send(uuid_query).await.wait().await?;

        let result = *data.lock().await;
        Ok(result)
    }

    pub async fn query_extent_size(&self) -> Result<Block, CrucibleError> {
        if !self.is_active().await {
            return Err(CrucibleError::UpstairsInactive);
        }

        let data = Arc::new(Mutex::new(Block::new(0, 9)));
        let extent_query = BlockOp::QueryExtentSize { data: data.clone() };
        self.send(extent_query).await.wait().await?;

        let result = *data.lock().await;
        Ok(result)
    }

    pub async fn query_work_queue(&self) -> Result<WQCounts, CrucibleError> {
        if !self.is_active().await {
            return Err(CrucibleError::UpstairsInactive);
        }
        let wc = WQCounts {
            up_count: 0,
            ds_count: 0,
        };

        let data = Arc::new(Mutex::new(wc));
        let qwq = BlockOp::QueryWorkQueue { data: data.clone() };
        self.send(qwq).await.wait().await.unwrap();

        let wc = data.lock().await;
        Ok(*wc)
    }

    pub async fn commit(&self) -> Result<(), CrucibleError> {
        if !self.is_active().await {
            return Err(CrucibleError::UpstairsInactive);
        }

        self.send(BlockOp::Commit).await.wait().await.unwrap();

        Ok(())
    }

    /*
     * Test call that displays the internal job queue on the upstairs, and
     * returns the guest side and downstairs side job queue depths.
     */
    pub async fn show_work(&self) -> Result<WQCounts, CrucibleError> {
        if !self.is_active().await {
            println!("Request for work from inactive upstairs");
            // XXX Test access is allowed for now, but not forever.
            //return Err(CrucibleError::UpstairsInactive);
        }

        let wc = WQCounts {
            up_count: 0,
            ds_count: 0,
        };

        let data = Arc::new(Mutex::new(wc));
        let sw = BlockOp::ShowWork { data: data.clone() };
        self.send(sw).await.wait().await.unwrap();

        let wc = data.lock().await;
        Ok(*wc)
    }
}

#[async_trait]
impl BlockIO for Guest {
    async fn activate(&self, gen: u64) -> Result<(), CrucibleError> {
        let waiter = self.send(BlockOp::GoActive { gen }).await;
        println!("The guest is requesting activation with gen:{}", gen);
        waiter.wait().await?;

        /*
         * XXX Figure out how long to wait for this.  The time to go active
         * will include the time to reconcile all three downstairs.
         */
        loop {
            if self.query_is_active().await? {
                println!("This guest Upstairs is now active");
                self.set_active().await;
                return Ok(());
            } else {
                println!(
                    "Upstairs is not yet active, waiting in activate function"
                );
                tokio::time::sleep(tokio::time::Duration::from_secs(3)).await;
            }
        }
    }

    async fn query_is_active(&self) -> Result<bool, CrucibleError> {
        self.query_is_active().await
    }

    async fn total_size(&self) -> Result<u64, CrucibleError> {
        self.query_total_size().await
    }

    async fn get_block_size(&self) -> Result<u64, CrucibleError> {
        self.query_block_size().await
    }

    async fn get_uuid(&self) -> Result<Uuid, CrucibleError> {
        self.query_upstairs_uuid().await
    }

    async fn read(
        &self,
        offset: Block,
        data: Buffer,
    ) -> Result<BlockReqWaiter, CrucibleError> {
        self.read(offset, data).await
    }

    async fn write(
        &self,
        offset: Block,
        data: Bytes,
    ) -> Result<BlockReqWaiter, CrucibleError> {
        self.write(offset, data).await
    }

    async fn write_unwritten(
        &self,
        offset: Block,
        data: Bytes,
    ) -> Result<BlockReqWaiter, CrucibleError> {
        self.write_unwritten(offset, data).await
    }

    async fn flush(
        &self,
        snapshot_details: Option<SnapshotDetails>,
    ) -> Result<BlockReqWaiter, CrucibleError> {
        self.flush(snapshot_details).await
    }

    async fn show_work(&self) -> Result<WQCounts, CrucibleError> {
        self.show_work().await
    }
}

/*
 * Work Queue Counts, for debug ShowWork IO type
 */
#[derive(Debug, Copy, Clone)]
pub struct WQCounts {
    pub up_count: usize,
    pub ds_count: usize,
}

impl Default for Guest {
    fn default() -> Self {
        Self::new()
    }
}

#[derive(Debug)]
struct Repair {
    repair: bool,
    client_id: u8,
    rep_id: u64,
}

/**
 * This struct holds the address of a downstairs, and the message channels
 * used to:
 * Send a message there is new work.
 * Send a message there is an activation request from the guest.
 * Send a message there is repair work to do.
 */
pub struct Target {
    target: SocketAddr,
    ds_work_tx: watch::Sender<u64>,
    ds_active_tx: watch::Sender<u64>,
    ds_reconcile_work_tx: watch::Sender<u64>,
}

#[derive(Debug)]
struct Condition {
    target: SocketAddr,
    connected: bool,
    client_id: u8,
}

/**
 * Send work to all the targets.
 * If a send fails, report an error.
 */
fn send_work(t: &[Target], val: u64) {
    for d_client in t.iter() {
        let res = d_client.ds_work_tx.send(val);
        if let Err(e) = res {
            println!(
                "ERROR {:#?} Failed to notify {:?} of work {}",
                e, d_client.target, val,
            );
        }
    }
}

/**
 * Send reconcile work to all the targets.
 * If a send fails, report an error.
 */
fn send_reconcile_work(t: &[Target], val: u64) {
    for d_client in t.iter() {
        let res = d_client.ds_reconcile_work_tx.send(val);
        if let Err(e) = res {
            println!(
                "ERROR {:#?} Failed to notify {:?} of reconcile work {}",
                e, d_client.target, val,
            );
        }
    }
}

/**
 * Send active to all the targets.
 * If a send fails, print an error.
 */
fn send_active(t: &[Target], gen: u64) {
    for d_client in t.iter() {
        // println!("#### send to client {:?}", d_client.target);
        let res = d_client.ds_active_tx.send(gen);
        if let Err(e) = res {
            println!(
                "#### error {:#?} Failed 'active' notification to {:?}",
                e, d_client.target
            );
        }
    }
}

/**
 * We listen on the ds_done channel to know when enough of the downstairs
 * requests for a downstairs work task have finished and it is time to
 * complete any buffer transfers (reads) and then notify the guest that
 * their work has been completed.
 */
async fn up_ds_listen(up: &Arc<Upstairs>, mut ds_done_rx: mpsc::Receiver<u64>) {
    /*
     * Accept _any_ ds_done message, but work on the whole list of ackable
     * work.
     */
    while ds_done_rx.recv().await.is_some() {
        /*
         * XXX Do we need to hold the lock while we process all the
         * completed jobs?  We should be continuing to send message over
         * the ds_done_tx channel, so if new things show up while we
         * process the set of things we know are done now, then the
         * ds_done_rx.recv() should trigger when we loop.
         */
        let mut ack_list = up.downstairs.lock().await.ackable_work();
        /*
         * This needs some sort order.  If we are not acking things in job
         * ID order, then we must use a queue or something that will allow
         * the jobs to be acked in the order they were completed on the
         * downstairs.
         */
        ack_list.sort_unstable();

        let mut gw = up.guest.guest_work.lock().await;
        for ds_id_done in ack_list.iter() {
            let mut ds = up.downstairs.lock().await;

            let done = ds.active.get_mut(ds_id_done).unwrap();
            /*
             * Make sure the job state has not changed since we made the
             * list.
             */
            if done.ack_status != AckStatus::AckReady {
                info!(
                    up.log,
                    "Job {} no longer ready, skip for now", ds_id_done
                );
                continue;
            }

            let gw_id = done.guest_id;
            let ds_id = done.ds_id;
            assert_eq!(*ds_id_done, ds_id);

            let io_size = done.io_size();
            let data = done.data.take();

            ds.ack(ds_id);

            gw.gw_ds_complete(gw_id, ds_id, data, ds.result(ds_id))
                .await;

            ds.cdt_gw_work_done(ds_id, gw_id, io_size, &up.stats).await;

            ds.retire_check(ds_id);
        }
    }
    warn!(up.log, "up_ds_listen loop done");
}

/**
 * The upstairs has received a new IO request from the guest. Here we
 * decide what to for that request.
 * For IO operations, we build the downstairs work and if required split
 * the single IO into multiple IOs to the downstairs. Once we have built
 * the work and updated the upstairs and downstairs work queues, we signal
 * to all the downstairs tasks there is new work for them to do.
 *
 * This function can be called before the upstairs is active, so any
 * operation that requires the upstairs to be active should check that
 * and report an error.
 */
async fn process_new_io(
    up: &Arc<Upstairs>,
    dst: &[Target],
    req: BlockReq,
    lastcast: &mut u64,
) {
    /*
     * If any of the submit_* functions fail to send to the downstairs, they
     * return an error.  These are reported to the Guest.
     */
    match req.op() {
        /*
         * These three options can be handled by this task directly,
         * and don't require the upstairs to be fully online.
         */
        BlockOp::GoActive { gen } => {
            /*
             * If we are deactivating, then reject this re-connect and
             * let the deactivate finish.
             */
            if let Err(e) = up.set_active_request().await {
                req.send_err(e).await;
                return;
            }
            /*
             * We may redo how the generation number works as more parts
             * that use it are built.  In the failed migration case an
             * upstairs will have to recover and either self update the
             * generation number, or get the new one from propolis.
             */
            up.set_generation(gen).await;
            send_active(dst, gen);
            req.send_ok().await;
        }
        BlockOp::QueryGuestIOReady { data } => {
            *data.lock().await = up.guest_io_ready().await;
            req.send_ok().await;
        }
        BlockOp::QueryUpstairsUuid { data } => {
            *data.lock().await = up.uuid;
            req.send_ok().await;
        }
        /*
         * These options are only functional once the upstairs is
         * active and should not be accepted if we are not active.
         */
        BlockOp::Deactivate => {
            info!(up.log, "Request to deactivate this guest");
            /*
             * First do an initial check to make sure we can deactivate.
             * If we can't then return error right away.  If we don't
             * return error here, then we have started the process to
             * deactivation and need to signal all our downstairs that
             * they (may) have a flush to do.
             */
            if up.set_deactivate(Some(req)).await.is_err() {
                return;
            }

            send_work(dst, *lastcast);
            *lastcast += 1;
        }
        BlockOp::Read { offset, data } => {
            if up.submit_read(offset, data, Some(req)).await.is_err() {
                return;
            }
            send_work(dst, *lastcast);
            *lastcast += 1;
        }
        BlockOp::Write { offset, data } => {
            if up
                .submit_write(offset, data, Some(req), false)
                .await
                .is_err()
            {
                return;
            }
            send_work(dst, *lastcast);
            *lastcast += 1;
        }
        BlockOp::WriteUnwritten { offset, data } => {
            if up
                .submit_write(offset, data, Some(req), true)
                .await
                .is_err()
            {
                return;
            }
            send_work(dst, *lastcast);
            *lastcast += 1;
        }
        BlockOp::Flush { snapshot_details } => {
            /*
             * Submit for read and write both check if the upstairs is
             * ready for guest IO or not.  Because the Upstairs itself can
             * call submit_flush, we have to check here that it is okay
             * to accept IO from the guest before calling a guest requested
             * flush command.
             */
            if !up.guest_io_ready().await {
                req.send_err(CrucibleError::UpstairsInactive).await;
                return;
            }

            if up.submit_flush(Some(req), snapshot_details).await.is_err() {
                return;
            }

            send_work(dst, *lastcast);
            *lastcast += 1;
        }
        // Query ops
        BlockOp::QueryBlockSize { data } => {
<<<<<<< HEAD
            if !up.guest_io_ready().await {
                println!("Can't request block size, upstairs is not active");
                req.send_err(CrucibleError::UpstairsInactive).await;
=======
            if !up.guest_io_ready() {
                warn!(
                    up.log,
                    "Can't request block size, upstairs is not active"
                );
                let _ = req.send.send(Err(CrucibleError::UpstairsInactive));
>>>>>>> 5baadea2
                return;
            }
            *data.lock().await = up.ddef.lock().await.block_size();
            req.send_ok().await;
        }
        BlockOp::QueryTotalSize { data } => {
<<<<<<< HEAD
            if !up.guest_io_ready().await {
                println!("Can't request total size, upstairs is not active");
                req.send_err(CrucibleError::UpstairsInactive).await;
=======
            if !up.guest_io_ready() {
                warn!(
                    up.log,
                    "Can't request total size, upstairs is not active"
                );
                let _ = req.send.send(Err(CrucibleError::UpstairsInactive));
>>>>>>> 5baadea2
                return;
            }
            *data.lock().await = up.ddef.lock().await.total_size();
            req.send_ok().await;
        }
        // Testing options
        BlockOp::QueryExtentSize { data } => {
            // Yes, test only
<<<<<<< HEAD
            if !up.guest_io_ready().await {
                println!("Can't request extent size, upstairs is not active");
                req.send_err(CrucibleError::UpstairsInactive).await;
=======
            if !up.guest_io_ready() {
                warn!(
                    up.log,
                    "Can't request extent size, upstairs is not active"
                );
                let _ = req.send.send(Err(CrucibleError::UpstairsInactive));
>>>>>>> 5baadea2
                return;
            }
            *data.lock().await = up.ddef.lock().await.extent_size();
            req.send_ok().await;
        }
        BlockOp::QueryWorkQueue { data } => {
            *data.lock().await = WQCounts {
                up_count: up.guest.guest_work.lock().await.active.len(),
                ds_count: up.downstairs.lock().await.active.len(),
            };
            req.send_ok().await;
        }
        BlockOp::ShowWork { data } => {
            *data.lock().await = show_all_work(up).await;
            req.send_ok().await;
        }
        BlockOp::Commit => {
            if !up.guest_io_ready().await {
                req.send_err(CrucibleError::UpstairsInactive).await;
                return;
            }
            send_work(dst, *lastcast);
            *lastcast += 1;
        }
    }
}

/**
 * Stat counters struct used by DTrace
 */
#[derive(Clone, Debug, Serialize)]
pub struct Arg {
    up_count: u32,
    ds_count: u32,
    ds_state: Vec<DsState>,
}

/**
 * This method is a task that will loop forever and wait for three
 * downstairs to get into the ready state. We are notified of that through
 * the ds_status_rx channel.  Once we have three connections, we then also
 * listen for work requests to come over the guest channel.
 *
 * The ds_reconcile_done channel is used during reconciliation to indicate
 * to this task (in the ds_reconcile() function) that a downstairs has
 * completed a reconcile request.
 *
 * This task drives any reconciliation if necessary.  If Repair is required,
 * it happens in three phases.  Typically an interruption of repair will
 * result in things starting over, but if actual repair work to an extent
 * is completed, that extent won't need to be repaired again.
 *
 * The three phases are:
 *
 * Collect:
 * When a Downstairs connects, the Upstairs collects the gen/flush/dirty
 * (GFD) info from all extents.  This GFD information is stored and the
 * Upstairs waits for all three Downstairs to attach.
 *
 * Compare:
 * In the compare phase, the upstairs will walk the list of all extents
 * and compare the G/F/D from each of the downstairs.  When there is a
 * mismatch between downstairs (The dirty bit counts as a mismatch and will
 * force a repair even if generation and flush numbers agree). For each
 * mismatch, the upstairs determines which downstairs has the extent that
 * should be the source, and which of the other downstairs extents needs
 * repair. This list of mismatches (source, destination(s)) is collected.
 * Once an upstairs has compiled its repair list, it will then generates a
 * sequence of Upstairs ->  Downstairs repair commands to repair each
 * extent that needs to be fixed.  For a given piece of repair work, the
 * commands are:
 * - Send a flush to source extent.
 * - Close extent on all downstairs.
 * - Send repair command to destination extents (with source extent
 *   IP/Port).
 * (See DS-DS Repair)
 * - Reopen all extents.
 *
 * Repair:
 * During repair Each command issued from the upstairs must be completed
 * before the next will be sent. The Upstairs is responsible for walking
 * the repair commands and sending them to the required downstairs, and
 * waiting for them to finish.  The actual repair work for an extent
 * takes place on the downstairs being repaired.
 *
 * Repair (ds to ds)
 * Each downstairs runs a repair server (Dropshot) that listens for
 * repair requests from other downstairs.  A downstairs with an extent
 * that needs repair will contact the source downstairs and request the
 * list of files for an extent, then request each file.  Once all files
 * are local to the downstairs needing repair, it will replace the existing
 * extent files with the new ones.
 */
async fn up_listen(
    up: &Arc<Upstairs>,
    dst: Vec<Target>,
    mut ds_status_rx: mpsc::Receiver<Condition>,
    mut ds_reconcile_done_rx: mpsc::Receiver<Repair>,
    timeout: Option<u32>,
) {
    info!(up.log, "up_listen starts"; "task" => "up_listen");
    info!(up.log, "Wait for all three downstairs to come online");
    let flush_timeout = timeout.unwrap_or(5);
    info!(up.log, "Flush timeout: {}", flush_timeout);
    let mut lastcast = 1;

    /*
     * If this guest was configured with an IOPs or BW limit, one branch of
     * the loop below has to leak tokens. Leak every LEAK_MS
     * milliseconds.
     */
    const LEAK_MS: usize = 1000;

    let leak_tick = tokio::time::Duration::from_millis(LEAK_MS as u64);
    let mut leak_deadline = Instant::now().checked_add(leak_tick).unwrap();

    up.stat_update("start").await;
    let mut flush_check = deadline_secs(flush_timeout.into());
    let mut show_work_interval = deadline_secs(5);
    loop {
        /*
         * Wait for all three downstairs to connect (for each region set).
         * Once we have all three, try to reconcile them.
         * Once all downstairs are reconciled, we can start taking IO.
         */
        tokio::select! {
            c = ds_status_rx.recv() => {
                if let Some(c) = c {
                    info!(
                        up.log,
                        "[{}] {:?} new connection:{:?}",
                        c.client_id, c.target, c.connected,
                    );
                    up.ds_state_show().await;
                    /*
                     * If this just connected, see if we now have enough
                     * downstairs to make a valid region set.
                     */
                    if c.connected {
                        if let Err(e) = up.connect_region_set(
                            &dst,
                            &mut lastcast,
                            &mut ds_reconcile_done_rx,
                        ).await {
                            info!(
                                up.log,
                                "Reconciliation attempt reported error {}",
                                e
                            );
                        }
                    } else {
                        info!(
                            up.log,
                            "[{}] goes offline {}",
                            c.client_id, c.target
                        );
                    }
                } else {
                    /*
                     * This message channel should only return None if we
                     * are in the process of shutting down.  Log a message
                     * here and let the shutdown finish.  If there is a
                     * bug somewhere, at least we are leaving this
                     * breadcrumb behind.
                     */
                    info!(up.log, "up_listen reports status_rx -> None ");
                }
            }
            req = up.guest.recv() => {
                process_new_io(up, &dst, req, &mut lastcast).await;
            }
            _ = sleep_until(leak_deadline) => {
                if let Some(iop_limit) = up.guest.get_iop_limit() {
                    let tokens = iop_limit / (1000 / LEAK_MS);
                    up.guest.leak_iop_tokens(tokens).await;
                }

                if let Some(bw_limit) = up.guest.get_bw_limit() {
                    let tokens = bw_limit / (1000 / LEAK_MS);
                    up.guest.leak_bw_tokens(tokens).await;
                }

                leak_deadline = Instant::now().checked_add(leak_tick).unwrap();
            }
            _ = sleep_until(flush_check) => {
                /*
                 * This must fire every "flush_check" seconds to make sure
                 * we don't leave any work in the work queues longer
                 * than necessary.
                 */
<<<<<<< HEAD
                if up.flush_needed().await {
                    if let Err(e) = up.submit_flush(None, None).await {
                        println!("flush send failed:{:?}", e);
=======
                if up.flush_needed() {
                    if let Err(e) = up.submit_flush(None, None) {
                        error!(up.log, "flush send failed:{:?}", e);
>>>>>>> 5baadea2
                        // XXX What to do here?
                    } else {
                        send_work(&dst, 1);
                    }
                }
                /*
                 * Since this should run every time we check for
                 * a flush, we can also use this to update the dtrace
                 * counters with some regularity.
                 */
                up.stat_update("loop").await;

                flush_check = deadline_secs(flush_timeout.into());
            }
            _ = sleep_until(show_work_interval) => {
                // show_all_work(up).await;
                show_work_interval = deadline_secs(5);
            }
        }
    }
}

/*
 * This is the main upstairs task that starts all the other async
 * tasks.  The final step is to call up_listen() which will coordinate
 * the connection to the downstairs and start listening for incoming
 * IO from the guest when the time is ready.
 */
pub async fn up_main(
    opt: CrucibleOpts,
    gen: u64,
    guest: Arc<Guest>,
    producer_registry: Option<ProducerRegistry>,
) -> Result<()> {
    register_probes().unwrap();
    let decorator = slog_term::TermDecorator::new().build();
    let drain = slog_term::FullFormat::new(decorator)
        .build()
        .filter_level(slog::Level::Info)
        .fuse();
    let drain = slog_async::Async::new(drain).build().fuse();
    let (drain, registration) = with_drain(drain);
    if let ProbeRegistration::Failed(ref e) = registration {
        panic!("Failed to register probes: {:#?}", e);
    }
    let log = Logger::root(drain.fuse(), o!());
    info!(log, "Upstairs starts");

    /*
     * Build the Upstairs struct that we use to share data between
     * the different async tasks
     */
    let up = Upstairs::new(&opt, gen, RegionDefinition::default(), guest, log);

    /*
     * Use this channel to receive updates on target status from each task
     * we create to connect to a downstairs.
     */
    let (ds_status_tx, ds_status_rx) = mpsc::channel::<Condition>(32);

    /*
     * Use this channel to receive updates on the completion of reconcile
     * work requests.
     */
    let (ds_reconcile_done_tx, ds_reconcile_done_rx) =
        mpsc::channel::<Repair>(32);

    /*
     * Use this channel to indicate in the upstairs that all downstairs
     * operations for a specific request have completed.
     */
    let (ds_done_tx, ds_done_rx) = mpsc::channel(500); // XXX 500?

    /*
     * spawn a task to listen for ds completed work which will then
     * take care of transitioning guest work structs to done.
     */
    let upc = Arc::clone(&up);
    tokio::spawn(async move {
        up_ds_listen(&upc, ds_done_rx).await;
    });

    if let Some(pr) = producer_registry {
        let up_oxc = Arc::clone(&up);
        let ups = up_oxc.stats.clone();
        if let Err(e) = pr.register_producer(ups) {
            error!(up_oxc.log, "Failed to register metric producer: {}", e);
        }
    }

    let tls_context = if let Some(cert_pem_path) = opt.cert_pem {
        let key_pem_path = opt.key_pem.unwrap();
        let root_cert_pem_path = opt.root_cert_pem.unwrap();

        let tls_context = crucible_common::x509::TLSContext::from_paths(
            &cert_pem_path,
            &key_pem_path,
            &root_cert_pem_path,
        )?;

        Some(tls_context)
    } else {
        None
    };
    let tls_context = Arc::new(tokio::sync::Mutex::new(tls_context));

    let mut client_id = 0;
    /*
     * Create one downstairs task (dst) for each target in the opt
     * structure that was passed to us.
     */
    let dst = opt
        .target
        .iter()
        .map(|dst| {
            /*
             * Create the channel that we will use to request that the loop
             * check for work to do in the central structure.
             */
            let (ds_work_tx, ds_work_rx) = watch::channel(1);
            /*
             * Create the channel used to submit reconcile work to each
             * downstairs (when work is required).
             */
            let (ds_reconcile_work_tx, ds_reconcile_work_rx) =
                watch::channel(1);

            // Notify when it's time to go active.
            let (ds_active_tx, ds_active_rx) = watch::channel(0);

            let up = Arc::clone(&up);
            let t0 = *dst;
            let up_coms = UpComs {
                client_id,
                ds_work_rx,
                ds_status_tx: ds_status_tx.clone(),
                ds_done_tx: ds_done_tx.clone(),
                ds_active_rx,
                ds_reconcile_work_rx,
                ds_reconcile_done_tx: ds_reconcile_done_tx.clone(),
            };
            let tls_context = tls_context.clone();
            tokio::spawn(async move {
                looper(t0, tls_context, &up, up_coms).await;
            });
            client_id += 1;

            Target {
                target: *dst,
                ds_work_tx,
                ds_active_tx,
                ds_reconcile_work_tx,
            }
        })
        .collect::<Vec<_>>();

    // Drop here, otherwise receivers will be kept waiting if looper quits
    drop(ds_done_tx);
    drop(ds_status_tx);
    drop(ds_reconcile_done_tx);

    // If requested, start the control http server on the given address:port
    if let Some(control) = opt.control {
        let upi = Arc::clone(&up);
        tokio::spawn(async move {
            let r = control::start(&upi, control).await;
            info!(upi.log, "Control HTTP task finished with {:?}", r);
        });
    }
    /*
     * The final step is to call this function to wait for our downstairs
     * tasks to connect to their respective downstairs instance.
     * Once connected, we then take work requests from the guest and
     * submit them into the upstairs
     */
    up_listen(
        &up,
        dst,
        ds_status_rx,
        ds_reconcile_done_rx,
        opt.flush_timeout,
    )
    .await;

    Ok(())
}

/*
 * Create a write DownstairsIO structure from an EID, and offset, and
 * the data buffer
 *
 * The is_write_unwritten bool indicates if this write is a regular
 * write (false) or a write_unwritten write (true) and allows us to
 * construct the proper IOop to submit to the downstairs.
 */
fn create_write_eob(
    ds_id: u64,
    dependencies: Vec<u64>,
    gw_id: u64,
    writes: Vec<crucible_protocol::Write>,
    is_write_unwritten: bool,
) -> DownstairsIO {
    /*
     * Note to self:  Should the dependency list cover everything since
     * the last flush, or everything that is currently outstanding?
     */
    let awrite = if is_write_unwritten {
        IOop::WriteUnwritten {
            dependencies,
            writes,
        }
    } else {
        IOop::Write {
            dependencies,
            writes,
        }
    };

    let mut state = HashMap::new();
    for cl in 0..3 {
        state.insert(cl, IOState::New);
    }

    DownstairsIO {
        ds_id,
        guest_id: gw_id,
        work: awrite,
        state,
        ack_status: AckStatus::NotAcked,
        replay: false,
        data: None,
        read_response_hashes: Vec::new(),
    }
}

/*
 * Create a write DownstairsIO structure from an EID, and offset, and the
 * data buffer. Used for converting a guest IO read request into a
 * DownstairsIO that the downstairs can understand.
 */
fn create_read_eob(
    ds_id: u64,
    dependencies: Vec<u64>,
    gw_id: u64,
    requests: Vec<ReadRequest>,
) -> DownstairsIO {
    let aread = IOop::Read {
        dependencies,
        requests,
    };

    let mut state = HashMap::new();
    for cl in 0..3 {
        state.insert(cl, IOState::New);
    }

    DownstairsIO {
        ds_id,
        guest_id: gw_id,
        work: aread,
        state,
        ack_status: AckStatus::NotAcked,
        replay: false,
        data: None,
        read_response_hashes: Vec::new(),
    }
}

/*
 * Create a flush DownstairsIO structure.
 */
fn create_flush(
    ds_id: u64,
    dependencies: Vec<u64>,
    flush_number: u64,
    guest_id: u64,
    gen_number: u64,
    snapshot_details: Option<SnapshotDetails>,
) -> DownstairsIO {
    let flush = IOop::Flush {
        dependencies,
        flush_number,
        gen_number,
        snapshot_details,
    };

    let mut state = HashMap::new();
    for cl in 0..3 {
        state.insert(cl, IOState::New);
    }
    DownstairsIO {
        ds_id,
        guest_id,
        work: flush,
        state,
        ack_status: AckStatus::NotAcked,
        replay: false,
        data: None,
        read_response_hashes: Vec::new(),
    }
}

/*
 * Debug function to display the work hashmap with status for all three of
 * the clients.
 */
async fn show_all_work(up: &Arc<Upstairs>) -> WQCounts {
    let mut iosc: IOStateCount = IOStateCount::new();
    let gior = up.guest_io_ready().await;
    let up_count = up.guest.guest_work.lock().await.active.len();

    let ds = up.downstairs.lock().await;
    let mut kvec: Vec<u64> = ds.active.keys().cloned().collect::<Vec<u64>>();
    println!(
        "----------------------------------------------------------------"
    );
    println!(
        " Crucible gen:{} GIO:{} \
        work queues:  Upstairs:{}  downstairs:{}",
        up.get_generation().await,
        gior,
        up_count,
        kvec.len(),
    );
    if kvec.is_empty() {
        if up_count != 0 {
            show_guest_work(&up.guest).await;
        }
    } else {
        println!(
            "{0:>5} {1:>8} {2:>5} {3:>7} {4:>7} {5:>5} {6:>5} {7:>5} {8:>7}",
            "GW_ID",
            "ACK",
            "DSID",
            "TYPE",
            "BLOCKS",
            "DS:0",
            "DS:1",
            "DS:2",
            "REPLAY",
        );

        kvec.sort_unstable();
        for id in kvec.iter() {
            let job = ds.active.get(id).unwrap();
            let ack = job.ack_status;

            let (job_type, num_blocks): (String, usize) = match &job.work {
                IOop::Read {
                    dependencies: _dependencies,
                    requests,
                } => {
                    let job_type = "Read".to_string();
                    let num_blocks = requests.len();
                    (job_type, num_blocks)
                }
                IOop::Write {
                    dependencies: _dependencies,
                    writes,
                } => {
                    let job_type = "Write".to_string();
                    let mut num_blocks = 0;

                    for write in writes {
                        let block_size = write.offset.block_size_in_bytes();
                        num_blocks += write.data.len() / block_size as usize;
                    }

                    (job_type, num_blocks)
                }
                IOop::WriteUnwritten {
                    dependencies: _dependencies,
                    writes,
                } => {
                    let job_type = "WriteU".to_string();
                    let mut num_blocks = 0;

                    for write in writes {
                        let block_size = write.offset.block_size_in_bytes();
                        num_blocks += write.data.len() / block_size as usize;
                    }

                    (job_type, num_blocks)
                }
                IOop::Flush {
                    dependencies: _dependencies,
                    flush_number: _flush_number,
                    gen_number: _gen_number,
                    snapshot_details: _,
                } => {
                    let job_type = "Flush".to_string();
                    (job_type, 0)
                }
            };

            print!(
                "{0:>5} {1:>8} {2:>5} {3:>7} {4:>7}",
                job.guest_id, ack, id, job_type, num_blocks
            );

            for cid in 0..3 {
                let state = job.state.get(&cid);
                match state {
                    Some(state) => {
                        // XXX I have no idea why this is two spaces instead of
                        // one...
                        print!("  {0:>5}", state);
                        iosc.incr(state, cid);
                    }
                    _x => {
                        print!("  {0:>5}", "????");
                    }
                }
            }
            print!(" {0:>6}", job.replay);

            println!();
        }
        iosc.show_all();
        print!("Last Flush: ");
        for lf in ds.ds_last_flush.iter() {
            print!("{} ", lf);
        }
        println!();
    }

    let done = ds.completed.to_vec();
    let mut count = 0;
    print!("Downstairs last five completed:");
    for j in done.iter().rev() {
        count += 1;
        print!(" {:4}", j);
        if count > 5 {
            break;
        }
    }
    println!();
    drop(ds);

    let up_done = up.guest.guest_work.lock().await.completed.to_vec();
    print!("Upstairs last five completed:  ");
    let mut count = 0;
    for j in up_done.iter().rev() {
        count += 1;
        print!(" {:4}", j);
        if count > 5 {
            break;
        }
    }
    println!();
    drop(up_done);

    WQCounts {
        up_count,
        ds_count: kvec.len(),
    }
}

/*
 * Debug function to dump the guest work structure.
 * This does a bit while holding the mutex, so don't expect performance
 * to get better when calling it.
 *
 * TODO: make this one big dump, where we include the up.work.active
 * printing for each guest_work. It will be much more dense, but require
 * holding both locks for the duration.
 */
async fn show_guest_work(guest: &Arc<Guest>) -> usize {
    println!("Guest work:  Active and Completed Jobs:");
    let gw = guest.guest_work.lock().await;
    let mut kvec: Vec<u64> = gw.active.keys().cloned().collect::<Vec<u64>>();
    kvec.sort_unstable();
    for id in kvec.iter() {
        let job = gw.active.get(id).unwrap();
        println!(
            "GW_JOB active:[{:04}] S:{:?} C:{:?} ",
            id, job.submitted, job.completed
        );
    }
    let done = gw.completed.to_vec();
    println!("GW_JOB completed count:{:?} ", done.len());
    kvec.len()
}<|MERGE_RESOLUTION|>--- conflicted
+++ resolved
@@ -864,19 +864,12 @@
                              * local self_promote so we don't send the
                              * promote to active twice.
                              */
-<<<<<<< HEAD
                             if up.is_active_requested().await {
-                                println!(
-                                    "[{}] client is_active_req TRUE, promote!",
-                                    up_coms.client_id
-=======
-                            if up.is_active_requested() {
                                 info!(
                                     up.log,
                                     "[{}] client is_active_req TRUE, promote! {}",
                                     up_coms.client_id,
                                     up.session_id,
->>>>>>> 5baadea2
                                 );
                                 /*
                                  * If there is anything in the ds_active_rx
@@ -902,14 +895,9 @@
                     }) => {
                         let match_uuid = up.uuid == upstairs_id;
                         let match_session = up.session_id == session_id;
-<<<<<<< HEAD
                         let match_gen = up.get_generation().await == gen;
-                        let matches_self = match_uuid && match_session && match_gen;
-=======
-                        let match_gen = up.get_generation() == gen;
                         let matches_self =
                             match_uuid && match_session && match_gen;
->>>>>>> 5baadea2
 
                         if !matches_self {
                             warn!(
@@ -933,15 +921,11 @@
                                     String::new()
                                 },
                                 if !match_gen {
-<<<<<<< HEAD
-                                    format!("gen {:?} != {:?}", up.get_generation().await, gen)
-=======
                                     format!(
                                         "gen {:?} != {:?}",
-                                        up.get_generation(),
+                                        up.get_generation().await,
                                         gen
                                     )
->>>>>>> 5baadea2
                                 } else {
                                     String::new()
                                 },
@@ -1061,15 +1045,10 @@
                              * us up.  We do need to tell the downstairs
                              * the last flush ID it had ACKd to us.
                              */
-<<<<<<< HEAD
                             let lf = up.last_flush_id(up_coms.client_id).await;
-                            println!("[{}] send last flush ID to this DS: {}",
-=======
-                            let lf = up.last_flush_id(up_coms.client_id);
                             info!(
                                 up.log,
                                 "[{}] send last flush ID to this DS: {}",
->>>>>>> 5baadea2
                                 up_coms.client_id, lf);
                             negotiated = 3;
                             fw.send(Message::LastFlush { last_flush_number: lf }).await?;
@@ -1374,10 +1353,6 @@
                         new_session_id,
                         new_gen,
                     }) => {
-<<<<<<< HEAD
-                        up.ds_transition(up_coms.client_id, DsState::Disabled).await;
-                        up.set_inactive().await;
-=======
                         info!(
                             up.log,
                             "[{}] {} ({}) cmd_loop saw YouAreNoLongerActive {:?} {:?} {}",
@@ -1388,9 +1363,8 @@
                             new_session_id,
                             new_gen,
                         );
-                        up.ds_transition(up_coms.client_id, DsState::Disabled);
-                        up.set_inactive();
->>>>>>> 5baadea2
+                        up.ds_transition(up_coms.client_id, DsState::Disabled).await;
+                        up.set_inactive().await;
 
                         // What if the newly active upstairs has the same UUID?
                         if up.uuid == new_upstairs_id {
@@ -1607,9 +1581,6 @@
                         new_session_id,
                         new_gen,
                     }) => {
-<<<<<<< HEAD
-                        up.ds_transition(up_coms.client_id, DsState::Disabled).await;
-=======
                         warn!(
                             up.log,
                             "[{}] {} ({}) reconcile saw YouAreNoLongerActive {:?} {:?} {}",
@@ -1620,8 +1591,7 @@
                             new_session_id,
                             new_gen,
                         );
-                        up.ds_transition(up_coms.client_id, DsState::Disabled);
->>>>>>> 5baadea2
+                        up.ds_transition(up_coms.client_id, DsState::Disabled).await;
 
                         // What if the newly active upstairs has the same UUID?
                         if up.uuid == new_upstairs_id {
@@ -1824,22 +1794,13 @@
                         let st = up.ds_state(up_coms.client_id).await;
                         if st == DsState::Active || st == DsState::Repair {
                             // Option 1: work is done
-<<<<<<< HEAD
                             if up.downstairs
                                 .lock()
                                 .await
                                 .reconcile_task_list
                                 .is_empty() {
-                                println!(
-=======
-                            if up.downstairs.
-                                lock().
-                                unwrap().
-                                reconcile_task_list.
-                                is_empty() {
                                 info!(
                                     up.log,
->>>>>>> 5baadea2
                                     "[{}] All repairs completed, exit",
                                     up_coms.client_id
                                 );
@@ -3843,22 +3804,15 @@
      * Note this method is only called during tests.
      */
     #[cfg(test)]
-<<<<<<< HEAD
     async fn set_active(&self) -> Result<(), CrucibleError> {
         let mut active = self.active.lock().await;
         self.stats.add_activation().await;
-        active.set_active(self.uuid)
-=======
-    fn set_active(&self) -> Result<(), CrucibleError> {
-        let mut active = self.active.lock().unwrap();
-        self.stats.add_activation();
         active.set_active()?;
         info!(
             self.log,
             "{} is now active for session {}", self.uuid, self.session_id
         );
         Ok(())
->>>>>>> 5baadea2
     }
 
     /*
@@ -3959,15 +3913,9 @@
         }
 
         if ds.active.keys().len() == 0 {
-<<<<<<< HEAD
-            println!("No work, no need to flush, return OK");
+            info!(self.log, "No work, no need to flush, return OK");
             if let Some(req) = req {
                 req.send_ok().await;
-=======
-            info!(self.log, "No work, no need to flush, return OK");
-            if let Some(s) = sender {
-                let _ = s.send(Ok(()));
->>>>>>> 5baadea2
             }
             return Ok(());
         }
@@ -3995,13 +3943,8 @@
     async fn deactivate_transition_check(&self) {
         let mut active = self.active.lock().await;
         if active.up_state == UpState::Deactivating {
-<<<<<<< HEAD
-            println!("deactivate transition checking...");
+            info!(self.log, "deactivate transition checking...");
             let mut ds = self.downstairs.lock().await;
-=======
-            info!(self.log, "deactivate transition checking...");
-            let mut ds = self.downstairs.lock().unwrap();
->>>>>>> 5baadea2
             let mut de_done = true;
             ds.ds_state.iter_mut().for_each(|ds_state| {
                 if *ds_state == DsState::New || *ds_state == DsState::WaitActive
@@ -4874,13 +4817,8 @@
          */
         let cur_max_gen = self.get_generation().await;
         if cur_max_gen == 0 {
-<<<<<<< HEAD
-            println!("XXX Manual generation setting to {}", max_gen);
+            warn!(self.log, "XXX Manual generation setting to {}", max_gen);
             self.set_generation(max_gen).await;
-=======
-            warn!(self.log, "XXX Manual generation setting to {}", max_gen);
-            self.set_generation(max_gen);
->>>>>>> 5baadea2
         } else if cur_max_gen < max_gen {
             /*
              * This may eventually be a panic, or a refusal to start the
@@ -5036,14 +4974,9 @@
                                 }
                             }
                         }
-<<<<<<< HEAD
                         self.stat_update("repair").await;
-                        println!(
-=======
-                        self.stat_update("repair");
                         info!(
                             self.log,
->>>>>>> 5baadea2
                             "[{}/{}] Repair commands completed",
                             completed,
                             repair_commands,
@@ -5066,13 +4999,8 @@
                 }
             }
         }
-<<<<<<< HEAD
-        println!("All repair completed, clear queue and notify");
+        info!(self.log, "All repair completed, clear queue and notify");
         self.downstairs.lock().await.reconcile_current_work = None;
-=======
-        info!(self.log, "All repair completed, clear queue and notify");
-        self.downstairs.lock().unwrap().reconcile_current_work = None;
->>>>>>> 5baadea2
         Ok(())
     }
 
@@ -5208,14 +5136,9 @@
                 for s in ds.ds_state.iter_mut() {
                     *s = DsState::Active;
                 }
-<<<<<<< HEAD
-                active.set_active(self.uuid)?;
-                self.stats.add_activation().await;
-=======
                 active.set_active()?;
                 info!(self.log, "{} Set Active", self.uuid);
-                self.stats.add_activation();
->>>>>>> 5baadea2
+                self.stats.add_activation().await;
             }
         } else {
             /*
@@ -5242,15 +5165,9 @@
                 for s in ds.ds_state.iter_mut() {
                     *s = DsState::Active;
                 }
-<<<<<<< HEAD
-                active.set_active(self.uuid)?;
+                active.set_active()?;
                 self.stats.add_activation().await;
-                println!("{} Set Active after no repair", self.uuid);
-=======
-                active.set_active()?;
-                self.stats.add_activation();
                 info!(self.log, "{} Set Active after no repair", self.uuid);
->>>>>>> 5baadea2
             }
         }
 
@@ -5301,17 +5218,11 @@
         self.guest.guest_work.lock().await.active.len() as u32
     }
 
-<<<<<<< HEAD
     async fn ds_state_show(&self) {
         let ds = self.downstairs.lock().await;
-        print!("{}", self.uuid);
-=======
-    fn ds_state_show(&self) {
-        let mut state_line = String::new();
         state_line.push_str(&self.uuid.to_string());
 
         let ds = self.downstairs.lock().unwrap();
->>>>>>> 5baadea2
         for state in ds.ds_state.iter() {
             state_line.push(' ');
             state_line.push_str(&state.to_string());
@@ -7407,36 +7318,24 @@
         }
         // Query ops
         BlockOp::QueryBlockSize { data } => {
-<<<<<<< HEAD
             if !up.guest_io_ready().await {
-                println!("Can't request block size, upstairs is not active");
-                req.send_err(CrucibleError::UpstairsInactive).await;
-=======
-            if !up.guest_io_ready() {
                 warn!(
                     up.log,
                     "Can't request block size, upstairs is not active"
                 );
-                let _ = req.send.send(Err(CrucibleError::UpstairsInactive));
->>>>>>> 5baadea2
+                req.send_err(CrucibleError::UpstairsInactive).await;
                 return;
             }
             *data.lock().await = up.ddef.lock().await.block_size();
             req.send_ok().await;
         }
         BlockOp::QueryTotalSize { data } => {
-<<<<<<< HEAD
             if !up.guest_io_ready().await {
-                println!("Can't request total size, upstairs is not active");
-                req.send_err(CrucibleError::UpstairsInactive).await;
-=======
-            if !up.guest_io_ready() {
                 warn!(
                     up.log,
                     "Can't request total size, upstairs is not active"
                 );
-                let _ = req.send.send(Err(CrucibleError::UpstairsInactive));
->>>>>>> 5baadea2
+                req.send_err(CrucibleError::UpstairsInactive).await;
                 return;
             }
             *data.lock().await = up.ddef.lock().await.total_size();
@@ -7445,18 +7344,12 @@
         // Testing options
         BlockOp::QueryExtentSize { data } => {
             // Yes, test only
-<<<<<<< HEAD
             if !up.guest_io_ready().await {
-                println!("Can't request extent size, upstairs is not active");
-                req.send_err(CrucibleError::UpstairsInactive).await;
-=======
-            if !up.guest_io_ready() {
                 warn!(
                     up.log,
                     "Can't request extent size, upstairs is not active"
                 );
-                let _ = req.send.send(Err(CrucibleError::UpstairsInactive));
->>>>>>> 5baadea2
+                req.send_err(CrucibleError::UpstairsInactive).await;
                 return;
             }
             *data.lock().await = up.ddef.lock().await.extent_size();
@@ -7647,15 +7540,9 @@
                  * we don't leave any work in the work queues longer
                  * than necessary.
                  */
-<<<<<<< HEAD
                 if up.flush_needed().await {
                     if let Err(e) = up.submit_flush(None, None).await {
-                        println!("flush send failed:{:?}", e);
-=======
-                if up.flush_needed() {
-                    if let Err(e) = up.submit_flush(None, None) {
                         error!(up.log, "flush send failed:{:?}", e);
->>>>>>> 5baadea2
                         // XXX What to do here?
                     } else {
                         send_work(&dst, 1);
