// Copyright 2023 Oxide Computer Company
#![cfg_attr(usdt_need_asm, feature(asm))]
#![cfg_attr(all(target_os = "macos", usdt_need_asm_sym), feature(asm_sym))]
#![allow(clippy::mutex_atomic)]

use std::clone::Clone;
use std::collections::{HashMap, VecDeque};
use std::convert::TryFrom;
use std::fmt;
use std::fmt::{Debug, Formatter};
use std::io::{Read, Result as IOResult, Seek, SeekFrom, Write};
use std::net::SocketAddr;
use std::pin::Pin;
use std::sync::Arc;
use std::time::Duration;

pub use crucible_client_types::{CrucibleOpts, VolumeConstructionRequest};
pub use crucible_common::*;
pub use crucible_protocol::*;

use anyhow::{anyhow, bail, Result};
pub use bytes::{Bytes, BytesMut};
use futures::{SinkExt, StreamExt};
use itertools::Itertools;
use oximeter::types::ProducerRegistry;
use rand::prelude::*;
use ringbuffer::{AllocRingBuffer, RingBufferExt, RingBufferWrite};
use schemars::JsonSchema;
use serde::{Deserialize, Serialize};
use slog::{error, info, o, warn, Drain, Logger};
use slog_dtrace::{with_drain, ProbeRegistration};
use tokio::net::{TcpSocket, TcpStream};
use tokio::sync::{mpsc, watch, Mutex, MutexGuard, Notify, RwLock};
use tokio::time::{sleep_until, Instant};
use tokio_util::codec::{FramedRead, FramedWrite};
use tracing::{instrument, span, Level};
use usdt::register_probes;
use uuid::Uuid;

use aes_gcm_siv::aead::AeadInPlace;
use aes_gcm_siv::{Aes256GcmSiv, Key, KeyInit, Nonce, Tag};
use rand_chacha::ChaCha20Rng;

pub mod control;
mod pseudo_file;
mod test;

pub mod volume;
pub use volume::Volume;

pub mod in_memory;
pub use in_memory::InMemoryBlockIO;

pub mod block_io;
pub use block_io::{FileBlockIO, ReqwestBlockIO};

pub mod block_req;
pub(crate) use block_req::{BlockReq, BlockReqWaiter};

mod mend;
pub use mend::{DownstairsMend, ExtentFix, RegionMetadata};
pub use pseudo_file::CruciblePseudoFile;

mod stats;
pub use stats::*;

mod impacted_blocks;
pub use impacted_blocks::*;

use async_trait::async_trait;

/// The BlockIO trait behaves like a physical NVMe disk (or a virtio virtual
/// disk): there is no contract about what order operations that are submitted
/// between flushes are performed in.
#[async_trait]
pub trait BlockIO: Sync {
    async fn activate(&self) -> Result<(), CrucibleError>;

    async fn deactivate(&self) -> Result<(), CrucibleError>;

    async fn query_is_active(&self) -> Result<bool, CrucibleError>;

    // Total bytes of Volume
    async fn total_size(&self) -> Result<u64, CrucibleError>;

    /// Return the block size - this should never change at runtime!
    async fn get_block_size(&self) -> Result<u64, CrucibleError>;

    async fn get_uuid(&self) -> Result<Uuid, CrucibleError>;

    /*
     * `read`, `write`, and `write_unwritten` accept a block offset, and data
     * buffer size must be a multiple of block size.
     */

    async fn read(
        &self,
        offset: Block,
        data: Buffer,
    ) -> Result<(), CrucibleError>;

    async fn write(
        &self,
        offset: Block,
        data: Bytes,
    ) -> Result<(), CrucibleError>;

    async fn write_unwritten(
        &self,
        offset: Block,
        data: Bytes,
    ) -> Result<(), CrucibleError>;

    async fn flush(
        &self,
        snapshot_details: Option<SnapshotDetails>,
    ) -> Result<(), CrucibleError>;

    /// Test call that displays the internal job queue on the upstairs, and
    /// returns the guest side and downstairs side job queue depths.
    async fn show_work(&self) -> Result<WQCounts, CrucibleError>;

    // Common methods for BlockIO

    async fn byte_offset_to_block(
        &self,
        offset: u64,
    ) -> Result<Block, CrucibleError> {
        let bs = self.get_block_size().await?;

        if (offset % bs) != 0 {
            crucible_bail!(OffsetUnaligned);
        }

        Ok(Block::new(offset / bs, bs.trailing_zeros()))
    }

    /*
     * `read_from_byte_offset` and `write_to_byte_offset` accept a byte
     * offset, and data must be a multiple of block size.
     */

    async fn read_from_byte_offset(
        &self,
        offset: u64,
        data: Buffer,
    ) -> Result<(), CrucibleError> {
        if !self.query_is_active().await? {
            return Err(CrucibleError::UpstairsInactive);
        }

        self.read(self.byte_offset_to_block(offset).await?, data)
            .await
    }

    async fn write_to_byte_offset(
        &self,
        offset: u64,
        data: Bytes,
    ) -> Result<(), CrucibleError> {
        if !self.query_is_active().await? {
            return Err(CrucibleError::UpstairsInactive);
        }

        self.write(self.byte_offset_to_block(offset).await?, data)
            .await
    }

    /// Activate if not active.
    async fn conditional_activate(&self) -> Result<(), CrucibleError> {
        if self.query_is_active().await? {
            return Ok(());
        }

        self.activate().await
    }
}

pub type CrucibleBlockIOFuture<'a> = Pin<
    Box<
        dyn futures::Future<Output = Result<(), CrucibleError>>
            + std::marker::Send
            + 'a,
    >,
>;

/// Await on the results of multiple BlockIO operations
///
/// Using [async_trait] with the BlockIO trait will perform Box::pin on the
/// result of the async operation functions. `join_all` is provided here to
/// consume a list of multiple BlockIO operations' futures and await them all.
#[inline]
pub async fn join_all<'a>(
    iter: impl IntoIterator<Item = CrucibleBlockIOFuture<'a>>,
) -> Result<(), CrucibleError> {
    futures::future::join_all(iter)
        .await
        .into_iter()
        .collect::<Result<Vec<()>, CrucibleError>>()
        .map(|_| ())
}

/// DTrace probes in the upstairs
///
/// up__status: This tracks the state of each of the three downstairs
/// as well as the work queue counts for the upstairs work queue and the
/// downstairs work queue.
///
/// For each read/write/flush, we have a DTrace probe at specific
/// points throughout its path through the upstairs.  Below is the basic
/// order of probes an IO will hit as it works its way through the
/// system.
///
/// volume__*__start: This is when the volume layer has received an
/// IO request and has started work on it.
///
/// gw__*__start: This is when the upstairs has taken work from the
/// `guest` structure and created a new `gw_id` used to track this IO
/// through the system.  At the point of this probe, we have already
/// taken two locks, so it's not the very beginning of an IO, but it is
/// as close as we get after the `gw_id` is created.
///
/// up__to__ds_*_start: (Upstairs__to__Downstairs) At this point we have
/// created the structures to track this IO through the Upstairs and added
/// it to internal work queues, including the work queue for the three
/// downstairs tasks that are responsible for sending IO to each
/// downstairs.  This probe firing does not mean that a downstairs task
/// has received or is acting on the IO yet, it just means the notification
/// has been sent.
///
/// ds__*__io__start: This is when a downstairs task puts an IO on the
/// wire to the actual downstairs that will do the work. This probe has
/// both the job ID and the client ID so we can tell the individual
/// downstairs apart.
///
/// ds__*__io_done: An ACK has been received from a downstairs for an IO
/// sent to it. At the point of this probe the IO has just come off the
/// wire and we have not processed it yet.
///
/// up__to__ds__*__done: (Upstairs__to__Downstairs) This is the point where
/// the upstairs has decided that it has enough data to complete an IO
/// and send an ACK back to the guest.  For a read, this could be the the
/// first IO to respond from the downstairs.  For a write/flush, we have
/// two downstairs that have ACK'd the IO.
///
/// gw__*__done: An IO is completed and the Upstairs has sent the
/// completion notice to the guest.
///
/// reqwest__read__[start|done] a probe covering BlockIO reqwest read
/// requests. These happen if a volume has a read only parent and either
/// there is no sub volume, or the sub volume did not contain any data.
///
/// volume__*__done: An IO is completed at the volume layer.
#[usdt::provider(provider = "crucible_upstairs")]
mod cdt {
    use crate::Arg;
    fn up__status(_: String, arg: Arg) {}
    fn volume__read__start(_: u32, _: Uuid) {}
    fn volume__write__start(_: u32, _: Uuid) {}
    fn volume__writeunwritten__start(_: u32, _: Uuid) {}
    fn volume__flush__start(_: u32, _: Uuid) {}
    fn gw__read__start(_: u64) {}
    fn gw__write__start(_: u64) {}
    fn gw__write__unwritten__start(_: u64) {}
    fn gw__flush__start(_: u64) {}
    fn up__to__ds__read__start(_: u64) {}
    fn up__to__ds__write__start(_: u64) {}
    fn up__to__ds__write__unwritten__start(_: u64) {}
    fn up__to__ds__flush__start(_: u64) {}
    fn ds__read__io__start(_: u64, _: u64) {}
    fn ds__write__io__start(_: u64, _: u64) {}
    fn ds__write__unwritten__io__start(_: u64, _: u64) {}
    fn ds__flush__io__start(_: u64, _: u64) {}
    fn ds__read__io__done(_: u64, _: u64) {}
    fn ds__write__io__done(_: u64, _: u64) {}
    fn ds__write__unwritten__io__done(_: u64, _: u64) {}
    fn ds__flush__io__done(_: u64, _: u64) {}
    fn up__to__ds__read__done(_: u64) {}
    fn up__to__ds__write__done(_: u64) {}
    fn up__to__ds__write__unwritten__done(_: u64) {}
    fn up__to__ds__flush__done(_: u64) {}
    fn gw__read__done(_: u64) {}
    fn gw__write__done(_: u64) {}
    fn gw__write__unwritten__done(_: u64) {}
    fn gw__flush__done(_: u64) {}
    fn reqwest__read__start(_: u32, _: Uuid) {}
    fn reqwest__read__done(_: u32, _: Uuid) {}
    fn volume__read__done(_: u32, _: Uuid) {}
    fn volume__write__done(_: u32, _: Uuid) {}
    fn volume__writeunwritten__done(_: u32, _: Uuid) {}
    fn volume__flush__done(_: u32, _: Uuid) {}
}

pub fn deadline_secs(secs: u64) -> Instant {
    Instant::now()
        .checked_add(Duration::from_secs(secs))
        .unwrap()
}

#[instrument]
async fn process_message(
    u: &Arc<Upstairs>,
    m: &Message,
    up_coms: UpComs,
) -> Result<()> {
    let (upstairs_id, session_id, ds_id, result) = match m {
        Message::Imok => return Ok(()),
        Message::WriteAck {
            upstairs_id,
            session_id,
            job_id,
            result,
        } => {
            cdt::ds__write__io__done!(|| (job_id, up_coms.client_id as u64));
            (
                *upstairs_id,
                *session_id,
                *job_id,
                result.clone().map(|_| Vec::new()),
            )
        }
        Message::WriteUnwrittenAck {
            upstairs_id,
            session_id,
            job_id,
            result,
        } => {
            cdt::ds__write__unwritten__io__done!(|| (
                job_id,
                up_coms.client_id as u64
            ));
            (
                *upstairs_id,
                *session_id,
                *job_id,
                result.clone().map(|_| Vec::new()),
            )
        }
        Message::FlushAck {
            upstairs_id,
            session_id,
            job_id,
            result,
        } => {
            cdt::ds__flush__io__done!(|| (job_id, up_coms.client_id as u64));
            (
                *upstairs_id,
                *session_id,
                *job_id,
                result.clone().map(|_| Vec::new()),
            )
        }
        Message::ReadResponse {
            upstairs_id,
            session_id,
            job_id,
            responses,
        } => {
            cdt::ds__read__io__done!(|| (job_id, up_coms.client_id as u64));
            (*upstairs_id, *session_id, *job_id, responses.clone())
        }
        /*
         * For this case, we will (TODO) want to log an error to someone, but
         * I don't think there is anything else we can do.
         */
        x => {
            warn!(
                u.log,
                "{} unexpected frame {:?}, IGNORED", up_coms.client_id, x
            );
            return Ok(());
        }
    };

    if u.uuid != upstairs_id {
        warn!(
            u.log,
            "[{}] u.uuid {:?} != job {} upstairs_id {:?}!",
            up_coms.client_id,
            u.uuid,
            ds_id,
            upstairs_id,
        );

        return Err(CrucibleError::UuidMismatch.into());
    }

    if u.session_id != session_id {
        warn!(
            u.log,
            "[{}] u.session_id {:?} != job {} session_id {:?}!",
            up_coms.client_id,
            u.session_id,
            ds_id,
            session_id,
        );

        return Err(CrucibleError::UuidMismatch.into());
    }

    // Process this operation.  If the processing results in the
    // job being ready to ACK, then send a message on the ds_done
    // channel.  Note that a failed IO still needs to ACK that failure
    // back to the guest.
    if u.process_ds_operation(ds_id, up_coms.client_id, result)
        .await?
    {
        up_coms.ds_done_tx.send(ds_id).await?;
    }

    Ok(())
}

/*
 * This function is called by a worker task after the main task has added
 * work to the hashmap and notified the worker tasks that new work is ready
 * to be serviced. The worker task will walk the hashmap and build a list
 * of new work that it needs to do. It will then iterate through those
 * work items and send them over the wire to this tasks waiting downstairs.
 *
 * V1 flow control, if we have more than X (where X = 100 for now, as we
 * don't know the best value yet, XXX) jobs submitted that we don't have
 * ACKs for, then stop sending more work and let the receive side catch up.
 * We return true if we have more work to do, false if we are all caught up.
 */
#[instrument(skip(fw))]
async fn io_send<WT>(
    u: &Arc<Upstairs>,
    fw: &mut FramedWrite<WT, CrucibleEncoder>,
    client_id: u8,
) -> Result<bool>
where
    WT: tokio::io::AsyncWrite
        + std::marker::Unpin
        + std::marker::Send
        + 'static,
{
    /*
     * Build ourselves a list of all the jobs on the work hashmap that
     * have the job state for our client id in the IOState::New
     *
     * The length of this list (new work for a downstairs) can give us
     * an idea of how that downstairs is doing. If the number of jobs
     * to be submitted is too big (for some value of big) then there is
     * a problem. All sorts of back pressure information can be
     * gathered here. As (for the moment) the same task does both
     * transmit and receive, we can starve the receive side by spending
     * all our time sending work.
     *
     * This XXX is for coming back here and making a better job of
     * flow control.
     */
    let mut new_work = u.downstairs.lock().await.new_work(client_id);

    /*
     * Now we have a list of all the job IDs that are new for our client id.
     * Walk this list and process each job, marking it InProgress as we
     * do the work. We do this in two loops because we can't hold the
     * lock for the hashmap while we do work, and if we release the lock
     * to do work, we would have to start over and look at all jobs in the
     * map to see if they are new.
     *
     * This also allows us to sort the job ids and do them in order they
     * were put into the hashmap, though I don't think that is required.
     */
    new_work.sort_unstable();

    let mut active_count = u.downstairs.lock().await.submitted_work(client_id);
    for new_id in new_work.iter() {
        if active_count >= 100 {
            // Flow control enacted, stop sending work
            return Ok(true);
        }
        /*
         * Walk the list of work to do, update its status as in progress
         * and send the details to our downstairs.
         */
        if u.lossy && random() && random() {
            continue;
        }

        /*
         * If in_progress returns None, it means that this client should
         * be skipped.
         */
        let job = u.downstairs.lock().await.in_progress(*new_id, client_id);
        if job.is_none() {
            continue;
        }

        active_count += 1;
        match job.unwrap() {
            IOop::Write {
                dependencies,
                writes,
            } => {
                cdt::ds__write__io__start!(|| (*new_id, client_id as u64));
                fw.send(Message::Write {
                    upstairs_id: u.uuid,
                    session_id: u.session_id,
                    job_id: *new_id,
                    dependencies: dependencies.clone(),
                    writes: writes.clone(),
                })
                .await?
            }
            IOop::WriteUnwritten {
                dependencies,
                writes,
            } => {
                cdt::ds__write__unwritten__io__start!(|| (
                    *new_id,
                    client_id as u64
                ));
                fw.send(Message::WriteUnwritten {
                    upstairs_id: u.uuid,
                    session_id: u.session_id,
                    job_id: *new_id,
                    dependencies: dependencies.clone(),
                    writes: writes.clone(),
                })
                .await?
            }
            IOop::Flush {
                dependencies,
                flush_number,
                gen_number,
                snapshot_details,
            } => {
                cdt::ds__flush__io__start!(|| (*new_id, client_id as u64));
                fw.send(Message::Flush {
                    upstairs_id: u.uuid,
                    session_id: u.session_id,
                    job_id: *new_id,
                    dependencies: dependencies.clone(),
                    flush_number,
                    gen_number,
                    snapshot_details,
                })
                .await?
            }
            IOop::Read {
                dependencies,
                requests,
            } => {
                cdt::ds__read__io__start!(|| (*new_id, client_id as u64));
                fw.send(Message::ReadRequest {
                    upstairs_id: u.uuid,
                    session_id: u.session_id,
                    job_id: *new_id,
                    dependencies: dependencies.clone(),
                    requests,
                })
                .await?
            }
        }
    }
    Ok(false)
}

async fn proc_stream(
    target: &SocketAddr,
    up: &Arc<Upstairs>,
    stream: WrappedStream,
    connected: &mut bool,
    up_coms: &mut UpComs,
) -> Result<()> {
    match stream {
        WrappedStream::Http(sock) => {
            let (read, write) = sock.into_split();

            let fr = FramedRead::new(read, CrucibleDecoder::new());
            let fw = FramedWrite::new(write, CrucibleEncoder::new());

            proc(target, up, fr, fw, connected, up_coms).await
        }
        WrappedStream::Https(stream) => {
            let (read, write) = tokio::io::split(stream);

            let fr = FramedRead::new(read, CrucibleDecoder::new());
            let fw = FramedWrite::new(write, CrucibleEncoder::new());

            proc(target, up, fr, fw, connected, up_coms).await
        }
    }
}

/*
 * Once we have a connection to a downstairs, this task takes over and
 * handles the initial negotiation.
 *
 * The DsState of this downstairs when it leaves this function will
 * determine if it goes into repair mode, or goes straight to receiving
 * IO from the guest.
 */
async fn proc<RT, WT>(
    target: &SocketAddr,
    up: &Arc<Upstairs>,
    mut fr: FramedRead<RT, CrucibleDecoder>,
    mut fw: FramedWrite<WT, CrucibleEncoder>,
    connected: &mut bool,
    up_coms: &mut UpComs,
) -> Result<()>
where
    RT: tokio::io::AsyncRead + std::marker::Unpin + std::marker::Send,
    WT: tokio::io::AsyncWrite
        + std::marker::Unpin
        + std::marker::Send
        + 'static,
{
    // Clear this Downstair's repair address, and let the YesItsMe set it. This
    // works if this Downstairs is new, reconnecting, or was replaced entirely -
    // the repair address could have changed in any of these cases.
    up.ds_clear_repair_address(up_coms.client_id).await;

    // If this Downstairs is returning from being disconnected, we need to call
    // re_new.
    {
        let mut ds = up.downstairs.lock().await;
        let my_state = ds.ds_state[up_coms.client_id as usize];

        info!(
            up.log,
            "[{}] Proc runs for {} in state {:?}",
            up_coms.client_id,
            target,
            my_state,
        );

        // XXX Move this all to some state check place?
        if my_state != DsState::New
            && my_state != DsState::Disconnected
            && my_state != DsState::Failed
            && my_state != DsState::Offline
        {
            panic!(
                "[{}] failed proc with state {:?}",
                up_coms.client_id, my_state
            );
        }

        /*
         * This is only applicable for a downstairs that is returning from
         * being disconnected. Mark any in progress jobs since the
         * last good flush back to New, as we have reconnected to
         * this downstairs and will need to replay any work that we
         * were holding that we did not flush.
         */
        if my_state == DsState::Offline {
            ds.re_new(up_coms.client_id);
        }
    }

    let mut self_promotion = false;

    /*
     * As the "client", we must begin the negotiation.
     */
    let m = Message::HereIAm {
        version: 1,
        upstairs_id: up.uuid,
        session_id: up.session_id,
        gen: up.get_generation().await,
        read_only: up.read_only,
        encrypted: up.encrypted(),
    };
    fw.send(m).await?;

    /*
     * Used to track where we are in the current negotiation.
     */
    let mut negotiated = 0;

    // XXX figure out what deadlines make sense here
    let mut ping_interval = deadline_secs(5);
    let mut timeout_deadline = deadline_secs(50);

    /*
     * Either we get all the way through the negotiation, or we hit the
     * timeout and exit to retry.
     *
     * XXX There are many ways we can handle this, but as we figure out
     * how the upstairs is notified that a DS is new or moving, or other
     * things, this way will work. We will revisit when we have more info.
     *
     * The negotiation flow starts as follows, with the value of the
     * negotiated variable on the left:
     *
     *          Upstairs             Downstairs
     * 0:        HereIAm(...)  --->
     *                         <---  YesItsMe(...)
     *
     * At this point, a downstairs will wait for a "PromoteToActive" message
     * to be sent to it.  If this is a new upstairs that has not yet
     * connected to a downstairs, then we will wait for the guest to send
     * us this message and pass it down to the downstairs.  If a downstairs
     * is reconnecting after having already been active, then we look at our
     * upstairs guest_io_ready() and, if the upstairs is ready, we send the
     * downstairs the message ourselves that they should promote to active.
     *
     * 1: PromoteToActive(uuid)--->
     *                         <---  YouAreNowActive(uuid)
     *
     * 2:    RegionInfoPlease  --->
     *                         <---  RegionInfo(r)
     *
     *    At this point the upstairs looks to see what state the downstairs
     *    is currently in.  It will be "New", "Disconnected" or "Offline".
     *
     *    For "New" or "Disconnected" it means this downstairs never was
     *    "Active" and we have to go through the full compare of this
     *    downstairs with other downstairs and make sure they are
     *    consistent (This code still TBW).  The New/Disconnected steps
     *    continue here:
     *
     *          Upstairs             Downstairs
     * 4: ExtentVersionsPlease --->
     *                         <---  ExtentVersions(g, v, d)
     *
     *    Now with the extent info, Upstairs calls process_downstairs() and
     *    if no problems, sends connected=true to the up_listen() task,
     *    we set the downstairs to DsState::WaitQuorum and we exit the
     *    while loop.
     *
     *    For the "Offline" state, the downstairs was connected and verified
     *    and after that point the connection was lost.  To handle this
     *    condition we follow these final steps to get this downstairs
     *    working again:
     *
     *          Upstairs             Downstairs
     * 3:       LastFlush(lf)) --->
     *                         <---  LastFlushAck(lf)
     *
     * 5: Now the downstairs is ready to receive replay IOs from the
     *    upstairs. We set the downstairs to DsState::Replay and the while
     *    loop is exited.
     */
    while !(*connected) {
        tokio::select! {
            /*
             * Don't wait more than 50 seconds to hear from the other side.
             * XXX Timeouts, timeouts: always wrong! Some too short and some
             * too long.
             * TODO: 50 is too long, but what is the correct value?
             */
            _ = sleep_until(timeout_deadline) => {
                bail!("timed out during negotiation");
            }
            _ = sleep_until(ping_interval) => {
                fw.send(Message::Ruok).await?;
                ping_interval = deadline_secs(5);
            }
            r = up_coms.ds_active_rx.changed(),
                if negotiated == 1 && !self_promotion =>
            {
                match r {
                    Ok(_) => {
                        let gen = up_coms.ds_active_rx.borrow();
                        info!(up.log, "[{}] received activate with gen {:?}",
                            up_coms.client_id, *gen);
                    }
                    Err(e) => {
                        error!(up.log, "[{}] received activate error {:?}",
                            up_coms.client_id, e);
                    }
                }
                /*
                 * Promote self to active when message arrives from the Guest.
                 *
                 * This check must only be done when the proper
                 * negotiation step is reached.  If we check too soon, then
                 * we can be out of order.  We also might have self promoted
                 * if the upstairs has already received the request to
                 * activate and this downstairs was not connected at that
                 * time.
                 */
                info!(
                    up.log,
                    "[{}] client got ds_active_rx, promote! session {}",
                    up_coms.client_id,
                    up.session_id,
                );
                self_promotion = true;
                fw.send(Message::PromoteToActive {
                    upstairs_id: up.uuid,
                    session_id: up.session_id,
                    gen: up.get_generation().await,
                }).await?;
            }
            f = fr.next() => {
                // When the downstairs responds, push the deadlines
                timeout_deadline = deadline_secs(50);
                ping_interval = deadline_secs(5);

                match f.transpose()? {
                    None => {
                        // Downstairs disconnected
                        info!(up.log, "[{}] client hung up", up_coms.client_id);
                        return Ok(())
                    }
                    Some(Message::Imok) => {}
                    Some(Message::ReadOnlyMismatch { expected }) => {
                        // Upstairs will never be able to connect, bail
                        bail!(
                            "downstairs read_only is {}, ours is {}!",
                            expected,
                            up.read_only,
                        );
                    }
                    Some(Message::EncryptedMismatch { expected }) => {
                        // Upstairs will never be able to connect, bail
                        bail!(
                            "downstairs encrypted is {}, ours is {}!",
                            expected,
                            up.encrypted(),
                        );
                    }
                    Some(Message::YesItsMe { version, repair_addr }) => {
                        if negotiated != 0 {
                            bail!("Got version already!");
                        }

                        /*
                         * XXX Valid version to compare with should come
                         * from main task. In the future we will also have
                         * to handle a version mismatch.
                         */
                        if version != 1 {
                            up.ds_transition(
                                up_coms.client_id,
                                DsState::BadVersion
                            ).await;
                            bail!("expected version 1, got {}", version);
                        }

                        negotiated = 1;

                        up.ds_set_repair_address(
                            up_coms.client_id, repair_addr,
                        ).await;

                        /*
                         * We only set guest_io_ready after all three downstairs
                         * have gone active, which means the upstairs did
                         * received a request to go active. Since we won't be
                         * getting another request, we can self promote.
                         */
                        if up.guest_io_ready().await {
                            /*
                             * This could be either a reconnect, or a
                             * downstairs that totally failed and now has to
                             * start over and reconcile again.
                             */
                            info!(
                                up.log,
                                "[{}] upstairs guest_io_ready=TRUE, promote! session {}",
                                up_coms.client_id,
                                up.session_id,
                            );
                            self_promotion = true;
                            fw.send(Message::PromoteToActive {
                                upstairs_id: up.uuid,
                                session_id: up.session_id,
                                gen: up.get_generation().await,
                            }).await?;
                        } else {
                            /*
                             * Transition this Downstairs to WaitActive
                             */
                            up.ds_transition(
                                up_coms.client_id,
                                DsState::WaitActive,
                            ).await;

                            /*
                             * If the guest already requested activate, but
                             * the downstairs went away and then came back, we
                             * can resend the activate ourselves.  We set a
                             * local self_promote so we don't send the
                             * promote to active twice.
                             */
                            if up.is_active_requested().await {
                                info!(
                                    up.log,
                                    "[{}] client is_active_req TRUE, promote! session {}",
                                    up_coms.client_id,
                                    up.session_id,
                                );
                                /*
                                 * If there is anything in the ds_active_rx
                                 * channel, clear it out so we don't later
                                 * check it and confuse it for a new request
                                 */
                                {
                                    up_coms.ds_active_rx.borrow_and_update();
                                }
                                self_promotion = true;
                                fw.send(Message::PromoteToActive {
                                    upstairs_id: up.uuid,
                                    session_id: up.session_id,
                                    gen: up.get_generation().await,
                                }).await?;
                            }
                        }
                    }
                    Some(Message::YouAreNowActive {
                        upstairs_id,
                        session_id,
                        gen,
                    }) => {
                        let match_uuid = up.uuid == upstairs_id;
                        let match_session = up.session_id == session_id;
                        let match_gen = up.get_generation().await == gen;
                        let matches_self =
                            match_uuid && match_session && match_gen;

                        if !matches_self {
                            warn!(
                                up.log,
                                "[{}] YouAreNowActive didn't match self! {} {} {}",
                                up_coms.client_id,
                                if !match_uuid {
                                    format!(
                                        "UUID {:?} != {:?}",
                                        up.uuid, upstairs_id
                                    )
                                } else {
                                    String::new()
                                },
                                if !match_session {
                                    format!(
                                        "session {:?} != {:?}",
                                        up.session_id, session_id
                                    )
                                } else {
                                    String::new()
                                },
                                if !match_gen {
                                    format!(
                                        "gen {:?} != {:?}",
                                        up.get_generation().await,
                                        gen
                                    )
                                } else {
                                    String::new()
                                },
                            );

                            up.ds_transition(
                                up_coms.client_id, DsState::New
                            ).await;
                            if !match_gen {
                                let gen_error = format!(
                                    "Generation requested:{} found:{}",
                                    gen, up.get_generation().await
                                );
                                up.set_inactive(
                                    CrucibleError::GenerationNumberTooLow(
                                        gen_error.clone()
                                    )
                                )
                                .await;
                                return Err(
                                    CrucibleError::GenerationNumberTooLow(
                                        gen_error
                                    )
                                    .into()
                                );
                            } else {
                                up.set_inactive(
                                    CrucibleError::UuidMismatch
                                )
                                .await;
                                return Err(CrucibleError::UuidMismatch.into());
                            }
                        }

                        if negotiated != 1 {
                            bail!(
                                "Received YouAreNowActive out of order! {}",
                                negotiated
                            );
                        }
                        negotiated = 2;
                        fw.send(Message::RegionInfoPlease).await?;

                    }
                    Some(Message::YouAreNoLongerActive {
                        new_upstairs_id,
                        new_session_id,
                        new_gen,
                    }) => {
                        warn!(
                            up.log,
                            "[{}] {} ({}) proc saw YouAreNoLongerActive {:?} {:?} {}",
                            up_coms.client_id,
                            up.uuid,
                            up.session_id,
                            new_upstairs_id,
                            new_session_id,
                            new_gen,
                        );

                        up.ds_transition(up_coms.client_id, DsState::New).await;
                        up.set_inactive(CrucibleError::NoLongerActive).await;

                        // What if the newly active upstairs has the same UUID?
                        if up.uuid == new_upstairs_id {
                            if new_gen > up.get_generation().await {
                                // The next generation of this Upstairs
                                // connected, bail - this generation won't be
                                // able to connect again.
                                bail!(
                                    CrucibleError::GenerationNumberTooLow(
                                        format!("saw YouAreNoLongerActive with \
                                            larger gen {} than ours {}",
                                            new_gen, up.get_generation().await)
                                    )
                                );
                            }

                            // Here, our generation number is greater than or
                            // equal to the newly active Upstairs, which shares
                            // our UUID. We shouldn't have received this
                            // message. The downstairs is confused.
                            bail!(
                                "[{}] {} bad YouAreNoLongerActive, same \
                                upstairs uuid and our gen {} >= new gen {}!",
                                up_coms.client_id,
                                up.uuid,
                                up.get_generation().await,
                                new_gen,
                            );
                        } else {
                            // A new upstairs connected
                            if new_gen > up.get_generation().await {
                                // The next generation of another Upstairs
                                // connected.
                                bail!(
                                    CrucibleError::GenerationNumberTooLow(
                                        format!("saw YouAreNoLongerActive with \
                                            larger gen {} than ours {}",
                                            new_gen, up.get_generation().await)
                                    )
                                );
                            }

                            // Here, our generation number is greater than or
                            // equal to the old one, and it's a new Upstairs. We
                            // shouldn't have received this message. The
                            // downstairs is confused.
                            bail!(
                                "[{}] {} bad YouAreNoLongerActive, different \
                                upstairs uuid {:?} and our gen {} >= new gen \
                                {}!",
                                up_coms.client_id,
                                up.uuid,
                                new_upstairs_id,
                                up.get_generation().await,
                                new_gen,
                            );
                        }

                    }
                    Some(Message::RegionInfo { region_def }) => {
                        if negotiated != 2 {
                            bail!("Received RegionInfo out of order!");
                        }
                        info!(up.log, "[{}] downstairs client at {} has UUID {}",
                            up_coms.client_id, target, region_def.uuid(),
                        );

                        up.add_ds_region(up_coms.client_id, region_def).await?;

                        let my_state = {
                            let state = &up.downstairs.lock().await.ds_state;
                            state[up_coms.client_id as usize]
                        };
                        if my_state == DsState::Offline {
                            /*
                             * If we are coming from state Offline, then it
                             * means the downstairs has departed then came
                             * back in short enough time that it does not
                             * have to go into full recovery/repair mode.
                             * If we have verified that the UUID and region
                             * info is the same, we can reconnect and let
                             * any outstanding work be replayed to catch
                             * us up.  We do need to tell the downstairs
                             * the last flush ID it had ACKd to us.
                             */
                            let lf = up.last_flush_id(up_coms.client_id).await;
                            info!(
                                up.log,
                                "[{}] send last flush ID to this DS: {}",
                                up_coms.client_id, lf);
                            negotiated = 3;
                            fw.send(Message::LastFlush { last_flush_number: lf }).await?;

                        } else if my_state == DsState::WaitActive {
                            /*
                             * Ask for the current version of all extents.
                             */
                            negotiated = 4;
                            fw.send(Message::ExtentVersionsPlease).await?;

                        } else {
                            /*
                             * TODO: This is the case where a downstairs
                             * failed and was removed and has re-joined
                             * (Hopefully fixed now).  To bring this back,
                             * we need to write code to support combining
                             * a "new" downstairs with two running downstairs
                             * while those downstairs are still taking IO.
                             * Good luck!
                             */
                            panic!("[{}] Write more code. join from state {:?} {} {}",
                                up_coms.client_id,
                                my_state,
                                up.uuid,
                                negotiated,
                            );
                        }
                        up.ds_state_show().await;

                    }
                    Some(Message::LastFlushAck { last_flush_number }) => {
                        if negotiated != 3 {
                            bail!("Received LastFlushAck out of order!");
                        }
                        let my_state = {
                            let state = &up.downstairs.lock().await.ds_state;
                            state[up_coms.client_id as usize]
                        };
                        assert_eq!(my_state, DsState::Offline);
                        info!(
                            up.log,
                            "[{}] replied this last flush ID: {}",
                            up_coms.client_id,
                            last_flush_number,
                        );
                        // Assert now, but this should eventually be an
                        // error and move the downstairs to failed. XXX
                        assert_eq!(
                            up.last_flush_id(up_coms.client_id).await, last_flush_number
                        );
                        up.ds_transition(
                            up_coms.client_id, DsState::Replay
                        ).await;

                        *connected = true;
                        negotiated = 5;
                    },
                    Some(Message::ExtentVersions { gen_numbers, flush_numbers, dirty_bits }) => {
                        if negotiated != 4 {
                            bail!("Received ExtentVersions out of order!");
                        }

                        let my_state = {
                            let state = &up.downstairs.lock().await.ds_state;
                            state[up_coms.client_id as usize]
                        };
                        assert_eq!(my_state, DsState::WaitActive);
                        /*
                         * Record this downstairs region info for later
                         * comparison with the other downstairs in this
                         * region set.
                         */
                        let dsr = RegionMetadata {
                            generation: gen_numbers,
                            flush_numbers: flush_numbers.clone(),
                            dirty: dirty_bits,
                        };

                        up.downstairs
                          .lock()
                          .await
                          .region_metadata
                          .insert(up_coms.client_id, dsr);

                        negotiated = 5;
                        up.ds_transition(
                            up_coms.client_id, DsState::WaitQuorum
                        ).await;
                        //up.ds_state_show().await;

                        *connected = true;
                    }
                    Some(Message::UuidMismatch { expected_id }) => {
                        /*
                         * XXX Our downstairs is returning a different
                         * UUID then we have, can this happen in a case where
                         * we (the upstairs) should continue to accept work?
                         *
                         * Until we know better, we are going to disable
                         * this upstairs, which will stop the other
                         * downstairs from taking and sending any more
                         * IO.
                         */
                        warn!(
                            up.log,
                            "[{}] {} received UuidMismatch, expecting {:?}!",
                            up_coms.client_id, up.uuid, expected_id
                        );
                        up.ds_transition(
                            up_coms.client_id, DsState::Disabled
                        ).await;
                        up.set_inactive(CrucibleError::UuidMismatch).await;
                        if up.uuid == expected_id {
                            /*
                             * Now, this is really going off the rails. Our
                             * downstairs thinks we have a different UUID
                             * and is sending us the UUID of the "new"
                             * downstairs, but that UUID IS our UUID.  So
                             * clearly the downstairs is confused.
                             */
                            bail!(
                                "[{}] {} received bad UuidMismatch, {:?}!",
                                up_coms.client_id, up.uuid, expected_id
                            );
                        }
                        bail!(
                            "[{}] {} received UuidMismatch, expecting {:?}!",
                            up_coms.client_id, up.uuid, expected_id
                        );
                    }
                    Some(m) => {
                        bail!(
                            "[{}] unexpected command {:?} \
                            received in state {:?}",
                            up_coms.client_id, m, up.ds_state(up_coms.client_id).await
                        );
                    }
                }
            }
        }
    }
    /*
     * Tell up_listen task that a downstairs has completed the negotiation
     * and is ready to either rejoin an active upstairs, or participate
     * in the reconciliation.
     */
    if let Err(e) = up_coms
        .ds_status_tx
        .send(Condition {
            target: *target,
            connected: true,
            client_id: up_coms.client_id,
        })
        .await
    {
        bail!(
            "[{}] Failed to send status to main task {:?}",
            up_coms.client_id,
            e
        );
    }

    /*
     * This check is just to make sure we have completed negotiation.
     * But, XXX, this will go away when we redo the state transition code
     * for a downstairs connection.
     */
    assert_eq!(negotiated, 5);
    cmd_loop(up, fr, fw, up_coms).await
}

/*
 * Once we have negotiated a connection to a downstairs, this task takes
 * over and watches the input for changes, indicating that new work in on
 * the work hashmap. We will walk the hashmap on the input signal and get
 * any new work for this specific downstairs and mark that job as in
 * progress.
 *
 * V1 flow control: To enable flow control we have a few things.
 * 1. The boolean more_work variable, that indicates we are in a
 * flow control situation and should check for work to do even if new work
 * has not shown up.
 * 2. A resume timeout that is reset each time we try to do more work but
 * find the sending queue is "full" for some value of full we define in
 * the io_work function.
 * 3. Biased setting for the select loop. We start with looking for work
 * ACK messages before putting more new work on the list, which will
 * enable any downstairs to continue to send completed ACKs.
 *
 * Note that the more_work variable is also used when we have a disconnected
 * downstairs that comes back.  In that situation we also need to take our
 * work queue and resend everything since the last flush that was ACK'd.
 */
async fn cmd_loop<RT, WT>(
    up: &Arc<Upstairs>,
    mut fr: FramedRead<RT, crucible_protocol::CrucibleDecoder>,
    mut fw: FramedWrite<WT, crucible_protocol::CrucibleEncoder>,
    up_coms: &mut UpComs,
) -> Result<()>
where
    RT: tokio::io::AsyncRead + std::marker::Unpin + std::marker::Send,
    WT: tokio::io::AsyncWrite
        + std::marker::Unpin
        + std::marker::Send
        + 'static,
{
    /*
     * We set more_work if we arrive here on a re-connection, this will
     * allow us to replay any outstanding work.  If we don't arrive here
     * on a reconnect, then we have to enter the reconcile loop and
     * do any repairs that might be necessary.
     */
    let mut more_work = up.ds_is_replay(up_coms.client_id).await;
    if !more_work {
        do_reconcile_work(up, &mut fr, &mut fw, up_coms).await?;
    }

    /*
     * To keep things alive, initiate a ping any time we have been idle for
     * 10 seconds.
     *
     * XXX figure out what deadlines make sense here
     */
    let mut more_work_interval = deadline_secs(1);
    let mut ping_interval = deadline_secs(10);
    let mut timeout_deadline = deadline_secs(50);

    /*
     * We create a task that handles messages from the downstairs (usually
     * a result of a message we sent).  This channel is how this task
     * communicates that there is a message to handle.
     */
    let (tx, mut rx) = mpsc::channel::<Message>(100);

    info!(up.log, "[{}] Starts cmd_loop", up_coms.client_id);
    let pm_task = {
        let up_c = up.clone();
        let up_coms_c = up_coms.clone();

        tokio::spawn(async move {
            while let Some(m) = rx.recv().await {
                /*
                 * TODO: Add a check here to make sure we are
                 * connected and in the proper state before we
                 * accept any commands.
                 *
                 * XXX Check the return code here and do something
                 * about it.  If we fail in process_message, we should
                 * handle it.
                 */
                if let Err(e) =
                    process_message(&up_c, &m, up_coms_c.clone()).await
                {
                    warn!(
                        up_c.log,
                        "[{}] Error processing message: {}",
                        up_coms_c.client_id,
                        e
                    );
                }

                if up_c.ds_deactivate(up_coms_c.client_id).await {
                    bail!("[{}] exits after deactivation", up_coms_c.client_id);
                }
            }
            Ok(())
        })
    };

    tokio::pin!(pm_task);
    loop {
        tokio::select! {
            /*
             * We set biased so the loop will:
             * First make sure the pm task is still running.
             * Second, get and look at messages received from the downstairs.
             *   Some messages we can handle right here, but ACKs from
             *   messages we sent are passed on to the pm task.
             *
             * By handling messages from the downstairs before sending
             * new work, we help to avoid overwhelming the downstairs.
             */
            biased;
            _ = &mut pm_task => {
                bail!("[{}] client work task ended, so we end too",
                    up_coms.client_id);
            }
            f = fr.next() => {
                // When the downstairs responds, push the deadlines
                timeout_deadline = deadline_secs(50);
                ping_interval = deadline_secs(10);

                match f.transpose()? {
                    None => {
                        // Downstairs disconnected
                        warn!(up.log, "[{}] None response", up_coms.client_id);
                        return Ok(())
                    },
                    Some(Message::YouAreNoLongerActive {
                        new_upstairs_id,
                        new_session_id,
                        new_gen,
                    }) => {
                        info!(
                            up.log,
                            "[{}] {} ({}) cmd_loop saw YouAreNoLongerActive {:?} {:?} {}",
                            up_coms.client_id,
                            up.uuid,
                            up.session_id,
                            new_upstairs_id,
                            new_session_id,
                            new_gen,
                        );
                        up.ds_transition(up_coms.client_id, DsState::Disabled).await;
                        up.set_inactive(CrucibleError::NoLongerActive).await;

                        // What if the newly active upstairs has the same UUID?
                        if up.uuid == new_upstairs_id {
                            if new_gen > up.get_generation().await {
                                // The next generation of this Upstairs
                                // connected, bail - this generation won't be
                                // able to connect again.
                                bail!(
                                    CrucibleError::GenerationNumberTooLow(
                                        format!("saw YouAreNoLongerActive with \
                                            larger gen {} than ours {}",
                                            new_gen, up.get_generation().await)
                                    )
                                );
                            }

                            // Here, our generation number is greater than or
                            // equal to the newly active Upstairs, which shares
                            // our UUID. We shouldn't have received this
                            // message. The downstairs is confused.
                            bail!(
                                "[{}] {} bad YouAreNoLongerActive, same upstairs \
                                uuid and our gen {} >= new gen {}!",
                                up_coms.client_id,
                                up.uuid,
                                up.get_generation().await,
                                new_gen,
                            );
                        } else {
                            // A new upstairs connected
                            if new_gen > up.get_generation().await {
                                // The next generation of another Upstairs
                                // connected.
                                bail!(
                                    CrucibleError::GenerationNumberTooLow(
                                        format!("saw YouAreNoLongerActive with \
                                            larger gen {} than ours {}",
                                            new_gen, up.get_generation().await)
                                    )
                                );
                            }

                            // Here, our generation number is greater than or
                            // equal to the old one, and it's a new Upstairs. We
                            // shouldn't have received this message. The
                            // downstairs is confused.
                            bail!(
                                "[{}] {} bad YouAreNoLongerActive, different \
                                upstairs uuid {:?} and our gen {} >= new gen \
                                {}!",
                                up_coms.client_id,
                                up.uuid,
                                new_upstairs_id,
                                up.get_generation().await,
                                new_gen,
                            );
                        }
                    }
                    Some(Message::UuidMismatch { expected_id }) => {
                        /*
                         * For now, when we get the wrong UUID back from
                         * the downstairs, take ourselves out.
                         * XXX Can we handle the case of a corrupted
                         * UUID?
                         * XXX Can a bad downstairs sending us a bad
                         * UUID be used as a denial of service?
                         */
                        up.ds_transition(up_coms.client_id, DsState::Disabled).await;
                        up.set_inactive(CrucibleError::UuidMismatch).await;
                        bail!(
                            "[{}] received UuidMismatch, expecting {:?}!",
                            up_coms.client_id, expected_id
                        );
                    }
                    Some(m) => {
                        tx.send(m).await?;
                    }
                }
            }
            _ = up_coms.ds_work_rx.changed() => {
                /*
                 * A change here indicates the work hashmap has changed
                 * and we should go look for new work to do. It is possible
                 * that there is no new work but we won't know until we
                 * check.
                 */
                let more =
                    io_send(up, &mut fw, up_coms.client_id).await?;

                if more && !more_work {
                    warn!(up.log, "[{}] flow control start ",
                        up_coms.client_id
                    );

                    more_work = true;
                    more_work_interval = deadline_secs(1);
                }
            }
            _ = sleep_until(more_work_interval), if more_work => {
                warn!(up.log, "[{}] flow control sending more work",
                    up_coms.client_id
                );

                let more = io_send(up, &mut fw, up_coms.client_id).await?;

                if more {
                    more_work = true;
                } else {
                    more_work = false;
                    warn!(up.log, "[{}] flow control end ", up_coms.client_id);
                }

                more_work_interval = deadline_secs(1);
            }
            /*
             * Don't wait more than 50 seconds to hear from the other side.
             * TODO: 50 is too long, but what is the correct value?
             */
            _ = sleep_until(timeout_deadline) => {
                warn!(up.log, "[{}] Downstairs not responding, take offline",
                    up_coms.client_id);
                return Ok(());
            }
            _ = sleep_until(ping_interval) => {
                /*
                 * To keep things alive, initiate a ping any time we have
                 * been idle for (TBD) seconds.
                 */
                fw.send(Message::Ruok).await?;

                if up.lossy {
                    /*
                     * When lossy is set, we don't always send work to a
                     * downstairs when we should. This means we need to,
                     * every now and then, signal the downstairs task to
                     * check and see if we skipped some work earlier.
                     */
                    io_send(up, &mut fw, up_coms.client_id).await?;
                }

                /*
                 * If we had no work in the work queue, and a disconnect
                 * was requested, we won't issue a flush as things are
                 * already flushed.  However, this task will not know
                 * about the disconnect unless we check for it here.  This
                 * check could be better though, as we really only need
                 * to look for the empty queue case.  The other cases
                 * should be handled when the downstairs ack's the flush
                 * generated by the disconnect request.
                 */
                if up.ds_deactivate(up_coms.client_id).await {
                    bail!("[{}] exits ping deactivation", up_coms.client_id);
                }

                ping_interval = deadline_secs(10);
            }
        }
    }
}

/**
 * When the upstairs is trying to transition to active, all downstairs
 * connecting to the upstairs will pass through this function.
 *
 * This function is run by each downstairs task and is responsible for
 * sending reconciliation work to the specific downstairs, and listening for
 * the response.  All downstairs stay in repair mode until the repair queue
 * is empty.
 *
 * If any downstairs disconnect during the repair, we abort the entire
 * operation and require all downstairs to reconnect again and go back
 * through the entire reconciliation process.  Because of this, the repair
 * task and all downstairs tasks need to check state and listen for
 * messages from each other that can indicate a problem.
 */
async fn do_reconcile_work<RT, WT>(
    up: &Arc<Upstairs>,
    fr: &mut FramedRead<RT, crucible_protocol::CrucibleDecoder>,
    fw: &mut FramedWrite<WT, crucible_protocol::CrucibleEncoder>,
    up_coms: &mut UpComs,
) -> Result<()>
where
    RT: tokio::io::AsyncRead + std::marker::Unpin + std::marker::Send,
    WT: tokio::io::AsyncWrite
        + std::marker::Unpin
        + std::marker::Send
        + 'static,
{
    info!(up.log, "[{}] Starts reconcile loop", up_coms.client_id);

    /*
     * We will arrive here (most likely) before the upstairs has
     * determined if we need to reconcile or not.
     * We both listen for messages coming from downstairs, and wait for
     * reconciliation work notification to arrive from the upstairs task
     * responsible for making all downstairs the same.
     */
    let mut ping_interval = deadline_secs(5);
    let mut timeout_deadline = deadline_secs(40);
    loop {
        tokio::select! {
            f = fr.next() => {
                // When the downstairs responds, push the deadlines
                timeout_deadline = deadline_secs(40);
                ping_interval = deadline_secs(5);

                match f.transpose()? {
                    None => {
                        bail!("[{}] None response during repair",
                            up_coms.client_id);
                    },
                    Some(Message::YouAreNoLongerActive {
                        new_upstairs_id,
                        new_session_id,
                        new_gen,
                    }) => {
                        info!(
                            up.log,
                            "[{}] {} ({}) reconcile saw YouAreNoLongerActive {:?} {:?} {}",
                            up_coms.client_id,
                            up.uuid,
                            up.session_id,
                            new_upstairs_id,
                            new_session_id,
                            new_gen,
                        );
                        up.ds_transition(up_coms.client_id, DsState::Disabled).await;

                        // What if the newly active upstairs has the same UUID?
                        if up.uuid == new_upstairs_id {
                            if new_gen > up.get_generation().await {
                                // The next generation of this Upstairs
                                // connected, bail - this generation won't be
                                // able to connect again.
                                bail!(
                                    CrucibleError::GenerationNumberTooLow(
                                        format!("saw YouAreNoLongerActive with \
                                            larger gen {} than ours {}",
                                            new_gen, up.get_generation().await)
                                    )
                                );
                            }

                            // Here, our generation number is greater than or
                            // equal to the newly active Upstairs, which shares
                            // our UUID. We shouldn't have received this
                            // message. The downstairs is confused.
                            bail!(
                                "[{}] {} bad YouAreNoLongerActive, same \
                                upstairs uuid and our gen {} >= new gen {}!",
                                up_coms.client_id,
                                up.uuid,
                                up.get_generation().await,
                                new_gen,
                            );
                        } else {
                            // A new upstairs connected
                            if new_gen > up.get_generation().await {
                                // The next generation of another Upstairs
                                // connected.
                                bail!(
                                    CrucibleError::GenerationNumberTooLow(
                                        format!("saw YouAreNoLongerActive with \
                                            larger gen {} than ours {}",
                                            new_gen, up.get_generation().await)
                                    )
                                );
                            }

                            // Here, our generation number is greater than or
                            // equal to the old one, and it's a new Upstairs. We
                            // shouldn't have received this message. The
                            // downstairs is confused.
                            bail!(
                                "[{}] {} bad YouAreNoLongerActive, different \
                                upstairs uuid {:?} and our gen {} >= new gen \
                                {}!",
                                up_coms.client_id,
                                up.uuid,
                                new_upstairs_id,
                                up.get_generation().await,
                                new_gen,
                            );
                        }
                    }
                    Some(Message::UuidMismatch { expected_id }) => {
                        up.ds_transition(up_coms.client_id, DsState::Disabled).await;
                        bail!(
                            "[{}] received UuidMismatch, expecting {:?}!",
                            up_coms.client_id, expected_id
                        );
                    }
                    Some(Message::RepairAckId { repair_id }) => {
                        if up.downstairs.lock().await.rep_done(
                            up_coms.client_id, repair_id
                        ) {
                            up.ds_repair_done_notify(
                                up_coms.client_id,
                                repair_id,
                                &up_coms.ds_reconcile_done_tx,
                            ).await?;
                        }
                    }
                    Some(Message::Imok) => {
                        info!(up.log, "[{}] Received Imok", up_coms.client_id);
                    }
                    Some(Message::ExtentError {
                        repair_id,
                        extent_id,
                        error,
                    }) => {
                        error!(
                            up.log,
                            "[{}] Extent {} error on job {}: {}",
                            up_coms.client_id,
                            extent_id,
                            repair_id,
                            error,
                        );
                        bail!(
                            "[{}] Extent {} error on job {}: {}",
                            up_coms.client_id,
                            extent_id,
                            repair_id,
                            error,
                        );
                    }
                    Some(m) => {
                        panic!(
                            "[{}] In repair, No action for message {:?}",
                            up_coms.client_id, m);
                    }
                }
            }
            _ = up_coms.ds_reconcile_work_rx.changed() => {
                /*
                 * When we have reconcile work to do, a message is sent
                 * on this channel indicating that each downstairs should
                 * either look for new work and/or check to see if the
                 * reconciliation has completed.
                 */
                info!(up.log, "[{}] received reconcile message",
                    up_coms.client_id);

                /*
                 * We use rep_done to indicate this was job where our client
                 * did not have any actual work to send to the downstairs.
                 * It indicates that, we don't need a response from the
                 * downstairs and can go ahead and mark this rep_id as
                 * completed for this client and move forward.
                 */
                let mut rep_done = None;
                let job = up.
                    downstairs
                    .lock()
                    .await
                    .rep_in_progress(up_coms.client_id);
                match job {
                    Some(op) => {
                        info!(up.log, "[{}] client {:?}",
                            up_coms.client_id, op);
                        /*
                         * If there is work to do, check to see if it is
                         * a repair job.  If so, only send that to the actual
                         * clients that need to get it.  The source downstairs
                         * does not get a message for this operation, nor
                         * will a downstairs that matches the source.
                         *
                         * If the work is an extent flush, then only send the
                         * message to the source extent, the other downstairs
                         * must not get a message.
                         */
                        match op {
                            Message::ExtentRepair {
                                repair_id,
                                extent_id: _,
                                source_client_id: _,
                                source_repair_address: _,
                                ref dest_clients,
                            } => {
                                let mut send_repair = false;
                                for d in dest_clients {
                                    if *d == up_coms.client_id {
                                        send_repair = true;
                                        break;
                                    }
                                }
                                if send_repair {
                                    info!(
                                        up.log,
                                        "[{}] Sending repair request {:?}",
                                        up_coms.client_id, repair_id,
                                    );
                                    fw.send(op.clone()).await?;
                                } else {
                                    info!(
                                        up.log,
                                        "[{}] No action required {:?}",
                                        up_coms.client_id, repair_id,
                                    );
                                    rep_done = Some(repair_id);
                                }
                            },
                            Message::ExtentFlush {
                                repair_id,
                                extent_id: _,
                                client_id,
                                flush_number: _,
                                gen_number: _,
                            } => {
                                if up_coms.client_id != client_id {
                                    rep_done = Some(repair_id);
                                } else {
                                    fw.send(op).await?;
                                }
                            },
                            op => {
                                fw.send(op).await?;
                            }
                        }
                    },
                    None => {
                        /*
                         * rep_in_progress will return None for four reasons,
                         * figure out which reason
                         */
                        let st = up.ds_state(up_coms.client_id).await;
                        if st == DsState::Active || st == DsState::Repair {
                            // Option 1: work is done
                            if up.downstairs
                                .lock()
                                .await
                                .reconcile_task_list
                                .is_empty() {
                                info!(
                                    up.log,
                                    "[{}] All repairs completed, exit",
                                    up_coms.client_id
                                );
                                return Ok(());
                            } else {
                                // Option 2: more work, but not yet.
                                assert_eq!(st, DsState::Repair);
                                info!(
                                    up.log,
                                    "[{}] still work to do, just not now",
                                    up_coms.client_id
                                );
                            }
                        } else if st == DsState::FailedRepair {
                            // Option 3: Give up, and reconnect.
                            bail!("[{}] Abort reconcile", up_coms.client_id);

                        } else {
                            // Option 4: wait for other downstairs to show up.
                            info!(
                                up.log,
                                "[{}] Not yet in repair mode",
                                up_coms.client_id
                            );
                            continue;
                        }
                    }
                }
                /*
                 * If rep_done is Some, it means this client had nothing
                 * to send to the downstairs, and we can go ahead and mark
                 * this rep_id as completed, which will trigger sending a
                 * notify if all other downstairs are also complete.
                 */
                if let Some(rep_id) = rep_done {
                    if up.downstairs.lock().await
                        .rep_done(up_coms.client_id, rep_id) {
                        info!(
                            up.log,
                            "[{}] self notify as src for {}",
                            up_coms.client_id,
                            rep_id
                        );
                        up.ds_repair_done_notify(
                            up_coms.client_id,
                            rep_id,
                            &up_coms.ds_reconcile_done_tx,
                        ).await?;
                    }
                }
            }
            _ = sleep_until(timeout_deadline) => {
                bail!("[{}] Downstairs not responding, take offline",
                    up_coms.client_id);
            }
            _ = sleep_until(ping_interval) => {
                /*
                 * To keep things alive, initiate a ping any time we have
                 * been idle for (TBD) seconds.
                 */
                fw.send(Message::Ruok).await?;

                /*
                 * This task will not know about a disconnect request
                 * unless we check for it here.
                 * TODO: This code path is still not connected.
                 */
                if up.ds_deactivate(up_coms.client_id).await {
                    bail!("[{}] exits ping deactivation", up_coms.client_id);
                }

                ping_interval = deadline_secs(10);
            }
        }
    }
}

/**
 * Things that allow the various tasks of Upstairs to communicate
 * with each other.
 */
#[derive(Clone, Debug)]
struct UpComs {
    /**
     * The client ID (a downstairs) who will be using these channels.
     */
    client_id: u8,
    /**
     * This channel is used to receive a notification that new work has
     * (possibly) arrived on the work queue and this client should go
     * see what new work has arrived
     */
    ds_work_rx: watch::Receiver<u64>,
    /**
     * This channel is used to transmit that the state of the connection
     * to this downstairs has changed.  The receiver is the up_listen task.
     */
    ds_status_tx: mpsc::Sender<Condition>,
    /**
     * This channel is used to transmit that an IO request sent by the
     * upstairs to all required downstairs has completed. The receiver is
     * the up_ds_listen() task.
     */
    ds_done_tx: mpsc::Sender<u64>,
    /**
     * This channel is used to notify the proc task that it's time to
     * promote this downstairs to active.
     */
    ds_active_rx: watch::Receiver<u64>,

    /**
     * This channel is used to receive notifications from the upstairs
     * task that handles reconciliation.  A message indicates the
     * downstairs task should look at the work queue and:
     * - Exit repair and go to normal operations.
     * - Exit repair and reset to new (reconciliation aborted).
     * - Do new repair work (if there is new)
     * - Do nothing (if other downstairs are not yet ready)
     *
     * It's possible to receive messages when there is nothing to do.
     */
    ds_reconcile_work_rx: watch::Receiver<u64>,

    /**
     * This channel is used to transmit that a reconcile command issued
     * to all downstairs has completed.  The receiver is the up_listen
     * task.
     */
    ds_reconcile_done_tx: mpsc::Sender<Repair>,
}

#[allow(clippy::large_enum_variant)]
enum WrappedStream {
    Http(tokio::net::TcpStream),
    Https(tokio_rustls::client::TlsStream<tokio::net::TcpStream>),
}

/*
 * This task is responsible for the connection to a specific downstairs
 * instance.  This task will run forever.
 */
async fn looper(
    target: SocketAddr,
    tls_context: Arc<
        tokio::sync::Mutex<Option<crucible_common::x509::TLSContext>>,
    >,
    up: &Arc<Upstairs>,
    mut up_coms: UpComs,
) {
    let mut firstgo = true;
    let mut connected = false;

    let log = up.log.new(o!("looper" => up_coms.client_id.to_string()));
    'outer: loop {
        if firstgo {
            firstgo = false;
        } else {
            tokio::time::sleep(Duration::from_secs(1)).await;
        }

        /*
         * Make connection to this downstairs.
         */
        let sock = if target.is_ipv4() {
            TcpSocket::new_v4().unwrap()
        } else {
            TcpSocket::new_v6().unwrap()
        };

        /*
         * Set a connect timeout, and connect to the target:
         */
        info!(log, "[{1}] connecting to {0}", target, up_coms.client_id);
        let deadline = tokio::time::sleep_until(deadline_secs(10));
        tokio::pin!(deadline);
        let tcp = sock.connect(target);
        tokio::pin!(tcp);

        let tcp: TcpStream = loop {
            tokio::select! {
                _ = &mut deadline => {
                    info!(log, "connect timeout");
                    continue 'outer;
                }
                tcp = &mut tcp => {
                    match tcp {
                        Ok(tcp) => {
                            info!(
                                log,
                                "[{}] {} looper connected",
                                up_coms.client_id,
                                up.uuid,
                            );
                            break tcp;
                        }
                        Err(_e) => {
                            /*
                            warn!(
                                up.log,
                                "{0} looper connect to {0} failure: {1:?}",
                                target, e);
                            */
                            continue 'outer;
                        }
                    }
                }
            }
        };

        let tcp = {
            let tls_context = tls_context.lock().await;
            if let Some(ref tls_context) = *tls_context {
                // XXX these unwraps are bad!
                let config = tls_context.get_client_config().unwrap();

                let connector =
                    tokio_rustls::TlsConnector::from(Arc::new(config));

                let server_name = tokio_rustls::rustls::ServerName::try_from(
                    format!("downstairs{}", up_coms.client_id).as_str(),
                )
                .unwrap();

                WrappedStream::Https(
                    connector.connect(server_name, tcp).await.unwrap(),
                )
            } else {
                WrappedStream::Http(tcp)
            }
        };

        /*
         * Once we have a connected downstairs, the proc task takes over and
         * handles negotiation and work processing.
         */
        match proc_stream(&target, up, tcp, &mut connected, &mut up_coms).await
        {
            Ok(()) => {
                // XXX figure out what to do here
            }

            Err(e) => {
                error!(log, "{}: proc: {:?}", target, e);

                // XXX proc can return fatal and non-fatal errors, figure out
                // what to do here
            }
        }

        /*
         * If the connection goes down here, we need to know what state we
         * were in to decide what state to transition to.  The ds_missing
         * method will do that for us.
         *
         */
        up.ds_missing(up_coms.client_id).await;

        /*
         * If we are deactivating, then check and see if this downstairs
         * is the final one required to deactivate and if so, switch
         * the upstairs back to initializing.
         */
        up.deactivate_transition_check().await;

        info!(
            log,
            "[{}] {} connection to {} closed",
            up_coms.client_id,
            up.uuid,
            target
        );
        connected = false;
        /*
         * This can fail if we are shutting down and the other side of this
         * task has already ended and we are still trying to message it.
         */
        if let Err(e) = up_coms
            .ds_status_tx
            .send(Condition {
                target,
                connected: false,
                client_id: up_coms.client_id,
            })
            .await
        {
            error!(log, "{} Message to ds_status_tx failed: {:?}", target, e);
        }
    }
}

/*
 * These counts describe the various states that a Downstairs IO can
 * be in.
 */
#[derive(Debug, Default)]
pub struct WorkCounts {
    active: u64,  // New or in flight to downstairs.
    error: u64,   // This IO had an error.
    skipped: u64, // Skipped
    done: u64,    // This IO has completed
}

impl WorkCounts {
    fn completed_ok(&self) -> u64 {
        self.done
    }
}

/*
 * The structure that tracks information about the three downstairs
 * connections as well as the work that each is doing.
 */
#[derive(Debug)]
struct Downstairs {
    /*
     * UUID for each downstairs, index by client ID
     */
    ds_uuid: HashMap<u8, Uuid>,

    /*
     * The IP:Port for repair when contacting the downstairs, hashed by
     * the client index the upstairs gives it.
     */
    ds_repair: HashMap<u8, SocketAddr>,

    /*
     * The state of a downstairs connection, based on client ID
     * Ready here indicates it can receive IO.
     * TODO: When growing to more than one region, should this become
     * a 2d Vec? Index for region, then index for the DS?
     */
    ds_state: Vec<DsState>,
    /*
     * The last flush ID that each downstairs has acked.
     */
    ds_last_flush: Vec<u64>,
    downstairs_errors: HashMap<u8, u64>, // client id -> errors
    ds_active: HashMap<u64, DownstairsIO>,
    next_id: u64,
    completed: AllocRingBuffer<u64>,

    /**
     * On Startup, we collect info from each downstairs region. We use that
     * info to make sure that all three regions in a region set are the
     * same, and if not the same, to decide which data we will consider
     * valid and make the other downstairs contain that same data.
     *
     * We also determine the next flush ID and verify the generation
     * number.
     */
    region_metadata: HashMap<u8, RegionMetadata>,

    /**
     * This holds the current piece of repair work that the three
     * downstairs are working on.  It can be New, InProgress, Skipped,
     * or Done.
     */
    reconcile_current_work: Option<ReconcileIO>,

    /**
     * This queue holds the remaining work required to make all three
     * downstairs in a region set the same.
     */
    reconcile_task_list: VecDeque<ReconcileIO>,

    /**
     * Count of extents repaired and needing repair since the start of
     * this upstairs.
     */
    reconcile_repaired: usize,
    reconcile_repair_needed: usize,

    /**
     * The logger for messages sent from downstairs methods.
     */
    log: Logger,

    /**
     * Counters for the in flight work for the downstairs
     */
    io_state_count: IOStateCount,
}

impl Downstairs {
    fn new(log: Logger) -> Self {
        Self {
            ds_uuid: HashMap::new(),
            ds_repair: HashMap::new(),
            ds_state: vec![DsState::New; 3],
            ds_last_flush: vec![0; 3],
            downstairs_errors: HashMap::new(),
            ds_active: HashMap::new(),
            completed: AllocRingBuffer::with_capacity(2048),
            next_id: 1000,
            region_metadata: HashMap::new(),
            reconcile_current_work: None,
            reconcile_task_list: VecDeque::new(),
            reconcile_repaired: 0,
            reconcile_repair_needed: 0,
            log: log.new(o!("" => "downstairs".to_string())),
            io_state_count: IOStateCount::new(),
        }
    }

    /**
     * Assign a new downstairs ID.
     */
    fn next_id(&mut self) -> u64 {
        let id = self.next_id;
        self.next_id += 1;
        id
    }

    /**
     * Mark this request as in progress for this client, and return a copy
     * of the details of the request. If the downstairs client has
     * experienced errors in the past, return None and mark this as
     * Skipped.
     *
     * XXX Better error handling might mean clearing previous downstairs
     * errors, as for all we know it's a new downstairs.
     */
    fn in_progress(&mut self, ds_id: u64, client_id: u8) -> Option<IOop> {
        let job = self.ds_active.get_mut(&ds_id).unwrap();

        let new_state = match &self.downstairs_errors.get(&client_id) {
            Some(_) => IOState::Skipped,
            None => IOState::InProgress,
        };

        let old_state = job.state.insert(client_id, new_state.clone()).unwrap();
        assert_eq!(old_state, IOState::New);
        self.io_state_count.decr(&old_state, client_id);
        self.io_state_count.incr(&new_state, client_id);

        match new_state {
            IOState::Skipped => None,
            IOState::InProgress => Some(job.work.clone()),
            _ => panic!("bad state {} in in_progress!", new_state),
        }
    }

    /**
     * Verify this Downstairs region set is still in a state where
     * reconciliation can continue.
     *
     * We return an error if any downstairs state has changed and
     * we have to abort this whole repair.  We also set any
     * downstairs that believes it is still repairing to failed.
     * This FailedRepair state is an indicator to a downstairs task
     * that it should give up on repairing and close the connection
     * to itself (which will enable the repair once all downstairs are
     * ready).
     */
    fn repair_or_abort(&mut self) -> Result<()> {
        let not_ready = self
            .ds_state
            .iter()
            .filter(|state| **state != DsState::Repair)
            .count();

        if not_ready > 0 {
            /*
             * Something has changed, so abort this repair.
             * Mark any downstairs that have not changed as failed
             * and return error.
             */
            for (i, s) in self.ds_state.iter_mut().enumerate() {
                if *s == DsState::Repair {
                    *s = DsState::FailedRepair;
                    warn!(self.log, "Mark {} as FAILED REPAIR", i);
                }
            }
            info!(self.log, "Clear out existing repair work queue");
            self.reconcile_task_list = VecDeque::new();
            self.reconcile_current_work = None;

            bail!("Invalid DS state, aborting reconcile");
        }
        Ok(())
    }

    /**
     * The caller (a downstairs repair task) is asking for any new work
     * as part of a repair in progress.  If there is work, then we
     * mark that work as InProgress for this client_id and return the
     * work to the caller.
     *
     * We return None in the following situations:
     *
     * 1) We really are done with repair. The caller can verify this by
     *    checking to see if there is still work on the queue.
     * 2) We got an extra notification message (can happen if a downstairs
     *    disconnected and reconnected) and we have already submitted
     *    the current work for this client.  For this the caller should
     *    sit tight and wait for more work.
     * 3) The upstairs reconcile task has detected that a downstairs
     *    has gone away and has given up on this reconcile. This is
     *    indicated by the DsState not being Repair any longer.
     *    The upstairs will retry the repair after all downstairs have
     *    reconnected.
     * 4) This downstairs had #3 above and exited, reconnected, and has
     *    now come back around and is ready to start the repair again, but
     *    the other downstairs are not yet ready, so this downstairs
     *    should just continue waiting for work to show up.
     */
    fn rep_in_progress(&mut self, client_id: u8) -> Option<Message> {
        if self.ds_state[client_id as usize] != DsState::Repair {
            return None;
        }
        if let Some(job) = &mut self.reconcile_current_work {
            let old_state = job.state.insert(client_id, IOState::InProgress);

            /*
             * It is possible in reconnect states that multiple messages
             * will back up on the message notify queue that there is new
             * work for this client to do. Make sure we don't send the the
             * same message twice.
             */
            if old_state != Some(IOState::New) {
                info!(
                    self.log,
                    "[{}] rep_in_progress ignore submitted job {:?}",
                    client_id,
                    job
                );
                return None;
            }
            info!(
                self.log,
                "[{}] rep_in_progress: return {:?}", client_id, job
            );
            Some(job.op.clone())
        } else {
            None
        }
    }

    /**
     * Mark a reconcile work request as done for this client and return
     * true if all work requests are done
     */
    fn rep_done(&mut self, client_id: u8, rep_id: u64) -> bool {
        if let Some(job) = &mut self.reconcile_current_work {
            let old_state = job.state.insert(client_id, IOState::Done).unwrap();
            assert_eq!(old_state, IOState::InProgress);
            assert_eq!(job.id, rep_id);
            let mut done = 0;

            for (_, s) in job.state.iter() {
                if s == &IOState::Done || s == &IOState::Skipped {
                    done += 1;
                }
            }
            done == 3
        } else {
            panic!(
                "[{}] Attempted to complete job {} that does not exist",
                client_id, rep_id
            );
        }
    }

    /*
     * Given a client ID, return the SocketAddr for repair to use.
     */
    fn repair_addr(&mut self, client_id: u8) -> SocketAddr {
        *self.ds_repair.get(&client_id).unwrap()
    }

    /**
     * Take a hashmap with extents we need to fix and convert that to
     * a queue of crucible messages we need to execute to perform the fix.
     *
     * The order of messages in the queue shall be the order they are
     * performed, and no message can start until the previous message
     * has been ack'd by all three downstairs.
     */
    fn convert_rc_to_messages(
        &mut self,
        mut rec_list: HashMap<usize, ExtentFix>,
        max_flush: u64,
        max_gen: u64,
    ) {
        let mut rep_id = 0;
        info!(self.log, "Full repair list: {:?}", rec_list);
        for (ext, ef) in rec_list.drain() {
            /*
             * For each extent needing repair, we put the following
             * tasks on the reconcile task list.
             * Flush (the source) extent with latest gen/flush#.
             * Close extent (on all ds)
             * Send repair command to bad extents
             * Reopen extent.
             */
            self.reconcile_task_list.push_back(ReconcileIO::new(
                rep_id,
                Message::ExtentFlush {
                    repair_id: rep_id,
                    extent_id: ext,
                    client_id: ef.source,
                    flush_number: max_flush,
                    gen_number: max_gen,
                },
            ));
            rep_id += 1;

            self.reconcile_task_list.push_back(ReconcileIO::new(
                rep_id,
                Message::ExtentClose {
                    repair_id: rep_id,
                    extent_id: ext,
                },
            ));
            rep_id += 1;

            let repair = self.repair_addr(ef.source);
            self.reconcile_task_list.push_back(ReconcileIO::new(
                rep_id,
                Message::ExtentRepair {
                    repair_id: rep_id,
                    extent_id: ext,
                    source_client_id: ef.source,
                    source_repair_address: repair,
                    dest_clients: ef.dest,
                },
            ));
            rep_id += 1;

            self.reconcile_task_list.push_back(ReconcileIO::new(
                rep_id,
                Message::ExtentReopen {
                    repair_id: rep_id,
                    extent_id: ext,
                },
            ));
            rep_id += 1;
        }

        info!(self.log, "Task list: {:?}", self.reconcile_task_list);
    }

    /**
     * We have received a deactivate command from the guest, but we have
     * a downstairs that is offline.  Since we don't know when it might
     * come back, we have to discard all the work it has as we have no
     * longer consider the upstairs active, so the replay will not happen.
     * Mark every job on this downstairs not done as skipped, then take
     * the downstairs out.
     * TODO: This is not completed yet.  The logic for how to ACK the
     * deactivate does not support having any (or all) downstairs offline
     * when there is work in the queue.
     */
    fn ds_deactivate_offline(&mut self, client_id: u8) {
        let mut kvec: Vec<u64> =
            self.ds_active.keys().cloned().collect::<Vec<u64>>();
        kvec.sort_unstable();

        info!(
            self.log,
            "[{}] client skip all {} jobs for deactivate",
            client_id,
            kvec.len(),
        );
        for ds_id in kvec.iter() {
            let job = self.ds_active.get_mut(ds_id).unwrap();

            let state = job.state.get(&client_id).unwrap();

            if *state == IOState::InProgress || *state == IOState::New {
                info!(self.log, "{} change {} to skipped", client_id, ds_id);
                let old_state =
                    job.state.insert(client_id, IOState::Skipped).unwrap();
                self.io_state_count.decr(&old_state, client_id);
                self.io_state_count.incr(&IOState::Skipped, client_id);
            }
        }
    }

    /**
     * We have reconnected to a downstairs. Move every job since the
     * last flush for this client_id back to New, even if we already have
     * an ACK back from the downstairs for this job. We must replay
     * everything since the last flush to guarantee persistence.
     *
     * If the job has already been acked back to the guest, then we don't
     * change that, but we do replay it to the downstairs.
     *
     * The special case we have to handle is a job that is AckReady.
     * In this case, we need to understand if a success from this IO to
     * this downstairs was used to decide that we can send an Ack back to
     * the guest. If it was, then we need to retract that AckReady state,
     * switch the overall job back to NotAcked, and then let the replay
     * happen.
     */
    fn re_new(&mut self, client_id: u8) {
        let lf = self.ds_last_flush[client_id as usize];
        let mut kvec: Vec<u64> =
            self.ds_active.keys().cloned().collect::<Vec<u64>>();
        kvec.sort_unstable();

        info!(
            self.log,
            "[{}] client re-new {} jobs since flush {}",
            client_id,
            kvec.len(),
            lf
        );
        for ds_id in kvec.iter() {
            let is_read = self.is_read(*ds_id).unwrap();
            let wc = self.state_count(*ds_id).unwrap();
            let jobs_completed_ok = wc.completed_ok();

            let job = self.ds_active.get_mut(ds_id).unwrap();

            // We don't need to send anything before our last good flush
            if *ds_id <= lf {
                assert_eq!(Some(&IOState::Done), job.state.get(&client_id));
                continue;
            }

            /*
             * If the job is InProgress or New, then we can just go back
             * to New and no extra work is required.
             * If it's Done, then we need to look further
             */
            if Some(&IOState::Done) == job.state.get(&client_id) {
                /*
                 * If the job is acked, then we are good to go and
                 * we can re-send it downstairs and the upstairs ack
                 * path will handle a downstairs ack for a job that
                 * we already ack'd back to the guest.
                 *
                 * If the job is AckReady, then we need to decide
                 * if this downstairs job was part of what made it AckReady
                 * and if so, we need to undo that AckReady status.
                 */
                if job.ack_status == AckStatus::AckReady {
                    if is_read {
                        if jobs_completed_ok == 1 {
                            info!(self.log, "Remove read data for {}", ds_id);
                            job.data = None;
                            job.ack_status = AckStatus::NotAcked;
                            job.read_response_hashes = Vec::new();
                        }
                    } else {
                        /*
                         * For a write or flush, if we have 3 completed,
                         * then we can leave this job as AckReady, if not,
                         * then we have to undo the AckReady.
                         */
                        if jobs_completed_ok < 3 {
                            info!(
                                self.log,
                                "Remove AckReady for W/F {}", ds_id
                            );
                            job.ack_status = AckStatus::NotAcked;
                        }
                    }
                }
            }
            let old_state = job.state.insert(client_id, IOState::New).unwrap();
            job.replay = true;
            if old_state != IOState::New {
                self.io_state_count.decr(&old_state, client_id);
                self.io_state_count.incr(&IOState::New, client_id);
            }
        }
    }

    /**
     * Return a list of downstairs request IDs that represent unissued
     * requests for this client.
     */
    fn new_work(&self, client_id: u8) -> Vec<u64> {
        self.ds_active
            .values()
            .filter_map(|job| {
                if let Some(IOState::New) = job.state.get(&client_id) {
                    Some(job.ds_id)
                } else {
                    None
                }
            })
            .collect()
    }

    /**
     * Return a count of downstairs request IDs of work we have sent
     * for this client, but don't yet have a response.
     */
    fn submitted_work(&self, client_id: u8) -> usize {
        self.ds_active
            .values()
            .filter(|job| {
                Some(&IOState::InProgress) == job.state.get(&client_id)
            })
            .count()
    }
    /**
     * Build a list of jobs that are ready to be acked.
     */
    fn ackable_work(&mut self) -> Vec<u64> {
        let mut ackable = Vec::new();
        for (ds_id, job) in &self.ds_active {
            if job.ack_status == AckStatus::AckReady {
                ackable.push(*ds_id);
            }
        }
        ackable
    }

    /**
     * Enqueue a new downstairs request.
     */
    fn enqueue(&mut self, io: DownstairsIO) {
        for cid in 0..3 {
            assert_eq!(io.state[&cid], IOState::New);
            self.io_state_count.incr(&IOState::New, cid);
        }
        self.ds_active.insert(io.ds_id, io);
    }

    /**
     * Collect the state of the jobs from each client.
     */
    fn state_count(&mut self, ds_id: u64) -> Result<WorkCounts> {
        /* XXX Should this support invalid ds_ids? */
        let job = self
            .ds_active
            .get_mut(&ds_id)
            .ok_or_else(|| anyhow!("reqid {} is not active", ds_id))?;
        Ok(job.state_count())
    }

    fn ack(&mut self, ds_id: u64) {
        /*
         * Move AckReady to Acked.
         */
        let job = self
            .ds_active
            .get_mut(&ds_id)
            .ok_or_else(|| anyhow!("reqid {} is not active", ds_id))
            .unwrap();

        if job.ack_status != AckStatus::AckReady {
            panic!(
                "Job {} not in proper state to ACK:{:?}",
                ds_id, job.ack_status,
            );
        }
        job.ack_status = AckStatus::Acked;
    }

    fn result(&mut self, ds_id: u64) -> Result<(), CrucibleError> {
        /*
         * If enough downstairs returned an error, then return an error to
         * the Guest
         *
         * Not ok:
         * - 2+ errors for Write/Flush
         * - 3+ errors for Reads
         *
         * TODO: this doesn't tell the Guest what the error(s) were?
         * TODO: Add retries here as well.
         */
        let wc = self.state_count(ds_id).unwrap();

        let job = self
            .ds_active
            .get_mut(&ds_id)
            .ok_or_else(|| anyhow!("reqid {} is not active", ds_id))?;

        /*
         * XXX: this code assumes that 3 downstairs is the max that we'll
         * ever support.
         */
        let bad_job = match &job.work {
            IOop::Read {
                dependencies: _dependencies,
                requests: _,
            } => wc.error == 3,
            IOop::Write {
                dependencies: _dependencies,
                writes: _,
            } => wc.error >= 2,
            IOop::WriteUnwritten {
                dependencies: _dependencies,
                writes: _,
            } => wc.error == 2,
            IOop::Flush {
                dependencies: _dependencies,
                flush_number: _flush_number,
                gen_number: _gen_number,
                snapshot_details: _,
            } => wc.error >= 2,
        };

        if bad_job {
            Err(CrucibleError::IoError(format!(
                "{} out of 3 downstairs returned an error",
                wc.error
            )))
        } else {
            Ok(())
        }
    }

    /*
     * This function does a match on IOop type and updates the oximeter
     * stat and dtrace probe for that operation.
     */
    async fn cdt_gw_work_done(
        &self,
        ds_id: u64,
        gw_id: u64,
        io_size: usize,
        stats: &UpStatOuter,
    ) {
        let job = self
            .ds_active
            .get(&ds_id)
            .ok_or_else(|| anyhow!("reqid {} is not active", ds_id))
            .unwrap();

        match &job.work {
            IOop::Read {
                dependencies: _,
                requests: _,
            } => {
                cdt::gw__read__done!(|| (gw_id));
                stats.add_read(io_size as i64).await;
            }
            IOop::Write {
                dependencies: _,
                writes: _,
            } => {
                cdt::gw__write__done!(|| (gw_id));
                stats.add_write(io_size as i64).await;
            }
            IOop::WriteUnwritten {
                dependencies: _,
                writes: _,
            } => {
                cdt::gw__write__unwritten__done!(|| (gw_id));
                // We don't include WriteUnwritten operation in the
                // metrics for this guest.
            }
            IOop::Flush {
                dependencies: _,
                flush_number: _,
                gen_number: _,
                snapshot_details: _,
            } => {
                cdt::gw__flush__done!(|| (gw_id));
                stats.add_flush().await;
            }
        }
    }

    /// Returns:
    /// - Ok(Some(valid_hash)) where the integrity hash matches
    /// - Ok(None) where there is no integrity hash in the response and the
    ///   block is all 0
    /// - Err otherwise
    fn validate_unencrypted_read_response(
        response: &mut ReadResponse,
        log: &Logger,
    ) -> Result<Option<u64>, CrucibleError> {
        // check integrity hashes - make sure at least one is correct.
        let mut valid_hash = None;

        if !response.block_contexts.is_empty() {
            let mut successful_hash = false;

            let computed_hash = integrity_hash(&[&response.data[..]]);

            // The most recent hash is probably going to be the right one.
            for context in response.block_contexts.iter().rev() {
                if computed_hash == context.hash {
                    successful_hash = true;
                    valid_hash = Some(context.hash);
                    break;
                }
            }

            if !successful_hash {
                // No integrity hash was correct for this response
                error!(log, "No match computed hash:0x{:x}", computed_hash,);
                for context in response.block_contexts.iter().rev() {
                    error!(log, "No match          hash:0x{:x}", context.hash);
                }
                error!(log, "Data from hash: {:?}", response.data);

                return Err(CrucibleError::HashMismatch);
            }
        } else {
            // No block context(s) in the response!
            //
            // Either this is a read of an unwritten block, or an attacker
            // removed the hashes from the db. Because the Upstairs will perform
            // reconciliation before activating, and because the final step of
            // reconciliation is a flush (which will remove block contexts that
            // do not match with the extent data), we should never expect to see
            // this case unless this is a blank block.
            //
            // XXX if it's not a blank block, we may be under attack?
            assert!(response.data[..].iter().all(|&x| x == 0));
        }

        Ok(valid_hash)
    }

    /// Returns:
    /// - Ok(Some(valid_hash)) for successfully decrypted data
    /// - Ok(None) if there were no block contexts and block was all 0
    /// - Err otherwise
    ///
    /// The return value of this will be stored with the job, and compared
    /// between each read.
    fn validate_encrypted_read_response(
        response: &mut ReadResponse,
        encryption_context: &Arc<EncryptionContext>,
        log: &Logger,
    ) -> Result<Option<u64>, CrucibleError> {
        // XXX because we don't have block generation numbers, an attacker
        // downstairs could:
        //
        // 1) remove encryption context and cause a denial of service, or
        // 2) roll back a block by writing an old data and encryption context
        //
        // check that this read response contains block contexts that contain
        // (at least one) encryption context.

        if response.block_contexts.is_empty() {
            // No block context(s) in the response!
            //
            // Either this is a read of an unwritten block, or an attacker
            // removed the encryption contexts from the db. Because the Upstairs
            // will perform reconciliation before activating, and because the
            // final step of reconciliation is a flush (which will remove block
            // contexts that do not match with the extent data), we should never
            // expect to see this case unless this is a blank block.
            //
            // XXX if it's not a blank block, we may be under attack?
            assert!(response.data[..].iter().all(|&x| x == 0));
            return Ok(None);
        }

        let mut valid_hash = None;

        let mut successful_decryption = false;
        let mut successful_hash = false;

        // Attempt decryption with each encryption context, and fail if all
        // do not work. The most recent encryption context will most likely
        // be the correct one so start there.
        for ctx in response.block_contexts.iter().rev() {
            let block_encryption_ctx =
                if let Some(block_encryption_ctx) = &ctx.encryption_context {
                    block_encryption_ctx
                } else {
                    // this block context is missing an encryption context!
                    // continue to see if another block context has a valid one.
                    //
                    // XXX should this be an error instead?
                    continue;
                };

            // Validate integrity hash before decryption
            let computed_hash = integrity_hash(&[
                &block_encryption_ctx.nonce[..],
                &block_encryption_ctx.tag[..],
                &response.data[..],
            ]);

            if computed_hash == ctx.hash {
                successful_hash = true;
                valid_hash = Some(ctx.hash);

                // Now that the integrity hash was verified, attempt
                // decryption.
                //
                // Note: decrypt_in_place does not overwrite the buffer if
                // it fails, otherwise we would need to copy here. There's a
                // unit test to validate this behaviour.
                let decryption_result = encryption_context.decrypt_in_place(
                    &mut response.data[..],
                    Nonce::from_slice(&block_encryption_ctx.nonce[..]),
                    Tag::from_slice(&block_encryption_ctx.tag[..]),
                );

                if decryption_result.is_ok() {
                    successful_decryption = true;
                    break;
                } else {
                    // Because hashes, nonces, and tags are committed to
                    // disk every time there is a Crucible write, but data
                    // is only committed to disk when there's a Crucible
                    // flush, only one hash + nonce + tag + data combination
                    // will be correct. Due to the fact that nonces are
                    // random for each write, even if the Guest wrote the
                    // same data block 100 times, only one index will be
                    // valid.
                    //
                    // if the computed integrity hash matched but decryption
                    // failed, continue to the next contexts. the current
                    // hashing algorithm (xxHash) is not a cryptographic hash
                    // and is only u64, so collisions are not impossible.
                    warn!(
                        log,
                        "Decryption failed even though integrity hash matched!"
                    );
                }
            }
        }

        if !successful_hash {
            error!(log, "No match for integrity hash");
            for ctx in response.block_contexts.iter() {
                let block_encryption_ctx = if let Some(block_encryption_ctx) =
                    &ctx.encryption_context
                {
                    block_encryption_ctx
                } else {
                    error!(log, "missing encryption context!");
                    continue;
                };

                let computed_hash = integrity_hash(&[
                    &block_encryption_ctx.nonce[..],
                    &block_encryption_ctx.tag[..],
                    &response.data[..],
                ]);
                error!(
                    log,
                    "Expected: 0x{:x} != Computed: 0x{:x}",
                    ctx.hash,
                    computed_hash
                );
            }
            // no hash was correct
            Err(CrucibleError::HashMismatch)
        } else if !successful_decryption {
            // no hash + encryption context combination decrypted this block
            error!(log, "Decryption failed with correct hash");
            Err(CrucibleError::DecryptionError)
        } else {
            // Ok!
            Ok(valid_hash)
        }
    }

    /**
     * Mark this downstairs request as complete for this client. Returns
     * true if this completion is enough that we should message the
     * upstairs task that handles returning completions to the guest.
     *
     * This is where we decide the number of successful completions required
     * before setting the AckReady state on a ds_id, which another upstairs
     * task is looking for to then ACK back to the guest.
     */
    fn process_ds_completion(
        &mut self,
        ds_id: u64,
        client_id: u8,
        responses: Result<Vec<ReadResponse>, CrucibleError>,
        encryption_context: &Option<Arc<EncryptionContext>>,
        up_state: UpState,
    ) -> Result<bool> {
        /*
         * Assume we don't have enough completed jobs, and only change
         * it if we have the exact amount required
         */
        let mut notify_guest = false;
        let deactivate = up_state == UpState::Deactivating;

        /*
         * Get the completed count now,
         * because the job self ref won't let us call state_count once we are
         * using that ref, and the number won't change while we are in
         * this method (you did get the lock first, right??).
         */
        let wc = self.state_count(ds_id)?;
        let mut jobs_completed_ok = wc.completed_ok();

        let job = self
            .ds_active
            .get_mut(&ds_id)
            .ok_or_else(|| anyhow!("reqid {} is not active", ds_id))?;

        // Validate integrity hashes and optionally authenticated decryption.
        //
        // With AE, responses can come back that are invalid given an encryption
        // context. Test this here. It will allow us to determine if the
        // decryption is bad and set the job result to error accordingly.
        let mut read_response_hashes = Vec::new();
        let read_data: Result<Vec<ReadResponse>, CrucibleError> =
            if let Some(context) = &encryption_context {
                if let Ok(mut responses) = responses {
                    let vlog = self.log.clone();
                    let result: Result<(), CrucibleError> =
                        responses.iter_mut().try_for_each(|x| {
                            let mh =
                                Downstairs::validate_encrypted_read_response(
                                    x, context, &vlog,
                                )?;
                            read_response_hashes.push(mh);
                            Ok(())
                        });

                    if let Some(error) = result.err() {
                        Err(error)
                    } else {
                        Ok(responses)
                    }
                } else {
                    // The downstairs sent us this error
                    warn!(
                        self.log,
                        "[{}] DS Reports error {:?} on job {}, {:?} EC",
                        client_id,
                        responses,
                        ds_id,
                        job,
                    );
                    // bad responses
                    responses
                }
            } else {
                // no upstairs encryption context
                if let Ok(mut responses) = responses {
                    let vlog = self.log.clone();
                    let result: Result<(), CrucibleError> =
                        responses.iter_mut().try_for_each(|x| {
                            let mh =
                                Downstairs::validate_unencrypted_read_response(
                                    x, &vlog,
                                )?;
                            read_response_hashes.push(mh);
                            Ok(())
                        });

                    if let Some(error) = result.err() {
                        Err(error)
                    } else {
                        Ok(responses)
                    }
                } else {
                    // The downstairs sent us this error
                    warn!(
                        self.log,
                        "[{}] DS Reports error {:?} on job {}, {:?}",
                        client_id,
                        responses,
                        ds_id,
                        job,
                    );
                    // bad responses
                    responses
                }
            };

        let new_state = if let Err(ref e) = read_data {
            warn!(
                self.log,
                "[{}] Reports error {:?} on job {}, {:?}",
                client_id,
                e,
                ds_id,
                job,
            );
            IOState::Error(e.clone())
        } else {
            jobs_completed_ok += 1;
            IOState::Done
        };

        let old_state = job.state.insert(client_id, new_state.clone()).unwrap();
        self.io_state_count.decr(&old_state, client_id);
        self.io_state_count.incr(&new_state, client_id);

        /*
         * Verify the job was InProgress
         */
        if old_state != IOState::InProgress {
            bail!(
                "[{}] job completed while not InProgress: {:?}",
                client_id,
                old_state
            );
        }

        if let IOState::Error(e) = new_state {
            // Some errors can be returned without considering the Downstairs
            // bad. For example, it's still an error if a snapshot exists
            // already but we should not increment downstairs_errors and
            // transition that Downstairs to Failed - that downstairs is still
            // able to serve IO.
            match e {
                CrucibleError::SnapshotExistsAlready(_) => {
                    // pass
                }
                _ => {
                    // Mark this downstairs as bad if this was a write or flush
                    // XXX: reconcilation, retries?
                    // XXX: Errors should be reported to nexus
                    match job.work {
                        IOop::Write {
                            dependencies: _,
                            writes: _,
                        }
                        | IOop::WriteUnwritten {
                            dependencies: _,
                            writes: _,
                        }
                        | IOop::Flush {
                            dependencies: _,
                            flush_number: _,
                            gen_number: _,
                            snapshot_details: _,
                        } => {
                            let errors: u64 =
                                match self.downstairs_errors.get(&client_id) {
                                    Some(v) => *v,
                                    None => 0,
                                };

                            self.downstairs_errors
                                .insert(client_id, errors + 1);
                        }
                        IOop::Read {
                            dependencies: _,
                            requests: _,
                        } => {
                            // It's possible we get a read error if the
                            // downstairs disconnects.  However XXX, someone
                            // should be told about this error.
                            //
                            // Some errors, we need to panic on.
                            match e {
                                CrucibleError::HashMismatch => {
                                    panic!(
                                        "[{}] {} read hash mismatch {:?} {:?}",
                                        client_id, ds_id, e, job
                                    );
                                }
                                CrucibleError::DecryptionError => {
                                    panic!(
                                        "[{}] {} read decrypt error {:?} {:?}",
                                        client_id, ds_id, e, job
                                    );
                                }
                                _ => {
                                    error!(
                                        self.log,
                                        "[{}] {} read error {:?} {:?}",
                                        client_id,
                                        ds_id,
                                        e,
                                        job
                                    );
                                }
                            }
                        }
                    }
                }
            }
        } else if job.ack_status == AckStatus::Acked {
            assert_eq!(new_state, IOState::Done);
            /*
             * If this job is already acked, then we don't have much
             * more to do here.  If it's a flush, then we want to be
             * sure to update the last flush for this client.
             */
            match &job.work {
                IOop::Flush {
                    dependencies: _dependencies,
                    flush_number: _flush_number,
                    gen_number: _gen_number,
                    snapshot_details: _,
                } => {
                    self.ds_last_flush[client_id as usize] = ds_id;
                }
                IOop::Read {
                    dependencies: _dependencies,
                    requests,
                } => {
                    /*
                     * For a read, make sure the data from a previous read
                     * has the same hash
                     */
                    let read_data: Vec<ReadResponse> = read_data.unwrap();
                    assert!(!read_data.is_empty());
                    if job.read_response_hashes != read_response_hashes {
                        // XXX This error needs to go to Nexus
                        // XXX This will become the "force all downstairs
                        // to stop and refuse to restart" mode.
                        let msg = format!(
                            "[{}] read hash mismatch on id {}\n\
                            Expected {:x?}\n\
                            Computed {:x?}\n\
                            guest_id:{} request:{:?}\n\
                            job state:{:?}",
                            client_id,
                            ds_id,
                            job.read_response_hashes,
                            read_response_hashes,
                            job.guest_id,
                            requests,
                            job.state,
                        );
                        if job.replay {
                            info!(self.log, "REPLAY {}", msg);
                        } else {
                            panic!("{}", msg);
                        }
                    }
                }
                _ => { /* Write and WriteUnwritten IOs have no action here */ }
            }
        } else {
            assert_eq!(new_state, IOState::Done);
            assert_ne!(job.ack_status, AckStatus::Acked);

            let read_data: Vec<ReadResponse> = read_data.unwrap();

            /*
             * Transition this job from Done to AckReady if enough have
             * returned ok.
             */
            match &job.work {
                IOop::Read {
                    dependencies: _dependencies,
                    requests: _,
                } => {
                    assert!(!read_data.is_empty());
                    if jobs_completed_ok == 1 {
                        assert!(job.data.is_none());
                        assert!(job.read_response_hashes.is_empty());
                        job.data = Some(read_data);
                        job.read_response_hashes = read_response_hashes;
                        notify_guest = true;
                        assert_eq!(job.ack_status, AckStatus::NotAcked);
                        job.ack_status = AckStatus::AckReady;
                        cdt::up__to__ds__read__done!(|| job.guest_id);
                    } else {
                        /*
                         * If another job has finished already, we can
                         * compare our read hash to
                         * that and verify they are the same.
                         */
                        if job.read_response_hashes != read_response_hashes {
                            // XXX This error needs to go to Nexus
                            // XXX This will become the "force all downstairs
                            // to stop and refuse to restart" mode.
                            panic!(
                                "[{}] read hash mismatch on {} \n\
                                Expected {:x?}\n\
                                Computed {:x?}\n\
                                job: {:?}",
                                client_id,
                                ds_id,
                                job.read_response_hashes,
                                read_response_hashes,
                                job,
                            );
                        }
                    }
                }
                IOop::Write {
                    dependencies: _,
                    writes: _,
                } => {
                    assert!(read_data.is_empty());
                    if jobs_completed_ok == 2 {
                        notify_guest = true;
                        job.ack_status = AckStatus::AckReady;
                        cdt::up__to__ds__write__done!(|| job.guest_id);
                    }
                }
                IOop::WriteUnwritten {
                    dependencies: _,
                    writes: _,
                } => {
                    assert!(read_data.is_empty());
                    if jobs_completed_ok == 2 {
                        notify_guest = true;
                        job.ack_status = AckStatus::AckReady;
                        cdt::up__to__ds__write__unwritten__done!(
                            || job.guest_id
                        );
                    }
                }
                IOop::Flush {
                    dependencies: _dependencies,
                    flush_number: _flush_number,
                    gen_number: _gen_number,
                    snapshot_details: _,
                } => {
                    assert!(read_data.is_empty());
                    /*
                     * If we are deactivating, then we want an ACK from
                     * all three downstairs, not the usual two.
                     * TODO here for handling the case where one (or two,
                     * or three! gasp!) downstairs are Offline.
                     */
                    if (deactivate && jobs_completed_ok == 3)
                        || (!deactivate && jobs_completed_ok == 2)
                    {
                        notify_guest = true;
                        job.ack_status = AckStatus::AckReady;
                        cdt::up__to__ds__flush__done!(|| job.guest_id);
                        if deactivate {
                            info!(
                                self.log,
                                "[{}] deactivate flush {} done",
                                client_id,
                                ds_id
                            );
                        }
                    }
                    self.ds_last_flush[client_id as usize] = ds_id;
                }
            }
        }

        /*
         * If all 3 jobs are done, we can check here to see if we can
         * remove this job from the DS list. If we have completed the ack
         * to the guest, then there will be no more work on this job
         * but messages may still be unprocessed.
         */
        if job.ack_status == AckStatus::Acked {
            self.retire_check(ds_id);
        } else if job.ack_status == AckStatus::NotAcked {
            // If we reach this then the job probably has errors and
            // hasn't acked back yet. We check for NotAcked so we don't
            // double count three done and return true if we already have
            // AckReady set.
            let wc = job.state_count();
            if (wc.error + wc.skipped + wc.done) == 3 {
                notify_guest = true;
                job.ack_status = AckStatus::AckReady;
            }
        }

        Ok(notify_guest)
    }

    /**
     * This request is now complete on all peers, but is is ready to retire?
     * Only when a flush is complete on all three downstairs do we check to
     * see if we can remove jobs. Double check that all write jobs have
     * finished and panic if not.
     *
     * Note we don't retire jobs until all three downstairs have returned
     * from the same flush because the Upstairs replays all jobs since
     * the last flush if a downstairs goes away and then comes back.
     * This includes reads because they can be in the deps list for
     * writes and if they aren't included in replay then the write will
     * never start.
     */
    fn retire_check(&mut self, ds_id: u64) {
        if !self.is_flush(ds_id).unwrap() {
            return;
        }

        // Only a completed flush will remove jobs from the active queue -
        // currently we have to keep everything around for use during replay
        let wc = self.state_count(ds_id).unwrap();
        if (wc.error + wc.skipped + wc.done) == 3 {
            assert!(!self.completed.contains(&ds_id));
            assert_eq!(wc.active, 0);

            // Sort the job list, and retire all the jobs that happened before
            // and including this flush.

            let mut kvec: Vec<u64> = self
                .ds_active
                .keys()
                .cloned()
                .filter(|&x| x <= ds_id)
                .collect::<Vec<u64>>();

            kvec.sort_unstable();

            for id in kvec.iter() {
                // Remove everything before this flush
                assert!(*id <= ds_id);

                // Assert the job is actually done, then complete it
                let wc = self.state_count(*id).unwrap();
                let job = self.ds_active.get(id).unwrap();

                if wc.active > 0 && matches!(job.work, IOop::Read { .. }) {
                    // Flushes do not depend on reads, so there's a special case
                    // where all writes that a flush depends on have completed,
                    // and we're retiring that flush, but there's still an
                    // outstanding read result (one that does not overlap with
                    // any write, or does overlap with a write and depends on
                    // that write).
                    //
                    // Call continue here - some future flush will retire this
                    // read, and in the case of replay we'll correctly replay it
                    // and compare the read result and all that good stuff :)
                    continue;
                }

                assert_eq!(wc.active, 0);
                assert_eq!(wc.error + wc.skipped + wc.done, 3);
                assert!(!self.completed.contains(id));

                let oj = self.ds_active.remove(id).unwrap();
                assert_eq!(oj.ack_status, AckStatus::Acked);
                self.completed.push(*id);
                for cid in 0..3 {
                    let old_state = oj.state.get(&cid).unwrap();
                    self.io_state_count.decr(old_state, cid);
                }
            }
        }
    }

    /**
     * Check if an active job is a flush or not.
     */
    fn is_flush(&self, ds_id: u64) -> Result<bool> {
        let job = self
            .ds_active
            .get(&ds_id)
            .ok_or_else(|| anyhow!("reqid {} is not active", ds_id))?;

        match &job.work {
            IOop::Flush {
                dependencies: _dependencies,
                flush_number: _flush_number,
                gen_number: _gen_number,
                snapshot_details: _,
            } => Ok(true),
            _ => Ok(false),
        }
    }

    /**
     * Check if an active job is a read or not.
     */
    fn is_read(&self, ds_id: u64) -> Result<bool> {
        let job = self
            .ds_active
            .get(&ds_id)
            .ok_or_else(|| anyhow!("reqid {} is not active", ds_id))?;

        match &job.work {
            IOop::Read {
                dependencies: _dependencies,
                requests: _,
            } => Ok(true),
            _ => Ok(false),
        }
    }

    fn client_error(
        &self,
        ds_id: u64,
        client_id: u8,
    ) -> Result<(), CrucibleError> {
        let job = self
            .ds_active
            .get(&ds_id)
            .ok_or_else(|| anyhow!("reqid {} is not active", ds_id))?;

        let state = job
            .state
            .get(&client_id)
            .ok_or_else(|| anyhow!("state for client {} missing", client_id))?;

        if let IOState::Error(e) = state {
            Err(e.clone())
        } else {
            Ok(())
        }
    }
}

/// Implement AES-GCM-SIV encryption
pub struct EncryptionContext {
    cipher: Aes256GcmSiv,
    block_size: usize,
}

impl Debug for EncryptionContext {
    fn fmt(&self, f: &mut Formatter<'_>) -> Result<(), fmt::Error> {
        f.debug_struct("EncryptionContext")
            .field("block_size", &self.block_size)
            .finish()
    }
}

impl EncryptionContext {
    pub fn new(key: Vec<u8>, block_size: usize) -> EncryptionContext {
        assert!(key.len() == 32);
        let key = Key::<Aes256GcmSiv>::from_slice(&key[..]);
        let cipher = Aes256GcmSiv::new(key);

        EncryptionContext { cipher, block_size }
    }

    pub fn block_size(&self) -> usize {
        self.block_size
    }

    pub fn get_random_nonce(&self) -> Nonce {
        let mut rng = ChaCha20Rng::from_entropy();

        let mut random_iv = Vec::<u8>::with_capacity(12);
        random_iv.resize(12, 1);
        rng.fill_bytes(&mut random_iv);

        Nonce::clone_from_slice(&random_iv)
    }

    pub fn encrypt_in_place(
        &self,
        data: &mut [u8],
    ) -> Result<(Nonce, Tag, u64)> {
        let nonce = self.get_random_nonce();

        let tag = self.cipher.encrypt_in_place_detached(&nonce, b"", data);

        if tag.is_err() {
            bail!("Could not encrypt! {:?}", tag.err());
        }

        let tag = tag.unwrap();

        // Hash [nonce + tag + data] in that order. Perform this after
        // encryption so that the downstairs can verify it without the key.
        let computed_hash = integrity_hash(&[&nonce[..], &tag[..], data]);

        Ok((nonce, tag, computed_hash))
    }

    pub fn decrypt_in_place(
        &self,
        data: &mut [u8],
        nonce: &Nonce,
        tag: &Tag,
    ) -> Result<()> {
        let result =
            self.cipher.decrypt_in_place_detached(nonce, b"", data, tag);

        if result.is_err() {
            bail!("Could not decrypt! {:?}", result.err().unwrap());
        }

        Ok(())
    }
}

#[allow(clippy::derive_partial_eq_without_eq)]
#[derive(Debug, Copy, Clone, JsonSchema, PartialEq, Serialize, Deserialize)]
#[serde(rename_all = "snake_case")]
enum UpState {
    /*
     * The upstairs is just coming online.  We can send IO on behalf of
     * the upstairs, but no IO from the guest.
     */
    Initializing,
    /*
     * The upstairs is online and accepting IO from the guest.
     */
    Active,
    /*
     * Let in flight IO continue, but don't allow any new IO.  This state
     * also means that when a downstairs task has completed all the IO
     * it can, including the final flush, it should reset itself back to
     * new and let the connection to the downstairs close and let the
     * loop to reconnect (looper) happen.
     */
    Deactivating,
}

#[derive(Debug)]
struct UpstairsState {
    active_request: bool,
    up_state: UpState,
    req: Option<BlockReq>,
}

impl UpstairsState {
    pub fn default() -> Self {
        UpstairsState {
            active_request: false,
            up_state: UpState::Initializing,
            req: None,
        }
    }

    /*
     * Setting active means the upstairs has contacted all the necessary
     * downstairs, verified they are consistent (or made them so)
     * and is now ready to receive IO.  Going forward a downstairs
     * that is disconnected can have a slightly different path to
     * re-join than the original compare all downstairs to each other
     * that happens on initial startup. This is because the running
     * upstairs has some state it can use to re-verify a downstairs.
     */
    async fn set_active(&mut self) -> Result<(), CrucibleError> {
        if self.up_state == UpState::Active {
            crucible_bail!(UpstairsAlreadyActive);
        } else if self.up_state == UpState::Deactivating {
            /*
             * We don't support deactivate interruption, so we have to
             * let the currently running deactivation finish before we
             * can accept an activation.
             */
            crucible_bail!(UpstairsDeactivating);
        }
        self.active_request = false;
        self.up_state = UpState::Active;
        let req = self.req.take();
        if let Some(req) = req {
            req.send_ok().await;
        }
        Ok(())
    }
}

/// Describes the region definition an upstairs has received or expects to
/// receive from its downstairs.
#[derive(Clone, Copy, Debug)]
enum RegionDefinitionStatus {
    /// The upstairs has not received any region information from any
    /// downstairs yet. It will accept the first legal region definition it
    /// receives from any downstairs and ensure that all other downstairs
    /// supply the same definition.
    WaitingForDownstairs,

    /// The upstairs expects to receive specific region information from each
    /// downstairs and will reject attempts to connect to a downstairs that
    /// supplies the wrong information.
    ExpectingFromDownstairs(RegionDefinition),

    /// The upstairs has received region information from at least one
    /// downstairs, which subsequent downstairs must match.
    Received(RegionDefinition),
}

impl RegionDefinitionStatus {
    fn get_def(&self) -> Option<RegionDefinition> {
        use RegionDefinitionStatus::*;
        match self {
            WaitingForDownstairs => None,
            ExpectingFromDownstairs(rd) => Some(*rd),
            Received(rd) => Some(*rd),
        }
    }
}

/*
 * XXX Track scheduled storage work in the central structure. Have the
 * target management task check for work to do here by changing the value in
 * its watch::channel. Have the main thread determine that an overflow of
 * work to do backing up in here means we need to do something like mark the
 * target as behind or institute some kind of back pressure, etc.
 */
#[derive(Debug)]
pub struct Upstairs {
    /*
     * Is this Upstairs active, or just attaching inactive?
     */
    active: Mutex<UpstairsState>,

    /*
     * Upstairs UUID
     */
    uuid: Uuid,

    // A unique session ID
    session_id: Uuid,

    /*
     * Upstairs Generation number.
     * Will always increase each time an Upstairs starts.
     */
    generation: Mutex<u64>,

    /*
     * The guest struct keeps track of jobs accepted from the Guest as they
     * progress through crucible. A single job submitted can produce
     * multiple downstairs requests.
     */
    guest: Arc<Guest>,

    /*
     * This Downstairs struct keeps track of information about each
     * downstairs as well as tracking IO operations going between
     * upstairs and downstairs. New work for downstairs is generated
     * inside the upstairs on behalf of IO requests coming from the guest.
     */
    downstairs: Mutex<Downstairs>,

    /*
     * The flush info Vec is only used when first connecting or
     * re-connecting to a downstairs. It is populated with the versions
     * the upstairs considers the "correct". If a downstairs disconnects
     * and then comes back, it has to match or be made to match what was
     * decided as the correct list. This may involve having to refresh
     * the versions vec.
     *
     * The versions vec is not enough to solve a mismatch. We really need
     * Generation number, flush number, and dirty bit for every extent
     * when resolving conflicts.
     *
     * On Startup we determine the highest flush number from all three
     * downstairs. We add one to that and it becomes the next flush
     * number. Flush numbers increment by one each time.
     */
    flush_info: Mutex<FlushInfo>,

    /*
     * The global description of the downstairs region we are using.
     * This allows us to verify each downstairs is the same, as well as
     * enables us to translate an LBA to an extent and block offset.
     */
    ddef: Mutex<RegionDefinitionStatus>,

    /*
     * Optional encryption context - Some if a key was supplied in
     * the CrucibleOpts
     */
    encryption_context: Option<Arc<EncryptionContext>>,

    /*
     * Upstairs keeps all IOs in memory until a flush is ACK'd back from
     * all three downstairs.  If there are IOs we have accepted into the
     * work queue that don't end with a flush, then we set this to indicate
     * that the upstairs may need to issue a flush of its own to be sure
     * that data is pushed to disk.  Note that this is not an indication of
     * an ACK'd flush, just that the last IO command we put on the work
     * queue was not a flush.
     */
    need_flush: Mutex<bool>,

    /*
     * Upstairs stats.
     */
    stats: UpStatOuter,

    /*
     * Does this Upstairs throw random errors?
     */
    lossy: bool,

    /*
     * Operate in read-only mode
     */
    read_only: bool,

    /*
     * Logger used by the upstairs
     */
    log: Logger,
}

impl Upstairs {
    pub fn test_default() -> Arc<Self> {
        let opts = CrucibleOpts {
            id: Uuid::new_v4(),
            target: vec![],
            lossy: false,
            flush_timeout: None,
            key: None,
            cert_pem: None,
            key_pem: None,
            root_cert_pem: None,
            control: None,
            read_only: false,
        };

        // Register DTrace, and setup slog logging to use it.
        register_probes().unwrap();
        let decorator = slog_term::TermDecorator::new().build();
        let drain = slog_term::FullFormat::new(decorator)
            .build()
            .filter_level(slog::Level::Info)
            .fuse();
        let drain = slog_async::Async::new(drain).build().fuse();
        let (drain, registration) = with_drain(drain);
        if let ProbeRegistration::Failed(ref e) = registration {
            panic!("Failed to register probes: {:#?}", e);
        }
        let log = Logger::root(drain.fuse(), o!());

        Self::new(&opts, 0, None, Arc::new(Guest::default()), log)
    }

    pub fn new(
        opt: &CrucibleOpts,
        gen: u64,
        expected_region_def: Option<RegionDefinition>,
        guest: Arc<Guest>,
        log: Logger,
    ) -> Arc<Upstairs> {
        /*
         * XXX Make sure we have three and only three downstairs
         */
        #[cfg(not(test))]
        assert_eq!(opt.target.len(), 3);

        // Create an encryption context if a key is supplied.
        let encryption_context = opt.key_bytes().map(|key| {
            Arc::new(EncryptionContext::new(
                key,
                // XXX: Figure out what to do if no expected region definition
                // was supplied. It would be good to do BlockOp::QueryBlockSize
                // here, but this creates a deadlock. Upstairs::new runs before
                // up_ds_listen in up_main, and up_ds_listen needs to run to
                // answer BlockOp::QueryBlockSize. (Note that the downstairs
                // have not reported in yet, so if no expected definition was
                // supplied no downstairs information is available.)
                expected_region_def
                    .map(|rd| rd.block_size() as usize)
                    .unwrap_or(512),
            ))
        });

        let uuid = opt.id;
        info!(log, "Crucible stats registered with UUID: {}", uuid);
        let stats = UpStatOuter {
            up_stat_wrap: Arc::new(Mutex::new(UpCountStat::new(uuid))),
        };

        let rd_status = match expected_region_def {
            None => RegionDefinitionStatus::WaitingForDownstairs,
            Some(d) => RegionDefinitionStatus::ExpectingFromDownstairs(d),
        };

        let session_id = Uuid::new_v4();
        info!(log, "Crucible {} has session id: {}", uuid, session_id);
        Arc::new(Upstairs {
            active: Mutex::new(UpstairsState::default()),
            uuid,
            session_id: Uuid::new_v4(),
            generation: Mutex::new(gen),
            guest,
            downstairs: Mutex::new(Downstairs::new(log.clone())),
            flush_info: Mutex::new(FlushInfo::new()),
            ddef: Mutex::new(rd_status),
            encryption_context,
            need_flush: Mutex::new(false),
            stats,
            lossy: opt.lossy,
            read_only: opt.read_only,
            log,
        })
    }

    pub fn encrypted(&self) -> bool {
        self.encryption_context.is_some()
    }

    /**
     * Update the counters used by dtrace probes.
     * This one method will update the fields of the
     * up_status counter.
     */
    #[inline]
    async fn stat_update(&self, msg: &str) {
        let up_count = self.up_work_active().await;
        let ds_count = self.ds_work_active().await;
        let ds_state = self.ds_state_copy().await;
        let ds_io_count = self.downstairs.lock().await.io_state_count;

        cdt::up__status!(|| {
            let arg = Arg {
                up_count,
                ds_count,
                ds_state,
                ds_io_count,
            };
            (msg, arg)
        });
    }

    async fn set_generation(&self, new_gen: u64) {
        let mut gen = self.generation.lock().await;
        *gen = new_gen;
        info!(self.log, "Set desired generation to :{}", *gen);
    }

    async fn get_generation(&self) -> u64 {
        *self.generation.lock().await
    }

    /*
     * Setting active means the upstairs has contacted all the necessary
     * downstairs, verified they are consistent (or made them so)
     * and is now ready to receive IO.  Going forward a downstairs
     * that is disconnected can have a slightly different path to
     * re-join than the original compare all downstairs to each other
     * that happens on initial startup. This is because the running
     * upstairs has some state it can use to re-verify a downstairs.
     *
     * Note this method is only called during tests.
     */
    #[cfg(test)]
    async fn set_active(&self) -> Result<(), CrucibleError> {
        let mut active = self.active.lock().await;
        self.stats.add_activation().await;
        active.set_active().await?;
        info!(
            self.log,
            "{} is now active with session: {}", self.uuid, self.session_id
        );
        Ok(())
    }

    /*
     * This is called if the upstairs has determined that something is
     * wrong and it should deactivate itself.
     */
    async fn set_inactive(&self, err: CrucibleError) {
        let mut active = self.active.lock().await;
        active.active_request = false;
        active.up_state = UpState::Initializing;

        // If something is waiting for activation, they can give up now.
        let req = active.req.take();
        if let Some(req) = req {
            req.send_err(err).await;
        }
        info!(
            self.log,
            "{} set inactive, session {}", self.uuid, self.session_id
        );
    }

    /*
     * Set deactivate on the upstairs.
     *
     * For a deactivation to complete, we need to:
     * Stop all incoming IO.
     * Let any outstanding IO finish.
     * Submit a final flush to all downstairs.
     * Wait for that final flush to finish (on all downstairs).
     *
     * We may be able to take some shortcuts if there is no work
     * in the active queue, and our last IO was a flush.
     *
     * We decide what to do while holding the upstairs active state lock.
     * This prevents any work sneaking in after our switch to deactivation,
     * and prevents confusion from a flush already in the work queue from
     * being confused as our deactivation flush.  Since we plan to create a
     * flush with a real guest job ID and use the ACK of that flush as a
     * way to notify the guest that their deactivate request is done,
     * we also need the guest work lock.
     *
     * By creating a real guest job, we can have the guest wait on completion
     * of that job as a way to be sure the final flush has been ack'd from
     * all downstairs (that are present).
     *
     * At the moment, we don't have any timeout on how long we will try
     * to clear the outstanding work and final flush.  We try forever and
     * will only give up if a downstairs goes offline or we finish the
     * work in the queue.
     */
    async fn set_deactivate(&self, req: Option<BlockReq>) -> Result<(), ()> {
        /*
         * We are changing (maybe) the upstairs state, to make
         * sure we don't conflict with any existing flush, we get the
         * guest and downstairs lock at the same time.
         */
        let mut active = self.active.lock().await;
        let gw = self.guest.guest_work.lock().await;
        let mut ds = self.downstairs.lock().await;
        /*
         * Protect us from double deactivation, or deactivation
         * before we are activated.
         *
         * TODO: Support deactivation during initial setup.
         * We don't yet have a way to interrupt a deactivation in progress.
         */
        if active.up_state == UpState::Initializing {
            if let Some(req) = req {
                req.send_err(CrucibleError::UpstairsInactive).await;
            }
            return Err(());
        } else if active.up_state == UpState::Deactivating {
            if let Some(req) = req {
                req.send_err(CrucibleError::UpstairsDeactivating).await;
            }
            return Err(());
        }

        active.active_request = false;
        active.up_state = UpState::Deactivating;
        info!(self.log, "{} set deactivating.", self.uuid);

        /*
         * If any downstairs are currently offline, then we are going
         * to lock the door behind them and not let them back in until
         * all non-offline downstairs have deactivated themselves.
         *
         * However: TODO: This is not done yet.
         */
        let mut offline_ds = Vec::new();
        for (index, state) in ds.ds_state.iter().enumerate() {
            if *state == DsState::Offline {
                offline_ds.push(index as u8);
            }
        }

        /*
         * TODO: Handle deactivation when a downstairs is offline.
         */
        for client_id in offline_ds.iter() {
            ds.ds_deactivate_offline(*client_id);
            panic!("Can't deactivate with downstairs offline (yet)");
        }

        if ds.ds_active.keys().len() == 0 {
            info!(self.log, "No work, no need to flush, return OK");
            if let Some(req) = req {
                req.send_ok().await;
            }
            return Ok(());
        }

        /*
         * Now, create the "final" flush and submit it to all the
         * downstairs queues.
         */
        self.submit_flush_internal(gw, ds, req, None).await
    }

    #[cfg(test)]
    async fn is_deactivating(&self) -> bool {
        self.active.lock().await.up_state == UpState::Deactivating
    }

    /*
     * When a downstairs disconnects, check and see if the guest had
     * requested a deactivation (Upstairs will be in Deactivating state).
     *
     * If so, then see if all the downstairs have deactivated and if so,
     * reset this upstairs back to initializing and be ready for a new
     * activate command from the guest.
     */
    async fn deactivate_transition_check(&self) {
        let mut active = self.active.lock().await;
        if active.up_state == UpState::Deactivating {
            info!(self.log, "deactivate transition checking...");
            let mut ds = self.downstairs.lock().await;
            let mut de_done = true;
            ds.ds_state.iter_mut().for_each(|ds_state| {
                if *ds_state == DsState::New || *ds_state == DsState::WaitActive
                {
                    info!(
                        self.log,
                        "deactivate_transition {:#?} Maybe ", *ds_state
                    );
                } else if *ds_state == DsState::Offline {
                    // TODO: support this
                    panic!("Can't deactivate when a downstairs is offline");
                } else {
                    info!(
                        self.log,
                        "deactivate_transition {:#?} NO", *ds_state
                    );
                    de_done = false;
                }
            });
            if de_done {
                info!(self.log, "All DS in the proper state! -> INIT");
                active.up_state = UpState::Initializing;
            }
        }
    }

    /*
     * Check and see if a downstairs client can deactivate itself, and if
     * it can, then mark it so.
     *
     * Return true if we deactivated this downstairs.
     */
    async fn ds_deactivate(&self, client_id: u8) -> bool {
        let active = self.active.lock().await;
        let up_state = active.up_state;
        /*
         * Only check for deactivate if the guest has requested
         * a deactivate, which will set the up_state to Deactivating.
         */
        if up_state != UpState::Deactivating {
            return false;
        }
        let ds = self.downstairs.lock().await;

        let mut kvec: Vec<u64> =
            ds.ds_active.keys().cloned().collect::<Vec<u64>>();
        if kvec.is_empty() {
            info!(self.log, "[{}] deactivate, no work so YES", client_id);
            self.ds_transition_with_lock(
                ds,
                up_state,
                client_id,
                DsState::Deactivated,
            );
            return true;
        } else {
            kvec.sort_unstable();
            /*
             * The last job must be a flush.  It's possible to get
             * here right after deactivating is set, but before the final
             * flush happens.
             */
            let last_id = kvec.last().unwrap();
            if !ds.is_flush(*last_id).unwrap() {
                info!(
                    self.log,
                    "[{}] deactivate last job {} not flush, NO",
                    client_id,
                    last_id
                );
                return false;
            }
            /*
             * Now count our jobs.  Any job not done or skipped means
             * we are not ready to deactivate.
             */
            for id in kvec.iter() {
                let job = ds.ds_active.get(id).unwrap();
                let state = job.state.get(&client_id).unwrap();
                if state == &IOState::New || state == &IOState::InProgress {
                    info!(
                        self.log,
                        "[{}] deactivate job {} not {:?} flush, NO",
                        client_id,
                        id,
                        state
                    );
                    return false;
                }
            }
        }
        /*
         * To arrive here, we verified our most recent job is a flush, and
         * none of the jobs that are on our active job list are New or
         * InProgress (either error, skipped, or done)
         */
        info!(self.log, "[{}] check deactivate YES", client_id);
        self.ds_transition_with_lock(
            ds,
            up_state,
            client_id,
            DsState::Deactivated,
        );
        true
    }

    /*
     * This just indicates if we will take any more IO from the
     * guest and put it on the work list.  It does not mean we can't
     * finish an IO, just that we can't start any new IO.
     * Don't call this with the downstairs lock held.
     */
    async fn guest_io_ready(&self) -> bool {
        let active = self.active.lock().await;
        matches!(active.up_state, UpState::Active)
    }

    /*
     * The guest has requested this upstairs go active.
     */
    async fn set_active_request(
        &self,
        req: BlockReq,
    ) -> Result<(), CrucibleError> {
        let mut active = self.active.lock().await;
        match active.up_state {
            UpState::Initializing => {
                assert!(!active.active_request);
                assert!(active.req.is_none());
                active.active_request = true;
                active.req = Some(req);
                info!(self.log, "{} active request set", self.uuid);
                Ok(())
            }
            UpState::Deactivating => {
                warn!(
                    self.log,
                    "{} active denied while Deactivating", self.uuid
                );
                req.send_err(CrucibleError::UpstairsDeactivating).await;
                crucible_bail!(UpstairsDeactivating);
            }
            UpState::Active => {
                info!(
                    self.log,
                    "{} Request to activate upstairs already active", self.uuid
                );
                req.send_err(CrucibleError::UpstairsAlreadyActive).await;
                crucible_bail!(UpstairsAlreadyActive);
            }
        }
    }

    /*
     * The request to go active is not longer true
     */
    async fn _clear_active_request(&self) {
        let mut active = self.active.lock().await;
        active.active_request = false;
    }

    /*
     * Has the guest asked this upstairs to go active
     */
    async fn is_active_requested(&self) -> bool {
        self.active.lock().await.active_request
    }

    /*
     * If we are doing a flush, the flush number and the rn number
     * must both go up together. We don't want a lower next_id
     * with a higher flush_number to be possible, as that can introduce
     * dependency deadlock.
     * To also avoid any problems, this method should be called only
     * during the submit_flush method so we know the downstairs and
     * guest_work locks are both held.
     */
    async fn next_flush_id(&self) -> u64 {
        let mut fi = self.flush_info.lock().await;
        fi.get_next_flush()
    }

    async fn last_flush_id(&self, client_id: u8) -> u64 {
        let ds = self.downstairs.lock().await;
        ds.ds_last_flush[client_id as usize]
    }

    async fn set_flush_clear(&self) {
        let mut flush = self.need_flush.lock().await;
        *flush = false;
    }

    async fn set_flush_need(&self) {
        let mut flush = self.need_flush.lock().await;
        *flush = true;
    }

    async fn flush_needed(&self) -> bool {
        if !self.guest_io_ready().await {
            return false;
        }
        *self.need_flush.lock().await
    }

    /*
     * If the sender is empty, it means this flush request came from
     * the upstairs itself. There is no real guest IO behind it.
     *
     * Flushes can optionally take a ZFS snapshot if the snapshot_details
     * parameter is set.
     */
    #[instrument]
    async fn submit_flush(
        &self,
        req: Option<BlockReq>,
        snapshot_details: Option<SnapshotDetails>,
    ) -> Result<(), ()> {
        /*
         * Lock first the guest_work struct where this new job will go,
         * then lock the downstairs struct. Once we have both we can proceed
         * to build our flush command.
         */
        let gw = self.guest.guest_work.lock().await;
        let downstairs = self.downstairs.lock().await;

        self.submit_flush_internal(gw, downstairs, req, snapshot_details)
            .await
    }

    async fn submit_flush_internal(
        &self,
        mut gw: MutexGuard<'_, GuestWork>,
        mut downstairs: MutexGuard<'_, Downstairs>,
        req: Option<BlockReq>,
        snapshot_details: Option<SnapshotDetails>,
    ) -> Result<(), ()> {
        self.set_flush_clear().await;

        /*
         * Get the next ID for our new guest work job. Note that the flush
         * ID and the next_id are connected here, in that all future writes
         * should be flushed at the next flush ID.
         */
        let gw_id: u64 = gw.next_gw_id();
        let next_id = downstairs.next_id();
        let next_flush = self.next_flush_id().await;
        cdt::gw__flush__start!(|| (gw_id));

        if snapshot_details.is_some() {
            info!(self.log, "flush with snap requested");
        }
        /*
         * To build the dependency list for this flush, iterate from the end
         * of the downstairs work active list in reverse order and
         * check each job in that list to see if this new flush must
         * depend on it.
         *
         * We can safely ignore everything before the last flush, because the
         * last flush will depend on jobs before it. But this flush must
         * depend on the last flush - flush and gen numbers
         * downstairs need to be sequential and the same for each
         * downstairs.
         *
         * This flush does not have to depend on reads as they do not impact
         * downstairs state, but must depend on every write since the last
         * flush.
         */
        let num_jobs = downstairs.ds_active.keys().len();
        let mut dep: Vec<u64> = Vec::with_capacity(num_jobs);

        for job_id in downstairs
            .ds_active
            .keys()
            .sorted()
            .collect::<Vec<&u64>>()
            .iter()
            .rev()
        {
            let job = &downstairs.ds_active[job_id];

            // Depend on the last flush, but then bail out
            if job.work.is_flush() {
                dep.push(**job_id);
                break;
            }

            // Depend on all writes seen
            if job.work.is_write() {
                dep.push(**job_id);
            }
        }

        /*
         * TODO: Walk the list of guest work structs and build the same list
         * and make sure it matches.
         */

        /*
         * Build the flush request, and take note of the request ID that
         * will be assigned to this new piece of work.
         */
<<<<<<< HEAD
        let ddef = self.ddef.lock().await.get_def().unwrap();
=======
>>>>>>> 160c4e41
        let fl = create_flush(
            next_id,
            dep,
            next_flush,
            gw_id,
            self.get_generation().await,
            snapshot_details,
<<<<<<< HEAD
            ImpactedBlocks::new(ddef),
=======
            ImpactedBlocks::Empty,
>>>>>>> 160c4e41
        );

        let mut sub = HashMap::new();
        sub.insert(next_id, 0);

        let new_gtos = GtoS::new(sub, Vec::new(), None, HashMap::new(), req);
        gw.active.insert(gw_id, new_gtos);

        downstairs.enqueue(fl);
        cdt::up__to__ds__flush__start!(|| (gw_id));

        Ok(())
    }

    /*
     * When we have a guest write request with offset and buffer, take them
     * and build both the upstairs work guest tracking struct as well as the
     * downstairs work struct. Once both are ready, submit them to the
     * required places.
     *
     * The is_write_unwritten bool indicates if this write is a regular
     * write (false) or a write_unwritten write (true) and allows us to
     * construct the proper IOop to submit to the downstairs.
     */
    #[instrument]
    async fn submit_write(
        &self,
        offset: Block,
        data: Bytes,
        req: Option<BlockReq>,
        is_write_unwritten: bool,
    ) -> Result<(), ()> {
        if !self.guest_io_ready().await {
            if let Some(req) = req {
                req.send_err(CrucibleError::UpstairsInactive).await;
            }
            return Err(());
        }

        if self.read_only {
            if let Some(req) = req {
                req.send_err(CrucibleError::ModifyingReadOnlyRegion).await;
            }
            return Err(());
        }

        /*
         * Get the next ID for the guest work struct we will make at the
         * end. This ID is also put into the IO struct we create that
         * handles the operation(s) on the storage side.
         */
        let mut gw = self.guest.guest_work.lock().await;
        let mut downstairs = self.downstairs.lock().await;
        let ddef = self.ddef.lock().await.get_def().unwrap();

        /*
         * Verify IO is in range for our region.  If not give up now and
         * report error.
         */
        match ddef.validate_io(offset, data.len()) {
            Ok(()) => {}
            Err(e) => {
                if let Some(req) = req {
                    req.send_err(e).await;
                }
                return Err(());
            }
        }

        self.set_flush_need().await;

        /*
         * Given the offset and buffer size, figure out what extent and
         * byte offset that translates into. Keep in mind that an offset
         * and length may span two extents, and eventually XXX, two regions.
         */
<<<<<<< HEAD
        let impacted_blocks = extent_from_offset(
            ddef,
            offset,
            Block::from_bytes(data.len(), &ddef),
=======
        let ddef = &self.ddef.lock().await.get_def().unwrap();
        let impacted_blocks = extent_from_offset(
            ddef,
            offset,
            Block::from_bytes(data.len(), ddef),
>>>>>>> 160c4e41
        );

        /*
         * Grab this ID after extent_from_offset: in case of Err we don't
         * want to create a gap in the IDs.
         */
        let gw_id: u64 = gw.next_gw_id();
        if is_write_unwritten {
            cdt::gw__write__unwritten__start!(|| (gw_id));
        } else {
            cdt::gw__write__start!(|| (gw_id));
        }

        /*
         * Now create a downstairs work job for each (eid, bi, len) returned
         * from extent_from_offset
         *
         * Create the list of downstairs request numbers (ds_id) we created
         * on behalf of this guest job.
         */
        let mut sub = HashMap::new();
        let next_id = downstairs.next_id();
        let mut cur_offset: usize = 0;

        /*
         * To build the dependency list for this write, iterate from the end
         * of the downstairs work active list in reverse order and
         * check each job in that list to see if this new write must
         * depend on it.
         *
         * Construct a list of dependencies for this write based on the
         * following rules:
         *
         * - ignore everything that happened before the last flush
         * - writes have to depend on the last flush completing
         * - any overlap of impacted blocks requires a dependency
         *
         * TODO: any overlap of impacted blocks will create a dependency.
         * take this an example (this shows three writes, all to the
         * same block, along with the dependency list for each
         * write):
         *
         *       block
         * op# | 0 1 2 | deps
         * ----|-------------
         *   0 | W     |
         *   1 | W     | 0
         *   2 | W     | 0,1
         *
         * op 2 depends on both op 1 and op 0. if dependencies are transitive
         * with an existing job, it would be nice if those were removed from
         * this job's dependencies.
         */
        let num_jobs = downstairs.ds_active.keys().len();
        let mut dep: Vec<u64> = Vec::with_capacity(num_jobs);

        // Search backwards in the list of active jobs
        for job_id in downstairs
            .ds_active
            .keys()
            .sorted()
            .collect::<Vec<&u64>>()
            .iter()
            .rev()
        {
            let job = &downstairs.ds_active[job_id];

            // Depend on the last flush, then break - flushes are a barrier for
            // all writes.
            if job.work.is_flush() {
                dep.push(**job_id);
                break;
            }

            // If this job impacts the same blocks as something already active,
            // create a dependency.
            if impacted_blocks.conflicts(&job.impacted_blocks) {
                dep.push(**job_id);
            }
        }

        let mut writes: Vec<crucible_protocol::Write> =
            Vec::with_capacity(impacted_blocks.len(ddef));

<<<<<<< HEAD
        for (eid, bo) in impacted_blocks.tuples() {
=======
        for (eid, offset) in impacted_blocks.blocks(ddef) {
>>>>>>> 160c4e41
            let byte_len: usize = ddef.block_size() as usize;

            let (sub_data, encryption_context, hash) = if let Some(context) =
                &self.encryption_context
            {
                // Encrypt here
                let mut mut_data =
                    data.slice(cur_offset..(cur_offset + byte_len)).to_vec();

                let (nonce, tag, hash) =
                    match context.encrypt_in_place(&mut mut_data[..]) {
                        Err(e) => {
                            if let Some(req) = req {
                                req.send_err(CrucibleError::EncryptionError(
                                    e.to_string(),
                                ))
                                .await;
                            }
                            return Err(());
                        }

                        Ok(v) => v,
                    };

                (
                    Bytes::copy_from_slice(&mut_data),
                    Some(crucible_protocol::EncryptionContext {
                        nonce: Vec::from(nonce.as_slice()),
                        tag: Vec::from(tag.as_slice()),
                    }),
                    hash,
                )
            } else {
                // Unencrypted
                let sub_data = data.slice(cur_offset..(cur_offset + byte_len));
                let hash = integrity_hash(&[&sub_data[..]]);

                (sub_data, None, hash)
            };

            writes.push(crucible_protocol::Write {
                eid,
                offset,
                data: sub_data,
                block_context: BlockContext {
                    hash,
                    encryption_context,
                },
            });

            cur_offset += byte_len;
        }

        let wr = create_write_eob(
            next_id,
            dep.clone(),
            gw_id,
            writes,
            is_write_unwritten,
            impacted_blocks,
        );

        sub.insert(next_id, 0); // XXX does value here matter?

        /*
         * New work created, add to the guest_work HM
         */
        let new_gtos = GtoS::new(sub, Vec::new(), None, HashMap::new(), req);
        {
            gw.active.insert(gw_id, new_gtos);
        }

        downstairs.enqueue(wr);
        if is_write_unwritten {
            cdt::up__to__ds__write__unwritten__start!(|| (gw_id));
        } else {
            cdt::up__to__ds__write__start!(|| (gw_id));
        }

        Ok(())
    }

    /*
     * When we have a guest read request with offset and buffer, take them
     * and build both the upstairs work guest tracking struct as well as the
     * downstairs work struct. Once both are ready, submit them to the
     * required places.
     */
    #[instrument]
    async fn submit_read(
        &self,
        offset: Block,
        data: Buffer,
        req: Option<BlockReq>,
    ) -> Result<(), ()> {
        if !self.guest_io_ready().await {
            if let Some(req) = req {
                req.send_err(CrucibleError::UpstairsInactive).await;
            }
            return Err(());
        }

        /*
         * Get the next ID for the guest work struct we will make at the
         * end. This ID is also put into the IO struct we create that
         * handles the operation(s) on the storage side.
         */
        let mut gw = self.guest.guest_work.lock().await;
        let mut downstairs = self.downstairs.lock().await;
        let ddef = self.ddef.lock().await.get_def().unwrap();

        /*
         * Verify IO is in range for our region
         */
        match ddef.validate_io(offset, data.len()) {
            Ok(()) => {}
            Err(e) => {
                if let Some(req) = req {
                    req.send_err(e).await;
                }
                return Err(());
            }
        }

        self.set_flush_need().await;

        /*
         * Given the offset and buffer size, figure out what extent and
         * byte offset that translates into. Keep in mind that an offset
         * and length may span many extents, and eventually, TODO, regions.
         */
<<<<<<< HEAD
=======
        let ddef = &self.ddef.lock().await.get_def().unwrap();
>>>>>>> 160c4e41
        let impacted_blocks = extent_from_offset(
            ddef,
            offset,
            Block::from_bytes(data.len(), &ddef),
        );

        /*
         * Grab this ID after extent_from_offset: in case of Err we don't
         * want to create a gap in the IDs.
         */
        let gw_id: u64 = gw.next_gw_id();
        cdt::gw__read__start!(|| (gw_id));

        /*
         * Create the tracking info for downstairs request numbers (ds_id) we
         * will create on behalf of this guest job.
         */
        let mut sub = HashMap::new();
        let next_id = downstairs.next_id();

        /*
         * To build the dependency list for this read, iterate from the end
         * of the downstairs work active list in reverse order and
         * check each job in that list to see if this new read must
         * depend on it.
         *
         * Construct a list of dependencies for this read based on the
         * following rules:
         *
         * - reads do not depend on flushes, only writes (because flushes do
         *   not modify data!)
         * - any write with an overlap of impacted blocks requires a
         *   dependency
         */
        let num_jobs = downstairs.ds_active.keys().len();
        let mut dep: Vec<u64> = Vec::with_capacity(num_jobs);

        // Search backwards in the list of active jobs
        for job_id in downstairs
            .ds_active
            .keys()
            .sorted()
            .collect::<Vec<&u64>>()
            .iter()
            .rev()
        {
            let job = &downstairs.ds_active[job_id];

            // If this is a write and it impacts the same blocks as something
            // already active, create a dependency.
            if job.work.is_write()
                && impacted_blocks.conflicts(&job.impacted_blocks)
            {
                dep.push(**job_id);
            }
        }

        /*
         * Now create a downstairs work job for each (eid, bo) returned
         * from extent_from_offset.
         */
        let mut requests: Vec<ReadRequest> =
            Vec::with_capacity(impacted_blocks.len(ddef));

        for (eid, offset) in impacted_blocks.blocks(ddef) {
            requests.push(ReadRequest { eid, offset });
        }

        sub.insert(next_id, 0); // XXX does this value matter?

        let wr = create_read_eob(
            next_id,
            dep.clone(),
            gw_id,
            requests,
            impacted_blocks,
        );

        /*
         * New work created, add to the guest_work HM. New work must be put
         * on the guest_work active HM first, before it lands on the
         * downstairs lists. We don't want to miss a completion from
         * downstairs.
         */
        assert!(!sub.is_empty());
        let new_gtos =
            GtoS::new(sub, Vec::new(), Some(data), HashMap::new(), req);
        {
            gw.active.insert(gw_id, new_gtos);
        }

        downstairs.enqueue(wr);
        cdt::up__to__ds__read__start!(|| (gw_id));

        Ok(())
    }

    /*
     * Our connection to a downstairs has been lost.  Depending on what
     * state the downstairs was in and what state the upstairs is in
     * will indicate which state this downstairs needs to go to.
     *
     * If we were disconnected because the downstairs decided to kick us
     * out, then we should go back to New.
     */
    async fn ds_missing(&self, client_id: u8) {
        let mut ds = self.downstairs.lock().await;
        let current = ds.ds_state[client_id as usize];
        let new_state = match current {
            DsState::Active => DsState::Offline,
            DsState::Replay => DsState::Offline,
            DsState::Offline => DsState::Offline,
            DsState::Migrating => DsState::Failed,
            DsState::Deactivated => DsState::New,
            DsState::Repair => DsState::New,
            DsState::FailedRepair => DsState::New,
            _ => {
                /*
                 * Any other state means we had not yet enabled this
                 * downstairs to receive IO, so we go to the back of the
                 * line and have to re-verify it again.
                 */
                DsState::Disconnected
            }
        };

        info!(
            self.log,
            "[{}] {} Gone missing, transition from {:?} to {:?}",
            client_id,
            self.uuid,
            current,
            new_state,
        );
        ds.ds_state[client_id as usize] = new_state;
    }

    /*
     * Check and see what state our downstairs is in.  This check
     * determines if we have a returning downstairs to an active
     * upstairs, or we have a new upstairs trying to go active and
     * we need to possibly reconcile the three downstairs.  We return
     * true here if this downstairs can go active and start receiving
     * IOs.  We return false if this downstairs should enter the
     * repair path and reconcile with the other downstairs.
     */
    async fn ds_is_replay(&self, client_id: u8) -> bool {
        let mut ds = self.downstairs.lock().await;
        if ds.ds_state[client_id as usize] == DsState::Replay {
            info!(
                self.log,
                "[{}] {} Transition from Replay to Active",
                client_id,
                self.uuid
            );
            ds.ds_state[client_id as usize] = DsState::Active;
            return true;
        }
        false
    }

    /*
     * Move a single downstairs to this new state.
     */
    async fn ds_transition(&self, client_id: u8, new_state: DsState) {
        let active = self.active.lock().await;
        let up_state = active.up_state;
        let ds = self.downstairs.lock().await;
        drop(active);
        self.ds_transition_with_lock(ds, up_state, client_id, new_state);
    }

    /*
     * This is so we can call a state transition if we already have the
     * ds lock.  Avoids problems with race conditions where dropping
     * the lock and getting it allows for state to change.
     */
    fn ds_transition_with_lock(
        &self,
        mut ds: MutexGuard<'_, Downstairs>,
        up_state: UpState,
        client_id: u8,
        new_state: DsState,
    ) {
        info!(
            self.log,
            "[{}] {} ({}) {:?} {:?} {:?} ds_transition to {:?}",
            client_id,
            self.uuid,
            self.session_id,
            ds.ds_state[0],
            ds.ds_state[1],
            ds.ds_state[2],
            new_state
        );

        let old_state = ds.ds_state[client_id as usize];

        /*
         * Check that this is a valid transition
         */
        match new_state {
            DsState::WaitActive => {
                if old_state == DsState::Offline {
                    if up_state == UpState::Active {
                        panic!(
                            "[{}] {} Bad state change when active {:?} -> {:?}",
                            client_id, self.uuid, old_state, new_state,
                        );
                    }
                } else if old_state != DsState::New
                    && old_state != DsState::Failed
                    && old_state != DsState::Disconnected
                {
                    panic!(
                        "[{}] {} {:#?} Negotiation failed, {:?} -> {:?}",
                        client_id, self.uuid, up_state, old_state, new_state,
                    );
                }
            }
            DsState::WaitQuorum => {
                assert_eq!(old_state, DsState::WaitActive);
            }
            DsState::FailedRepair => {
                assert_eq!(old_state, DsState::Repair);
            }
            DsState::Repair => {
                assert_ne!(up_state, UpState::Active);
                assert_eq!(old_state, DsState::WaitQuorum);
            }
            DsState::Replay => {
                assert_eq!(old_state, DsState::Offline);
                assert_eq!(up_state, UpState::Active);
            }
            DsState::Active => {
                if old_state != DsState::WaitQuorum
                    && old_state != DsState::Repair
                {
                    panic!(
                        "[{}] {} Invalid transition: {:?} -> {:?}",
                        client_id, self.uuid, old_state, new_state
                    );
                }
                /*
                 * Make sure repair happened when the upstairs is inactive.
                 */
                if old_state == DsState::Repair {
                    assert_ne!(up_state, UpState::Active);
                }
            }
            DsState::Deactivated => {
                /*
                 *
                 * We only go deactivated if we were actually active, or
                 * somewhere past active (offline?)
                 * if deactivate is requested before active, the downstairs
                 * state should just go back to NEW and re-require an
                 * activation.
                 */
                assert_ne!(old_state, DsState::New);
                assert_ne!(old_state, DsState::BadVersion);
                assert_ne!(old_state, DsState::BadRegion);
                assert_ne!(old_state, DsState::WaitQuorum);
                assert_ne!(old_state, DsState::WaitActive);
                assert_ne!(old_state, DsState::Repair);
            }
            _ => (),
        }

        if old_state != new_state {
            info!(
                self.log,
                "[{}] Transition from {:?} to {:?}",
                client_id,
                ds.ds_state[client_id as usize],
                new_state,
            );
            ds.ds_state[client_id as usize] = new_state;
        } else {
            panic!("[{}] transition to same state: {:?}", client_id, new_state);
        }
    }

    async fn ds_state(&self, client_id: u8) -> DsState {
        let ds = self.downstairs.lock().await;
        ds.ds_state[client_id as usize]
    }

    /*
     * Build the list of extent indexes that don't match.
     * The downstairs lock must be held when calling this, as we don't
     * want this information changing under us while we are looking
     * at it.
     */
    fn mismatch_list(&self, ds: &Downstairs) -> Option<DownstairsMend> {
        let c0_rec = ds.region_metadata.get(&0).unwrap();
        let c1_rec = ds.region_metadata.get(&1).unwrap();
        let c2_rec = ds.region_metadata.get(&2).unwrap();

        let log = self.log.new(o!("" => "mend".to_string()));
        DownstairsMend::new(c0_rec, c1_rec, c2_rec, log)
    }

    /*
     *  Send a message that indicates the downstairs are ready for the
     *  next repair command.
     */
    async fn ds_repair_done_notify(
        &self,
        client_id: u8,
        rep_id: u64,
        ds_reconcile_done_tx: &mpsc::Sender<Repair>,
    ) -> Result<()> {
        info!(
            self.log,
            "[{}] It's time to notify for {}", client_id, rep_id
        );
        if let Err(e) = ds_reconcile_done_tx
            .send(Repair {
                repair: true,
                client_id,
                rep_id,
            })
            .await
        {
            bail!("[{}] Failed to notify {} {:?}", client_id, rep_id, e);
        }
        Ok(())
    }

    /**
     * Get the next repair message from the repair message queue.
     * Make sure the current message has completed.
     *
     * We return true if we have more work to do (after setting
     * reconcile_current_work to that work.
     *
     * We return false if there is no more work to do.
     *
     * repair_or_abort() will check that all downstairs are in the
     * proper state to continue repairing.
     *
     */
    async fn new_rec_work(&self) -> Result<bool> {
        let mut ds = self.downstairs.lock().await;
        /*
         * Make sure all downstairs are still in the correct
         * state before we put the next piece of work on the
         * list for the downstairs to do.
         */
        ds.repair_or_abort()?;

        ds.reconcile_repair_needed = ds.reconcile_task_list.len();
        if let Some(rio) = ds.reconcile_task_list.pop_front() {
            info!(self.log, "Pop front: {:?}", rio);

            // Assert if not None, then job is all done.
            if let Some(job) = &mut ds.reconcile_current_work {
                let mut done = 0;
                for (_, s) in job.state.iter() {
                    if s == &IOState::Done || s == &IOState::Skipped {
                        done += 1;
                    }
                }
                assert_eq!(done, 3);
            }

            ds.reconcile_current_work = Some(rio);
            Ok(true)
        } else {
            Ok(false)
        }
    }

    /**
     * Compare downstairs region metadata and based on the results:
     *
     * Determine the global flush number for this region set.
     * Verify the guest given gen number is highest.
     * Decide if we need repair, and if so create the repair list
     */
    async fn collate_downstairs(&self, ds: &mut Downstairs) -> Result<bool> {
        /*
         * Show some (or all if small) of the info from each region.
         *
         * This loop is load bearing, we use this loop to get the
         * max flush number.  Eventually the max flush will come after
         * we have done any repair we need to do.  Since we don't have
         * that code yet, we are making use of this loop to find our
         * max.
         */
        let mut max_flush = 0;
        let mut max_gen = 0;
        for (cid, rec) in &ds.region_metadata {
            let mf = rec.flush_numbers.iter().max().unwrap() + 1;
            if mf > max_flush {
                max_flush = mf;
            }
            let mg = rec.generation.iter().max().unwrap() + 1;
            if mg > max_gen {
                max_gen = mg;
            }
            if rec.flush_numbers.len() > 12 {
                info!(
                    self.log,
                    "[{}]R flush_numbers[0..12]: {:?}",
                    cid,
                    rec.flush_numbers[0..12].to_vec()
                );
                info!(
                    self.log,
                    "[{}]R generation[0..12]: {:?}",
                    cid,
                    rec.generation[0..12].to_vec()
                );
                info!(
                    self.log,
                    "[{}]R dirty[0..12]: {:?}",
                    cid,
                    rec.dirty[0..12].to_vec()
                );
            } else {
                info!(
                    self.log,
                    "[{}]R  flush_numbers: {:?}", cid, rec.flush_numbers
                );
                info!(self.log, "[{}]R  generation: {:?}", cid, rec.generation);
                info!(self.log, "[{}]R  dirty: {:?}", cid, rec.dirty);
            }
        }

        info!(self.log, "Max found gen is {}", max_gen);
        /*
         * Verify that the generation number that the guest has requested
         * is higher than what we have from the three downstairs.
         */
        let requested_gen = self.get_generation().await;
        if requested_gen == 0 {
            error!(self.log, "generation number should be at least 1");
            bail!("Generation number should be at least 1");
        } else if requested_gen < max_gen {
            /*
             * We refuse to connect. The provided generation number is not
             * high enough to let us connect to these downstairs.
             */
            error!(
                self.log,
                "found/using gen number {}, larger than requested: {}",
                max_gen,
                requested_gen,
            );
            bail!(
                "found/using gen number {}, larger than requested: {}",
                max_gen,
                requested_gen,
            );
        } else {
            info!(
                self.log,
                "Generation requested: {} >= found:{}", requested_gen, max_gen,
            );
        }

        /*
         * Set the next flush ID so we have if we need to repair.
         */
        {
            let mut fi = self.flush_info.lock().await;
            fi.next_flush = max_flush;
        }
        info!(self.log, "Next flush: {}", max_flush);

        /*
         * Determine what extents don't match and what to do
         * about that
         */
        let reconcile_list = self.mismatch_list(ds);
        if let Some(reconcile_list) = reconcile_list {
            /*
             * We transition all the downstairs to needing repair here
             * while we have the downstairs lock.  This will insure that
             * all downstairs enter the repair path.
             */
            ds.ds_state.iter_mut().for_each(|ds_state| {
                info!(self.log, "Transition from {:?} to Repair", *ds_state);
                /*
                 * This is a panic and not an error because we should
                 * not call this method without already verifying the
                 * downstairs are in the proper state.
                 */
                assert_eq!(*ds_state, DsState::WaitQuorum);
                *ds_state = DsState::Repair;
            });

            info!(
                self.log,
                "Found {:?} extents that need repair",
                reconcile_list.mend.len()
            );
            ds.convert_rc_to_messages(reconcile_list.mend, max_flush, max_gen);
            ds.reconcile_repair_needed = ds.reconcile_task_list.len();
            Ok(true)
        } else {
            info!(self.log, "All extents match");
            Ok(false)
        }
    }

    /**
     * This is where an upstairs task will coordinate the actual work of
     * making all downstairs look like each other.  The repair work
     * list has already been constructed.
     *
     * The basic loop here is
     * - take a job from the front of the reconcile_task_list and set
     *   reconcile_current_work to that job.
     * - Send the three downstairs a message saying they should look for
     *   work.
     * - Wait for the third downstairs to finish to ACK the message.
     *
     * In addition to the regular steps above, we have to continually check
     * that none of the downstairs have gone away while we were waiting
     * for an ACK, or before submitting more work.  If we do encounter such
     * a situation, we have to inform the other downstairs that we are
     * aborting this repair, clear the repair work, and return error.
     */
    async fn do_reconciliation(
        &self,
        dst: &[Target],
        lastcast: &mut u64,
        ds_reconcile_done_rx: &mut mpsc::Receiver<Repair>,
        repair_commands: usize,
    ) -> Result<()> {
        let mut completed = 0;
        info!(self.log, "Begin repair with {} commands", repair_commands);
        let repair_start = Instant::now();
        loop {
            /*
             * If we get an error here, all Downstairs have to reset and
             * we should clear the work queue as everything starts over
             * after getting the latest state from each downstairs and
             * building a new repair list.
             */
            let res = self.new_rec_work().await;
            match res {
                Ok(true) => {
                    send_reconcile_work(dst, *lastcast);
                    *lastcast += 1;
                    info!(self.log, "Sent repair work, now wait for resp");
                    let mut progress_check = deadline_secs(5);

                    /*
                     * What to do if a downstairs goes away and never
                     * comes back?  At some point we will either need to
                     * give up, or accept an abort signal from outside to
                     * help us get moving again. TODO!
                     */
                    let mut work_done = false;
                    while !work_done {
                        tokio::select! {
                            c = ds_reconcile_done_rx.recv() => {
                                if let Some(c) = c {
                                    info!(
                                        self.log,
                                        "Completion from [{}] id:{} status:{}",
                                        c.client_id, c.rep_id, c.repair,
                                    );
                                    work_done = true;
                                    completed += 1;
                                    self.downstairs
                                        .lock()
                                        .await
                                        .reconcile_repaired += 1;
                                } else {
                                    info!(
                                        self.log,
                                        "Got None from reconcile_done_rx"
                                    );
                                }
                            }
                            _ = sleep_until(progress_check) => {
                                /*
                                 * This may not be an error.  We check every
                                 * so often just to make sure a downstairs
                                 * did not go away while we were waiting for
                                 * an ACK from that downstairs.
                                 */
                                info!(self.log, "progress_check");
                                progress_check = deadline_secs(5);
                                self.ds_state_show().await;
                                let mut ds = self.downstairs.lock().await;
                                if let Err(e) = ds.repair_or_abort() {
                                    error!(self.log, "Aborting reconcile");
                                    /*
                                     * After abort, we send one last message to
                                     * all the downstairs which will trigger
                                     * any that were waiting for more work
                                     * to also abort.
                                     */
                                    send_reconcile_work(dst, *lastcast);
                                    *lastcast += 1;
                                    bail!("Timeout with {}", e);
                                }
                            }
                        }
                        self.stat_update("repair").await;
                        info!(
                            self.log,
                            "[{}/{}] Repair commands completed",
                            completed,
                            repair_commands,
                        );
                    }
                }
                Ok(false) => {
                    break;
                }
                Err(e) => {
                    error!(self.log, "Aborting reconcile");
                    /*
                     * After aborting, we send one last message to
                     * all the downstairs which will trigger any that
                     * were waiting for more work to abort.
                     */
                    send_reconcile_work(dst, *lastcast);
                    *lastcast += 1;
                    bail!("Error: {}", e);
                }
            }
        }
        let repair_total = repair_start.elapsed();
        let time_f = repair_total.as_secs() as f32
            + (repair_total.subsec_nanos() as f32 / 1e9);

        // An extent repair takes four commands.  To get the number of
        // extents repaired, divide repair_commands by 4
        let repaired = repair_commands / 4;
        let ave = time_f / repaired as f32;
        info!(
            self.log,
            "{} extents repaired in {:5.3} ave:{:6.4}", repaired, time_f, ave,
        );
        self.downstairs.lock().await.reconcile_current_work = None;
        Ok(())
    }

    /**
     * Check and see if there are the required number of downstairs
     * connected to combine the three into a region set.
     *
     * Return false if we are not ready, or if things failed.
     * If we failed, then we will update the DsState for what failed.
     *
     * If we have enough downstairs and we can activate, then we should
     * notify the requestor of activation.
     * If we have enough downstairs and can't activate, then we should
     * also notify the requestor.
     *
     * If we have a problem here, we can't activate the upstairs.
     */
    async fn connect_region_set(
        &self,
        dst: &[Target],
        lastcast: &mut u64,
        ds_reconcile_done_rx: &mut mpsc::Receiver<Repair>,
    ) -> Result<()> {
        /*
         * Reconciliation only happens during initialization.
         * Look at all three downstairs region information collected.
         * Determine the highest flush number and make sure our generation
         * is high enough.
         */
        let need_repair;
        let repair_commands;
        let failed_collate;
        {
            let active = self.active.lock().await;
            if active.up_state != UpState::Initializing {
                return Ok(());
            }
            let mut ds = self.downstairs.lock().await;
            drop(active);
            /*
             * Make sure all downstairs are in the correct state before we
             * proceed.
             */
            let not_ready = ds
                .ds_state
                .iter()
                .filter(|state| **state != DsState::WaitQuorum)
                .count();
            if not_ready > 0 {
                info!(
                    self.log,
                    "Waiting for {} more clients to be ready", not_ready
                );
                return Ok(());
            }

            /*
             * While holding the downstairs lock, we figure out if there is
             * any reconciliation to do, and if so, we build the list of
             * operations that will repair the extents that are not in sync.
             *
             * If we fail to collate, then we need to kick out all the
             * downstairs out, forget any activation requests, and the
             * upstairs goes back to waiting for another activation request.
             */
            match self.collate_downstairs(&mut ds).await {
                Ok(res) => {
                    need_repair = res;
                    failed_collate = false;
                }
                Err(e) => {
                    need_repair = false;
                    failed_collate = true;
                    error!(self.log, "Failed collate with {}", e);
                }
            }
            repair_commands = ds.reconcile_task_list.len();
        }

        if failed_collate {
            // We failed to collate the three downstairs, so we need
            // to reset that activation request, and kick all the downstairs
            // to FailedRepair
            //
            self.set_inactive(CrucibleError::RegionAssembleError).await;
            let _active = self.active.lock().await;
            let mut ds = self.downstairs.lock().await;

            // While collating, downstairs should all be DsState::Repair.
            // As we have released then locked the downstairs, we have to
            // verify that the downstairs are all in the state we expect them
            // to be.  Any change means that downstairs went away, but any
            // downstairs still repairing should be moved to failed repair.
            assert_eq!(ds.ds_active.len(), 0);
            assert_eq!(ds.reconcile_task_list.len(), 0);

            for (i, s) in ds.ds_state.iter_mut().enumerate() {
                if *s == DsState::WaitQuorum {
                    *s = DsState::FailedRepair;
                    warn!(
                        self.log,
                        "Mark {} as FAILED Collate in final check", i
                    );
                } else {
                    warn!(
                        self.log,
                        "downstairs in state {} after failed collate", *s
                    );
                }
            }
        } else if need_repair {
            self.do_reconciliation(
                dst,
                lastcast,
                ds_reconcile_done_rx,
                repair_commands,
            )
            .await?;

            let mut active = self.active.lock().await;
            let mut ds = self.downstairs.lock().await;
            /*
             * Now that we have completed reconciliation, we move all
             * the downstairs to the next state.  If we fail here, it means
             * something interrupted our repair and we have to start over.
             *
             * As we repaired, downstairs should all be DsState::Repair.
             *
             * As we have released the downstairs lock while repairing, we
             * have to verify that the downstairs are all in the state we
             * expect them to be.  Any change means we abort and require
             * all downstairs to reconnect, even if repair work is finished
             * as a disconnected DS does not yet know it is all done with
             * work and could have its state reset to New.
             */

            assert_eq!(ds.ds_active.len(), 0);
            assert_eq!(ds.reconcile_task_list.len(), 0);

            let ready = ds
                .ds_state
                .iter()
                .filter(|s| **s == DsState::Repair)
                .count();

            if ready != 3 {
                /*
                 * Some downstairs was not in the proper state any longer,
                 * so we need to abort this reconciliation and start
                 * everyone over.  Move all the downstairs that thought
                 * they were still repairing to FailedRepair which will
                 * trigger a reconnect.
                 */
                for (i, s) in ds.ds_state.iter_mut().enumerate() {
                    if *s == DsState::Repair {
                        *s = DsState::FailedRepair;
                        warn!(
                            self.log,
                            "Mark {} as FAILED REPAIR in final check", i
                        );
                    }
                }
                /*
                 * We don't exit here, as we want the downstairs to all
                 * be notified there is a need to reset and go back through
                 * repair because someone did not complete it.
                 */
            } else {
                info!(self.log, "All required repair work is now completed");
                info!(
                    self.log,
                    "Set Downstairs and Upstairs active after repairs"
                );
                if active.up_state != UpState::Initializing {
                    bail!("Upstairs in unexpected state while reconciling");
                }

                for s in ds.ds_state.iter_mut() {
                    *s = DsState::Active;
                }
                active.set_active().await?;
                info!(
                    self.log,
                    "{} is now active with session: {}",
                    self.uuid,
                    self.session_id
                );
                self.stats.add_activation().await;
            }
        } else {
            /*
             * No repair was needed, but make sure all DS are in the state
             * we expect them to be.
             */
            let mut active = self.active.lock().await;
            let mut ds = self.downstairs.lock().await;

            let ready = ds
                .ds_state
                .iter()
                .filter(|s| **s == DsState::WaitQuorum)
                .count();

            if ready != 3 {
                bail!("Unexpected Downstairs state after collation.");
            } else {
                info!(self.log, "No repair work was required");
                info!(self.log, "Set Downstairs and Upstairs active");
                if active.up_state != UpState::Initializing {
                    bail!("Upstairs in unexpected state while reconciling");
                }
                for s in ds.ds_state.iter_mut() {
                    *s = DsState::Active;
                }
                active.set_active().await?;
                info!(
                    self.log,
                    "{} is now active with session: {}",
                    self.uuid,
                    self.session_id
                );
                self.stats.add_activation().await;
                info!(self.log, "{} Set Active after no repair", self.uuid);
            }
        }

        /*
         * We have to send a final message that all downstairs who should
         * be waiting in the reconcile task that all repair work is done
         * (even if none was required) and they should proceed to being
         * active and accepting commands on the ds_work_ message channel.
         */
        assert!(self
            .downstairs
            .lock()
            .await
            .reconcile_current_work
            .is_none());

        info!(
            self.log,
            "Notify all downstairs, region set compare is done."
        );
        send_reconcile_work(dst, *lastcast);
        *lastcast += 1;

        Ok(())
    }

    /**
     * Return a copy of the DsState vec.
     * DTraces uses this.
     */
    async fn ds_state_copy(&self) -> Vec<DsState> {
        self.downstairs.lock().await.ds_state.clone()
    }

    /**
     * Return a count of the jobs on the downstairs active list.
     * DTrace uses this.
     */
    async fn ds_work_active(&self) -> u32 {
        self.downstairs.lock().await.ds_active.len() as u32
    }

    /**
     * Return a count of the jobs on the upstairs active list.
     * DTrace uses this.
     */
    async fn up_work_active(&self) -> u32 {
        self.guest.guest_work.lock().await.active.len() as u32
    }

    async fn ds_state_show(&self) {
        let ds = self.downstairs.lock().await;

        let mut state_line = String::new();
        state_line.push_str(&self.uuid.to_string());

        for state in ds.ds_state.iter() {
            state_line.push(' ');
            state_line.push_str(&state.to_string());
        }

        info!(self.log, "{}", state_line);
    }

    /*
     * Move all downstairs to this new state.
     * XXX This may just go away if we don't need it.
     */
    async fn _ds_transition_all(&self, new_state: DsState) {
        let mut ds = self.downstairs.lock().await;

        ds.ds_state.iter_mut().for_each(|ds_state| {
            info!(
                self.log,
                "Transition from {:?} to {:?}", *ds_state, new_state,
            );
            match new_state {
                DsState::Active => {
                    // XXX also possible from Repair
                    assert_eq!(*ds_state, DsState::WaitQuorum);
                    *ds_state = new_state;
                }
                DsState::Deactivated => {
                    *ds_state = new_state;
                }
                _ => {
                    panic!(
                        "Unsupported state transition {:?} -> {:?}",
                        *ds_state, new_state
                    );
                }
            }
        });
    }

    /*
     * Store the downstairs UUID, or compare to what we stored before
     * for a given client ID.  Do a sanity check that this downstairs
     * Region Definition matches the other downstairs.  If we don't have
     * any Region info yet, then use the provided RegionDefinition as
     * the source to compare the other downstairs with.
     */
    async fn add_ds_region(
        &self,
        client_id: u8,
        client_ddef: RegionDefinition,
    ) -> Result<()> {
        info!(self.log, "[{}] Got region def {:?}", client_id, client_ddef);

        if client_ddef.get_encrypted() != self.encryption_context.is_some() {
            bail!("Encryption expectation mismatch!");
        }

        /*
         * TODO(#551) Verify that `client_ddef` makes sense (valid, nonzero
         * block size, etc.)
         */

        /*
         * If this downstairs was previously registered, make sure this
         * connection reports the one the old connection did.
         *
         * XXX The expected per-client UUIDs should eventually be provided
         * when the upstairs stairs. When that happens, they can be
         * verified here.
         */
        let mut ds = self.downstairs.lock().await;
        if let Some(uuid) = ds.ds_uuid.get(&client_id) {
            if *uuid != client_ddef.uuid() {
                panic!(
                    "New client:{} uuid:{}  does not match existing {}",
                    client_id,
                    client_ddef.uuid(),
                    uuid
                );
            } else {
                info!(
                    self.log,
                    "Returning client:{} UUID:{} matches", client_id, uuid
                );
            }
        } else {
            ds.ds_uuid.insert(client_id, client_ddef.uuid());
        }

        let mut ddef = self.ddef.lock().await;

        /*
         * If there is an expected region definition of any kind (either from
         * a previous connection or an expectation that was supplied
         * when this upstairs was created), make sure the new
         * definition matches it.
         *
         * If this upstairs' creator didn't specify any expected values, the
         * first downstairs to connect sets the expected values for the other
         * two.
         */
        if let Some(prev_def) = ddef.get_def() {
            if prev_def.block_size() != client_ddef.block_size()
                || prev_def.extent_size().value
                    != client_ddef.extent_size().value
                || prev_def.extent_size().block_size_in_bytes()
                    != client_ddef.extent_size().block_size_in_bytes()
                || prev_def.extent_count() != client_ddef.extent_count()
            {
                // TODO(#558) Figure out if we can handle this error. Possibly not.
                panic!(
                    "New downstairs region info mismatch {:?} vs. {:?}",
                    *ddef, client_ddef
                );
            }
        }

        *ddef = RegionDefinitionStatus::Received(client_ddef);
        Ok(())
    }

    /*
     * Process a downstairs operation.
     * We have received a response to an IO operation.  Here we take the
     * required action for the upstairs depending on what the operation
     * was and the status it returned.
     *
     * Returns true if the guest should be notified.
     */
    async fn process_ds_operation(
        &self,
        ds_id: u64,
        client_id: u8,
        read_data: Result<Vec<ReadResponse>, CrucibleError>,
    ) -> Result<bool> {
        /*
         * We can't get the upstairs state lock when holding the downstairs
         * lock, but we need to make decisions about this downstairs work
         * knowing the upstairs state.  So,
         *  * get the upstairs state lock,
         *  * get the downstairs lock,
         *  * Store the upstairs state.
         *  * Release the upstairs lock.
         * Since we know the upstairs state can't change out of
         * deactivation without downstairs approval (which comes from
         * this method), we are good to move forward here.
         *
         * If the upstairs state changes to deactivation after we drop the
         * active lock, we don't care because their will be a flush coming
         * to the work queue behind us and we have the downstairs lock.
         */

        let active = self.active.lock().await;
        let mut ds = self.downstairs.lock().await;
        let up_state = active.up_state;
        drop(active);

        /*
         * We can finish the job if the downstairs has gone away, but
         * not if it has gone away then come back, because when it comes
         * back, it will have to replay everything.
         * While the downstairs is away, it's OK to act on the result that
         * we already received, because it may never come back.
         */
        let ds_state = ds.ds_state[client_id as usize];
        if ds_state != DsState::Active && ds_state != DsState::Repair {
            warn!(
                self.log,
                "[{}] {} WARNING finish job {} when downstairs state:{:?}",
                client_id,
                self.uuid,
                ds_id,
                ds_state
            );
        }

        // Mark this ds_id for the client_id as completed.
        let notify_guest = match ds.process_ds_completion(
            ds_id,
            client_id,
            read_data,
            &self.encryption_context,
            up_state,
        ) {
            Err(e) => {
                let job = ds.ds_active.get_mut(&ds_id).unwrap();
                error!(
                    self.log,
                    "[{}] ds_completion error: {:?} j:{} {:?} {:?} ",
                    client_id,
                    e,
                    ds_id,
                    &self.encryption_context,
                    job,
                );
                return Err(e);
            }
            Ok(ng) => ng,
        };

        // Mark this downstairs as bad if this was a write or flush
        if let Err(err) = ds.client_error(ds_id, client_id) {
            if err == CrucibleError::UpstairsInactive {
                error!(
                    self.log,
                    "Saw CrucibleError::UpstairsInactive on client {}!",
                    client_id
                );
                self.ds_transition_with_lock(
                    ds,
                    up_state,
                    client_id,
                    DsState::Disabled,
                );
            } else if err == CrucibleError::DecryptionError {
                error!(
                    self.log,
                    "Authenticated decryption failed from client id {}!",
                    client_id
                );

                // XXX reconciliation needs to occur, but do we trust that
                // Downstairs anymore? One could imagine setting that untrusted
                // here:
                //
                // ds_transition_with_lock( ...  DsState::Untrusted);
            } else if matches!(err, CrucibleError::SnapshotExistsAlready(_)) {
                // skip
            }
            /*
             * After work.complete, it's possible that the job is gone
             * due to a retire check
             */
            else if let Some(job) = ds.ds_active.get_mut(&ds_id) {
                if matches!(
                    job.work,
                    IOop::Write {
                        dependencies: _,
                        writes: _,
                    } | IOop::Flush {
                        dependencies: _,
                        flush_number: _,
                        gen_number: _,
                        snapshot_details: _,
                    } | IOop::WriteUnwritten {
                        dependencies: _,
                        writes: _,
                    }
                ) {
                    self.ds_transition_with_lock(
                        ds,
                        up_state,
                        client_id,
                        DsState::Failed,
                    );
                }
            }
        }

        Ok(notify_guest)
    }

    async fn ds_set_repair_address(&self, client_id: u8, addr: SocketAddr) {
        let mut ds = self.downstairs.lock().await;
        ds.ds_repair.insert(client_id, addr);
    }

    async fn ds_clear_repair_address(&self, client_id: u8) {
        let mut ds = self.downstairs.lock().await;
        ds.ds_repair.remove(&client_id);
    }
}

#[derive(Debug)]
struct FlushInfo {
    /*
     * The next flush number to use when a Flush is issued.
     */
    next_flush: u64,
}

impl FlushInfo {
    pub fn new() -> FlushInfo {
        FlushInfo { next_flush: 0 }
    }
    /*
     * Upstairs flush_info mutex must be held when calling this.
     * In addition, a downstairs request ID should be obtained at the
     * same time the next flush number is obtained, such that any IO that
     * is given a downstairs request number higher than the request number
     * for the flush will happen after this flush, never before.
     */
    fn get_next_flush(&mut self) -> u64 {
        let id = self.next_flush;
        self.next_flush += 1;
        id
    }
}

/*
 * States a downstairs can be in.
 * XXX This very much still under development. Most of these are place
 * holders and the final set of states will change.
 */
#[allow(clippy::derive_partial_eq_without_eq)]
#[derive(Debug, Copy, Clone, PartialEq, Serialize, Deserialize, JsonSchema)]
#[serde(rename_all = "snake_case")]
enum DsState {
    /*
     * New connection
     */
    New,
    /*
     * Incompatible software version reported.
     */
    BadVersion,
    /*
     * Waiting for activation signal.
     */
    WaitActive,
    /*
     * Waiting for the minimum number of downstairs to be present.
     */
    WaitQuorum,
    /*
     * Incompatible region format reported.
     */
    BadRegion,
    /*
     * We were connected, but did not transition all the way to
     * active before the connection went away. Arriving here means the
     * downstairs has to go back through the whole negotiation process.
     */
    Disconnected,
    /*
     * Comparing downstairs for consistency.
     */
    Verifying,
    /*
     * Downstairs are repairing from each other.
     */
    Repair,
    /*
     * Failed when attempting to make consistent.
     */
    FailedRepair,
    /*
     * Ready for and/or currently receiving IO
     */
    Active,
    /*
     * IO attempts to this downstairs are failing at too high of a
     * rate, or it is not able to keep up, or it is having some
     * error such that we can no longer use it.
     */
    Failed,
    /*
     * This downstairs is being migrated to a new location
     */
    Migrating,
    /*
     * This downstairs was active, but is now no longer connected.
     * We may have work for it in memory, so a replay is possible
     * if this downstairs reconnects in time.
     */
    Offline,
    /*
     * This downstairs was offline but is now back online and we are
     * sending it all the I/O it missed when it was unavailable.
     */
    Replay,
    /*
     * A guest requested deactivation, this downstairs has completed all
     * its outstanding work and is now waiting for the upstairs to
     * transition back to initializing.
     */
    Deactivated,
    /*
     * Another Upstairs has connected and is now active.
     */
    Disabled,
}
impl fmt::Display for DsState {
    fn fmt(&self, f: &mut fmt::Formatter<'_>) -> fmt::Result {
        match self {
            DsState::New => {
                write!(f, "New")
            }
            DsState::BadVersion => {
                write!(f, "BadVersion")
            }
            DsState::WaitActive => {
                write!(f, "WaitActive")
            }
            DsState::WaitQuorum => {
                write!(f, "WaitQuorum")
            }
            DsState::BadRegion => {
                write!(f, "BadRegion")
            }
            DsState::Disconnected => {
                write!(f, "Disconnected")
            }
            DsState::Verifying => {
                write!(f, "Verifying")
            }
            DsState::Repair => {
                write!(f, "Repair")
            }
            DsState::FailedRepair => {
                write!(f, "FailedRepair")
            }
            DsState::Active => {
                write!(f, "Active")
            }
            DsState::Failed => {
                write!(f, "Failed")
            }
            DsState::Migrating => {
                write!(f, "Migrating")
            }
            DsState::Offline => {
                write!(f, "Offline")
            }
            DsState::Replay => {
                write!(f, "Replay")
            }
            DsState::Deactivated => {
                write!(f, "Deactivated")
            }
            DsState::Disabled => {
                write!(f, "Disabled")
            }
        }
    }
}

/*
 * A unit of work for downstairs that is put into the hashmap.
 */
#[derive(Debug)]
struct DownstairsIO {
    ds_id: u64, // This MUST match our hashmap index

    guest_id: u64, // The hahsmap ID from the parent guest work.
    work: IOop,

    /*
     * Hash of work status where key is the downstairs "client id" and the
     * hash value is the current state of the IO request with respect to the
     * upstairs.
     * The length and keys on this hashmap will be used to determine which
     * downstairs will receive the IO request.
     * XXX Determine if it is required for all downstairs to get an entry
     * or if by not putting a downstairs in the hash, if that is valid.
     */
    state: HashMap<u8, IOState>,

    /*
     * Has this been acked to the guest yet?
     */
    ack_status: AckStatus,

    /*
     * Is this a replay job, meaning we may have already sent it
     * once.  At the present, this only matters for reads and for
     * when we are comparing read hashes between the three downstairs.
     */
    replay: bool,

    /*
     * If the operation is a Read, this holds the resulting buffer
     * The hashes vec holds the valid hash(es) for the read.
     */
    data: Option<Vec<ReadResponse>>,
    read_response_hashes: Vec<Option<u64>>,

    impacted_blocks: ImpactedBlocks,
}

impl DownstairsIO {
    fn state_count(&self) -> WorkCounts {
        let mut wc: WorkCounts = Default::default();

        for state in self.state.values() {
            match state {
                IOState::New | IOState::InProgress => wc.active += 1,
                IOState::Error(_) => wc.error += 1,
                IOState::Skipped => wc.skipped += 1,
                IOState::Done => wc.done += 1,
            }
        }

        wc
    }

    /*
     * Return the size of the IO in bytes
     * Depending on the IO (write or read) we have to look in a different
     * location to get the size.
     */
    pub fn io_size(&self) -> usize {
        match &self.work {
            IOop::Write {
                dependencies: _,
                writes,
            } => writes.iter().map(|w| w.data.len()).sum(),
            IOop::WriteUnwritten {
                dependencies: _,
                writes,
            } => writes.iter().map(|w| w.data.len()).sum(),
            IOop::Flush {
                dependencies: _,
                flush_number: _flush_number,
                gen_number: _,
                snapshot_details: _,
            } => 0,
            IOop::Read {
                dependencies: _,
                requests: _,
            } => {
                if self.data.is_some() {
                    let rrs = self.data.as_ref().unwrap();
                    rrs.iter().map(|r| r.data.len()).sum()
                } else {
                    0
                }
            }
        }
    }
}

#[derive(Debug)]
struct ReconcileIO {
    id: u64,
    op: Message,
    state: HashMap<u8, IOState>,
}

impl ReconcileIO {
    fn new(id: u64, op: Message) -> ReconcileIO {
        let mut state = HashMap::new();
        for cl in 0..3 {
            state.insert(cl, IOState::New);
        }
        ReconcileIO { id, op, state }
    }
}
/*
 * Crucible to storage IO operations.
 */
#[allow(clippy::derive_partial_eq_without_eq)]
#[derive(Debug, Clone, PartialEq)]
pub enum IOop {
    Write {
        dependencies: Vec<u64>, // Jobs that must finish before this
        writes: Vec<crucible_protocol::Write>,
    },
    WriteUnwritten {
        dependencies: Vec<u64>, // Jobs that must finish before this
        writes: Vec<crucible_protocol::Write>,
    },
    Read {
        dependencies: Vec<u64>, // Jobs that must finish before this
        requests: Vec<ReadRequest>,
    },
    Flush {
        dependencies: Vec<u64>, // Jobs that must finish before this
        flush_number: u64,
        gen_number: u64,
        snapshot_details: Option<SnapshotDetails>,
    },
}

impl IOop {
    pub fn deps(&self) -> &Vec<u64> {
        match &self {
            IOop::Write {
                dependencies,
                writes: _,
            } => dependencies,
            IOop::Flush {
                dependencies,
                flush_number: _flush_number,
                gen_number: _,
                snapshot_details: _,
            } => dependencies,
            IOop::Read {
                dependencies,
                requests: _,
            } => dependencies,
            IOop::WriteUnwritten {
                dependencies,
                writes: _,
            } => dependencies,
        }
    }

    pub fn is_read(&self) -> bool {
        matches!(self, IOop::Read { .. })
    }

    pub fn is_write(&self) -> bool {
        matches!(self, IOop::Write { .. } | IOop::WriteUnwritten { .. })
    }

    pub fn is_flush(&self) -> bool {
        matches!(self, IOop::Flush { .. })
    }
}

/*
 * The various states an IO can be in when it is on the work hashmap.
 * There is a state that is unique to each downstairs task we have and
 * they operate independent of each other.
 */
#[allow(clippy::derive_partial_eq_without_eq)]
#[derive(Debug, Clone, PartialEq)]
pub enum IOState {
    // A new IO request.
    New,
    // The request has been sent to this tasks downstairs.
    InProgress,
    // The successful response came back from downstairs.
    Done,
    // The IO request should be ignored. Ex: we could be doing recovery and
    // we only want a specific downstairs to do that work.
    Skipped,
    // The IO returned an error.
    Error(CrucibleError),
}

impl fmt::Display for IOState {
    fn fmt(&self, f: &mut fmt::Formatter<'_>) -> fmt::Result {
        // Make sure to right-align output on 4 characters
        match self {
            IOState::New => {
                write!(f, " New")
            }
            IOState::InProgress => {
                write!(f, "Sent")
            }
            IOState::Done => {
                write!(f, "Done")
            }
            IOState::Skipped => {
                write!(f, "Skip")
            }
            IOState::Error(_) => {
                write!(f, " Err")
            }
        }
    }
}

#[derive(Debug, Copy, Clone, Serialize)]
struct IOStateCount {
    new: [u32; 3],
    in_progress: [u32; 3],
    done: [u32; 3],
    skipped: [u32; 3],
    error: [u32; 3],
}

impl IOStateCount {
    fn new() -> IOStateCount {
        IOStateCount {
            new: [0; 3],
            in_progress: [0; 3],
            done: [0; 3],
            skipped: [0; 3],
            error: [0; 3],
        }
    }

    fn show_all(&mut self) {
        println!("   STATES      DS:0   DS:1   DS:2   TOTAL");
        self.show(IOState::New);
        self.show(IOState::InProgress);
        self.show(IOState::Done);
        self.show(IOState::Skipped);
        let e = CrucibleError::GenericError("x".to_string());
        self.show(IOState::Error(e));
    }

    fn show(&mut self, state: IOState) {
        let state_stat;
        match state {
            IOState::New => {
                state_stat = self.new;
                print!("    New        ");
            }
            IOState::InProgress => {
                state_stat = self.in_progress;
                print!("    Sent       ");
            }
            IOState::Done => {
                state_stat = self.done;
                print!("    Done       ");
            }
            IOState::Skipped => {
                state_stat = self.skipped;
                print!("    Skipped    ");
            }
            IOState::Error(_) => {
                state_stat = self.error;
                print!("    Error      ");
            }
        }
        let mut sum = 0;
        for ds_stat in state_stat {
            print!("{:4}   ", ds_stat);
            sum += ds_stat;
        }
        println!("{:4}", sum);
    }

    pub fn incr(&mut self, state: &IOState, cid: u8) {
        assert!(cid < 3);
        let cid = cid as usize;
        match state {
            IOState::New => {
                self.new[cid] += 1;
            }
            IOState::InProgress => {
                self.in_progress[cid] += 1;
            }
            IOState::Done => {
                self.done[cid] += 1;
            }
            IOState::Skipped => {
                self.skipped[cid] += 1;
            }
            IOState::Error(_) => {
                self.error[cid] += 1;
            }
        }
    }

    pub fn decr(&mut self, state: &IOState, cid: u8) {
        assert!(cid < 3);
        let cid = cid as usize;
        match state {
            IOState::New => {
                self.new[cid] -= 1;
            }
            IOState::InProgress => {
                self.in_progress[cid] -= 1;
            }
            IOState::Done => {
                self.done[cid] -= 1;
            }
            IOState::Skipped => {
                self.skipped[cid] -= 1;
            }
            IOState::Error(_) => {
                self.error[cid] -= 1;
            }
        }
    }
}

#[allow(clippy::derive_partial_eq_without_eq)]
#[derive(Debug, Clone, Copy, PartialEq)]
pub enum AckStatus {
    NotAcked,
    AckReady,
    Acked,
}

impl fmt::Display for AckStatus {
    fn fmt(&self, f: &mut fmt::Formatter<'_>) -> fmt::Result {
        // Make sure to right-align output on 8 characters to match with
        // show_all_work
        match self {
            AckStatus::NotAcked => {
                write!(f, "{0:>8}", "NotAcked")
            }
            AckStatus::AckReady => {
                write!(f, "{0:>8}", "AckReady")
            }
            AckStatus::Acked => {
                write!(f, "{0:>8}", "Acked")
            }
        }
    }
}

/*
 * Provides a shared Buffer that Read operations will write into.
 *
 * Originally BytesMut was used here, but it didn't guarantee that memory
 * was shared between cloned BytesMut objects. Additionally, we added the
 * idea of ownership and that necessitated another field.
 */
#[derive(Clone, Debug)]
pub struct Buffer {
    len: usize,
    data: Arc<Mutex<Vec<u8>>>,
    owned: Arc<Mutex<Vec<bool>>>,
}

impl Buffer {
    pub fn from_vec(vec: Vec<u8>) -> Buffer {
        let len = vec.len();
        Buffer {
            len,
            data: Arc::new(Mutex::new(vec)),
            owned: Arc::new(Mutex::new(vec![false; len])),
        }
    }

    pub fn new(len: usize) -> Buffer {
        Buffer {
            len,
            data: Arc::new(Mutex::new(vec![0; len])),
            owned: Arc::new(Mutex::new(vec![false; len])),
        }
    }

    pub fn from_slice(buf: &[u8]) -> Buffer {
        let mut vec = Vec::<u8>::with_capacity(buf.len());
        for item in buf {
            vec.push(*item);
        }

        Buffer::from_vec(vec)
    }

    pub fn len(&self) -> usize {
        self.len
    }

    pub fn is_empty(&self) -> bool {
        self.len == 0
    }

    pub async fn as_vec(&self) -> MutexGuard<'_, Vec<u8>> {
        self.data.lock().await
    }

    pub async fn owned_vec(&self) -> MutexGuard<'_, Vec<bool>> {
        self.owned.lock().await
    }
}

#[tokio::test]
async fn test_buffer_len() {
    const READ_SIZE: usize = 512;
    let data = Buffer::from_slice(&[0x99; READ_SIZE]);
    assert_eq!(data.len(), READ_SIZE);
}

#[tokio::test]
async fn test_buffer_len_after_clone() {
    const READ_SIZE: usize = 512;
    let data = Buffer::from_slice(&[0x99; READ_SIZE]);
    assert_eq!(data.len(), READ_SIZE);

    let new_buffer = data.clone();
    assert_eq!(new_buffer.len(), READ_SIZE);
    assert_eq!(data.len(), READ_SIZE);
}

#[tokio::test]
#[should_panic(
    expected = "index out of bounds: the len is 512 but the index is 512"
)]
async fn test_buffer_len_index_overflow() {
    const READ_SIZE: usize = 512;
    let data = Buffer::from_slice(&[0x99; READ_SIZE]);
    assert_eq!(data.len(), READ_SIZE);

    let mut vec = data.as_vec().await;
    assert_eq!(vec.len(), 512);

    for i in 0..(READ_SIZE + 1) {
        vec[i] = 0x99;
    }
}

#[tokio::test]
async fn test_buffer_len_over_block_size() {
    const READ_SIZE: usize = 600;
    let data = Buffer::from_slice(&[0x99; READ_SIZE]);
    assert_eq!(data.len(), READ_SIZE);
}

/*
 * Inspired from Propolis block.rs
 *
 * The following are the operations that Crucible supports from outside
 * callers. We have extended this to cover a bunch of test operations as
 * well. The first three are the supported operations, the other operations
 * tell the upstairs to behave in specific ways.
 */
#[derive(Debug, Clone)]
pub enum BlockOp {
    Read {
        offset: Block,
        data: Buffer,
    },
    Write {
        offset: Block,
        data: Bytes,
    },
    WriteUnwritten {
        offset: Block,
        data: Bytes,
    },
    Flush {
        snapshot_details: Option<SnapshotDetails>,
    },
    GoActive,
    GoActiveWithGen {
        gen: u64,
    },
    Deactivate,
    // Query ops
    QueryBlockSize {
        data: Arc<Mutex<u64>>,
    },
    QueryTotalSize {
        data: Arc<Mutex<u64>>,
    },
    QueryGuestIOReady {
        data: Arc<Mutex<bool>>,
    },
    QueryUpstairsUuid {
        data: Arc<Mutex<Uuid>>,
    },
    // Begin testing options.
    QueryExtentSize {
        data: Arc<Mutex<Block>>,
    },
    QueryWorkQueue {
        data: Arc<Mutex<WQCounts>>,
    },
    // Send an update to all tasks that there is work on the queue.
    Commit,
    // Show internal work queue, return outstanding IO requests.
    ShowWork {
        data: Arc<Mutex<WQCounts>>,
    },
}

macro_rules! ceiling_div {
    ($a: expr, $b: expr) => {
        ($a + ($b - 1)) / $b
    };
}

impl BlockOp {
    /*
     * Compute number of IO operations represented by this BlockOp, rounding
     * up. For example, if IOP size is 16k:
     *
     *   A read of 8k is 1 IOP
     *   A write of 16k is 1 IOP
     *   A write of 16001b is 2 IOPs
     *   A flush isn't an IOP
     *
     * We are not counting WriteUnwritten ops as IO toward the users IO
     * limits.  Though, if too many volumes are created with scrubbers
     * running, we may have to revisit that.
     */
    pub async fn iops(&self, iop_sz: usize) -> Option<usize> {
        match self {
            BlockOp::Read { offset: _, data } => {
                Some(ceiling_div!(data.len(), iop_sz))
            }
            BlockOp::Write { offset: _, data } => {
                Some(ceiling_div!(data.len(), iop_sz))
            }
            _ => None,
        }
    }

    pub fn consumes_iops(&self) -> bool {
        matches!(
            self,
            BlockOp::Read { offset: _, data: _ }
                | BlockOp::Write { offset: _, data: _ }
        )
    }

    // Return the total size of this BlockOp
    pub async fn sz(&self) -> Option<usize> {
        match self {
            BlockOp::Read { offset: _, data } => Some(data.len()),
            BlockOp::Write { offset: _, data } => Some(data.len()),
            _ => None,
        }
    }
}

#[tokio::test]
async fn test_return_iops() {
    const IOP_SZ: usize = 16000;

    let op = BlockOp::Read {
        offset: Block::new_512(1),
        data: Buffer::new(1),
    };
    assert_eq!(op.iops(IOP_SZ).await.unwrap(), 1);

    let op = BlockOp::Read {
        offset: Block::new_512(1),
        data: Buffer::new(8000),
    };
    assert_eq!(op.iops(IOP_SZ).await.unwrap(), 1);

    let op = BlockOp::Read {
        offset: Block::new_512(1),
        data: Buffer::new(16000),
    };
    assert_eq!(op.iops(IOP_SZ).await.unwrap(), 1);

    let op = BlockOp::Read {
        offset: Block::new_512(1),
        data: Buffer::new(16001),
    };
    assert_eq!(op.iops(IOP_SZ).await.unwrap(), 2);
}

/*
 * This structure is for tracking the underlying storage side operations
 * that map to a single Guest IO request. G to S stands for Guest
 * to Storage.
 *
 * The submitted hashmap is indexed by the request number (ds_id) for the
 * downstairs requests issued on behalf of this request.
 */
#[derive(Debug)]
struct GtoS {
    /*
     * Jobs we have submitted (or will soon submit) to the storage side
     * of the upstairs process to send on to the downstairs.
     * The key for the hashmap is the ds_id number in the hashmap for
     * downstairs work. The value is the buffer size of the operation in
     * blocks.
     */
    submitted: HashMap<u64, u64>,
    completed: Vec<u64>,

    /*
     * This buffer is provided by the guest request. If this is a read,
     * data will be written here.
     */
    guest_buffer: Option<Buffer>,

    /*
     * When we have an IO between the guest and crucible, it's possible
     * it will be broken into two smaller requests if the range happens
     * to cross an extent boundary. This hashmap is a list of those
     * buffers with the key being the downstairs request ID.
     *
     * Data moving in/out of this buffer will be encrypted or decrypted
     * depending on the operation.
     */
    downstairs_buffer: HashMap<u64, Vec<ReadResponse>>,

    /*
     * Notify the caller waiting on the job to finish.
     * This is an Option for the case where we want to send an IO on behalf
     * of the Upstairs (not guest driven). Right now the only case where we
     * need that is to flush data to downstairs when the guest has not sent
     * us a flush in some time.  This allows us to free internal buffers.
     * If the sender is None, we know it's a request from the Upstairs and
     * we don't have to ACK it to anyone.
     */
    req: Option<BlockReq>,
}

impl GtoS {
    pub fn new(
        submitted: HashMap<u64, u64>,
        completed: Vec<u64>,
        guest_buffer: Option<Buffer>,
        downstairs_buffer: HashMap<u64, Vec<ReadResponse>>,
        req: Option<BlockReq>,
    ) -> GtoS {
        GtoS {
            submitted,
            completed,
            guest_buffer,
            downstairs_buffer,
            req,
        }
    }

    /*
     * When all downstairs jobs have completed, and all buffers have been
     * attached to the GtoS struct, we can do the final copy of the data
     * from upstairs memory back to the guest's memory.
     */
    #[instrument]
    async fn transfer(&mut self) {
        if let Some(guest_buffer) = &mut self.guest_buffer {
            self.completed.sort_unstable();
            assert!(!self.completed.is_empty());

            let mut offset = 0;
            let mut vec = guest_buffer.as_vec().await;
            let mut owned_vec = guest_buffer.owned_vec().await;

            for ds_id in self.completed.iter() {
                let responses = self.downstairs_buffer.remove(ds_id).unwrap();

                for response in responses {
                    // Copy over into guest memory.
                    {
                        let _ignored =
                            span!(Level::TRACE, "copy to guest buffer")
                                .entered();

                        for i in &response.data {
                            vec[offset] = *i;
                            owned_vec[offset] =
                                !response.block_contexts.is_empty();
                            offset += 1;
                        }
                    }
                }
            }
        } else {
            /*
             * Should this panic?  If the caller is requesting a transfer,
             * the guest_buffer should exist. If it does not exist, then
             * either there is a real problem, or the operation was a write
             * or flush and why are we requesting a transfer for those.
             */
            panic!("No guest buffer, no copy");
        }
    }

    /*
     * Notify corresponding BlockReqWaiter
     */
    pub async fn notify(self, result: Result<(), CrucibleError>) {
        /*
         * If present, send the result to the guest.  If this is a flush
         * issued on behalf of crucible, then there is no place to send
         * a result to.
         *
         * XXX: If the guest is no longer listening and this returns an
         * error, do we care?  This could happen if the guest has
         * given up because an IO took too long, or other possible
         * guest side reasons.
         */
        if let Some(req) = self.req {
            req.send_result(result).await;
        }
    }
}

/**
 * This structure keeps track of work that Crucible has accepted from the
 * "Guest", aka, Propolis.
 *
 * The active is a hashmap of GtoS structures for all I/Os that are
 * outstanding. Either just created or in progress operations. The key
 * for a new job comes from next_gw_id and should always increment.
 *
 * Once we have decided enough downstairs requests are finished, we remove
 * the entry from the active and add the gw_id to the completed vec.
 *
 * TODO: The completed needs to implement some notify back to the Guest, and
 * it should probably be a ring buffer.
 */
#[derive(Debug)]
struct GuestWork {
    active: HashMap<u64, GtoS>,
    next_gw_id: u64,
    completed: AllocRingBuffer<u64>,
}

impl GuestWork {
    fn next_gw_id(&mut self) -> u64 {
        let id = self.next_gw_id;
        self.next_gw_id += 1;
        id
    }

    /*
     * When the required number of completions for a downstairs
     * ds_id have arrived, we call this method on the parent GuestWork
     * that requested them and include the Option<Bytes> from the IO.
     *
     * If this operation was a read, then we attach the Bytes read to the
     * GtoS struct for later transfer.
     *
     * A single GtoS job may have multiple downstairs jobs it created, so
     * we may not be done yet. When the required number of completions have
     * arrived from all the downstairs jobs we created, then we
     * can move forward with finishing up the guest work operation.
     * This may include moving/decrypting data buffers from completed reads.
     */
    #[instrument]
    async fn gw_ds_complete(
        &mut self,
        gw_id: u64,
        ds_id: u64,
        data: Option<Vec<ReadResponse>>,
        result: Result<(), CrucibleError>,
    ) {
        /*
         * A gw_id that already finished and results were sent back to
         * the guest could still have an outstanding ds_id.
         */
        if let Some(mut gtos_job) = self.active.remove(&gw_id) {
            /*
             * If the ds_id is on the submitted list, then we will take it
             * off and, if it is a read, add the read result
             * buffer to the gtos job structure for later
             * copying.
             */
            if gtos_job.submitted.remove(&ds_id).is_some() {
                if let Some(data) = data {
                    /*
                     * The first read buffer will become the source for the
                     * final response back to the guest. This buffer will be
                     * combined with other buffers if the upstairs request
                     * required multiple jobs.
                     */
                    if gtos_job.downstairs_buffer.insert(ds_id, data).is_some()
                    {
                        /*
                         * Only the first successful read should fill the
                         * slot in the downstairs buffer for a ds_id. If
                         * more than one is trying to, then we have a
                         * problem.
                         */
                        panic!(
                            "gw_id:{} read buffer already present for {}",
                            gw_id, ds_id
                        );
                    }
                }

                gtos_job.completed.push(ds_id);
            } else {
                println!("gw_id:{} ({}) already removed???", gw_id, ds_id);
                assert!(gtos_job.completed.contains(&ds_id));
                panic!(
                    "{} Attempting to complete ds_id {} we already completed",
                    gw_id, ds_id
                );
            }

            /*
             * Copy (if present) read data back to the guest buffer they
             * provided to us, and notify any waiters.
             */
            assert!(gtos_job.submitted.is_empty());
            if result.is_ok() && gtos_job.guest_buffer.is_some() {
                gtos_job.transfer().await;
            }

            gtos_job.notify(result).await;

            self.completed.push(gw_id);
        } else {
            /*
             * XXX This is just so I can see if ever does happen.
             */
            panic!(
                "gw_id {} from removed job {} not on active list",
                gw_id, ds_id
            );
        }
    }
}

/**
 * This is the structure we use to keep track of work passed into crucible
 * from the "Guest".
 *
 * Requests from the guest are put into the reqs VecDeque initially.
 *
 * A task on the Crucible side will receive a notification that a new
 * operation has landed on the reqs queue and will take action:
 *
 * * Pop the request off the reqs queue.
 *
 * * Copy (and optionally encrypt) any data buffers provided to us by the
 *   Guest.
 *
 * * Create one or more downstairs DownstairsIO structures.
 *
 * * Create a GtoS tracking structure with the id's for each downstairs task
 *   and the read result buffer if required.
 *
 * * Add the GtoS struct to the in GuestWork active work hashmap.
 *
 * * Put all the DownstairsIO structures on the downstairs work queue.
 *
 * * Send notification to the upstairs tasks that there is new work.
 *
 * Work here will be added to storage side queues and the responses will
 * be waited on and processed when they arrive.
 *
 * This structure and operations on in handle the translation between
 * outside requests and internal upstairs structures and work queues.
 */
#[derive(Debug)]
pub struct Guest {
    /*
     * New requests from outside go onto this VecDeque. The notify is how
     * the submission task tells the listening task that new work has been
     * added.
     */
    reqs: Mutex<VecDeque<BlockReq>>,
    notify: Notify,

    /*
     * When the crucible listening task has noticed a new IO request, it
     * will pull it from the reqs queue and create an GuestWork struct
     * as well as convert the new IO request into the matching
     * downstairs request(s). Each new GuestWork request will get a
     * unique gw_id, which is also the index for that operation into the
     * hashmap.
     *
     * It is during this process that data will encrypted. For a read, the
     * data is decrypted back to the guest provided buffer after all the
     * required downstairs operations are completed.
     */
    guest_work: Mutex<GuestWork>,

    /*
     * Setting an IOP limit means that the rate at which block reqs are
     * pulled off will be limited. No setting means they are sent right
     * away.
     */
    iop_tokens: Mutex<usize>,
    bytes_per_iop: Option<usize>,
    iop_limit: Option<usize>,

    /*
     * Setting a bandwidth limit will also limit the rate at which block
     * reqs are pulled off the queue.
     */
    bw_tokens: Mutex<usize>, // bytes
    bw_limit: Option<usize>, // bytes per second
}

/*
 * These methods are how to add or checking for new work on the Guest struct
 */
impl Guest {
    pub fn new() -> Guest {
        Guest {
            /*
             * Incoming I/O requests are added to this queue.
             */
            reqs: Mutex::new(VecDeque::new()),
            notify: Notify::new(),
            /*
             * The active hashmap is for in-flight I/O operations
             * that we have taken off the incoming queue, but we have not
             * received the response from downstairs.
             * Note that a single IO from outside may have multiple I/O
             * requests that need to finish before we can complete that IO.
             */
            guest_work: Mutex::new(GuestWork {
                active: HashMap::new(), // GtoS
                next_gw_id: 1,
                completed: AllocRingBuffer::with_capacity(2048),
            }),

            iop_tokens: Mutex::new(0),
            bytes_per_iop: None,
            iop_limit: None,

            bw_tokens: Mutex::new(0),
            bw_limit: None,
        }
    }

    pub fn set_iop_limit(&mut self, bytes_per_iop: usize, limit: usize) {
        self.bytes_per_iop = Some(bytes_per_iop);
        self.iop_limit = Some(limit);
    }

    /*
     * Return IOPs per second
     */
    pub fn get_iop_limit(&self) -> Option<usize> {
        self.iop_limit
    }

    pub fn set_bw_limit(&mut self, bytes_per_second: usize) {
        self.bw_limit = Some(bytes_per_second);
    }

    pub fn get_bw_limit(&self) -> Option<usize> {
        self.bw_limit
    }

    /*
     * This is used to submit a new BlockOp IO request to Crucible.
     */
    async fn send(&self, op: BlockOp) -> BlockReqWaiter {
        let (send, recv) = mpsc::channel(1);

        self.reqs.lock().await.push_back(BlockReq::new(op, send));
        self.notify.notify_one();

        BlockReqWaiter::new(recv)
    }

    /*
     * A crucible task will listen for new work using this.
     */
    async fn recv(&self) -> BlockReq {
        loop {
            if let Some(req) = self.consume_req().await {
                return req;
            }

            self.notify.notified().await;
        }
    }

    /*
     * Consume one request off queue if it is under the IOP limit and the BW
     * limit.
     */
    async fn consume_req(&self) -> Option<BlockReq> {
        let mut reqs = self.reqs.lock().await;

        // TODO exposing queue depth here would be a good metric for disk
        // contention

        // Check if no requests are queued
        if reqs.is_empty() {
            return None;
        }

        let req_ref: &BlockReq = reqs.front().unwrap();

        // Check if we can consume right away
        let iop_limit_applies =
            self.iop_limit.is_some() && req_ref.op.consumes_iops();
        let bw_limit_applies =
            self.bw_limit.is_some() && req_ref.op.sz().await.is_some();

        if !iop_limit_applies && !bw_limit_applies {
            return Some(reqs.pop_front().unwrap());
        }

        // Check bandwidth limit before IOP limit, but make sure only to consume
        // tokens if both checks pass!

        let mut bw_check_ok = true;
        let mut iop_check_ok = true;

        // XXX if recv ever is called from multiple threads, token locks must be
        // taken for the whole of the procedure, not multiple times in the below
        // if blocks!

        // When checking tokens vs the limit, do not check by checking if adding
        // the block request's values to the applicable limit: this would create
        // a scenario where a large IO enough would stall the pipeline (see
        // test_impossible_io). Instead, check if the limits are already
        // reached.

        if let Some(bw_limit) = self.bw_limit {
            if req_ref.op.sz().await.is_some() {
                let bw_tokens = self.bw_tokens.lock().await;
                if *bw_tokens >= bw_limit {
                    bw_check_ok = false;
                }
            }
        }

        if let Some(iop_limit) = self.iop_limit {
            let bytes_per_iops = self.bytes_per_iop.unwrap();
            if req_ref.op.iops(bytes_per_iops).await.is_some() {
                let iop_tokens = self.iop_tokens.lock().await;
                if *iop_tokens >= iop_limit {
                    iop_check_ok = false;
                }
            }
        }

        // If both checks pass, consume appropriate resources and return the
        // block req
        if bw_check_ok && iop_check_ok {
            if self.bw_limit.is_some() {
                if let Some(sz) = req_ref.op.sz().await {
                    let mut bw_tokens = self.bw_tokens.lock().await;
                    *bw_tokens += sz;
                }
            }

            if self.iop_limit.is_some() {
                let bytes_per_iops = self.bytes_per_iop.unwrap();
                if let Some(req_iops) = req_ref.op.iops(bytes_per_iops).await {
                    let mut iop_tokens = self.iop_tokens.lock().await;
                    *iop_tokens += req_iops;
                }
            }

            return Some(reqs.pop_front().unwrap());
        }

        // Otherwise, don't consume this block req
        None
    }

    /*
     * IOPs are IO operations per second, so leak tokens to allow that
     * through.
     */
    pub async fn leak_iop_tokens(&self, tokens: usize) {
        let mut iop_tokens = self.iop_tokens.lock().await;

        if tokens > *iop_tokens {
            *iop_tokens = 0;
        } else {
            *iop_tokens -= tokens;
        }

        // Notify to wake up recv now that there may be room.
        self.notify.notify_one();
    }

    // Leak bytes from bandwidth tokens
    pub async fn leak_bw_tokens(&self, bytes: usize) {
        let mut bw_tokens = self.bw_tokens.lock().await;

        if bytes > *bw_tokens {
            *bw_tokens = 0;
        } else {
            *bw_tokens -= bytes;
        }

        // Notify to wake up recv now that there may be room.
        self.notify.notify_one();
    }

    pub async fn query_extent_size(&self) -> Result<Block, CrucibleError> {
        let data = Arc::new(Mutex::new(Block::new(0, 9)));
        let extent_query = BlockOp::QueryExtentSize { data: data.clone() };
        self.send(extent_query).await.wait().await?;

        let result = *data.lock().await;
        Ok(result)
    }

    pub async fn query_work_queue(&self) -> Result<WQCounts, CrucibleError> {
        let wc = WQCounts {
            up_count: 0,
            ds_count: 0,
        };

        let data = Arc::new(Mutex::new(wc));
        let qwq = BlockOp::QueryWorkQueue { data: data.clone() };
        self.send(qwq).await.wait().await.unwrap();

        let wc = data.lock().await;
        Ok(*wc)
    }

    pub async fn commit(&self) -> Result<(), CrucibleError> {
        self.send(BlockOp::Commit).await.wait().await.unwrap();
        Ok(())
    }
    // Maybe this can just be a guest specific thing, not a BlockIO
    pub async fn activate_with_gen(
        &self,
        gen: u64,
    ) -> Result<(), CrucibleError> {
        let waiter = self.send(BlockOp::GoActiveWithGen { gen }).await;
        println!("The guest has requested activation with gen:{}", gen);
        waiter.wait().await?;
        println!("The guest has finished waiting for activation with:{}", gen);
        Ok(())
    }
}

#[async_trait]
impl BlockIO for Guest {
    async fn activate(&self) -> Result<(), CrucibleError> {
        let waiter = self.send(BlockOp::GoActive).await;
        println!("The guest has requested activation");
        waiter.wait().await?;
        println!("The guest has finished waiting for activation");
        Ok(())
    }

    /// Disable any more IO from this guest and deactivate the downstairs.
    async fn deactivate(&self) -> Result<(), CrucibleError> {
        let waiter = self.send(BlockOp::Deactivate).await;
        waiter.wait().await?;
        Ok(())
    }

    async fn query_is_active(&self) -> Result<bool, CrucibleError> {
        let data = Arc::new(Mutex::new(false));
        let active_query = BlockOp::QueryGuestIOReady { data: data.clone() };
        self.send(active_query).await.wait().await?;

        let result = *data.lock().await;
        Ok(result)
    }

    async fn total_size(&self) -> Result<u64, CrucibleError> {
        let data = Arc::new(Mutex::new(0));
        let size_query = BlockOp::QueryTotalSize { data: data.clone() };
        self.send(size_query).await.wait().await?;

        let result = *data.lock().await;
        Ok(result)
    }

    async fn get_block_size(&self) -> Result<u64, CrucibleError> {
        let data = Arc::new(Mutex::new(0));
        let size_query = BlockOp::QueryBlockSize { data: data.clone() };
        self.send(size_query).await.wait().await?;

        let result = *data.lock().await;
        Ok(result)
    }

    async fn get_uuid(&self) -> Result<Uuid, CrucibleError> {
        let data = Arc::new(Mutex::new(Uuid::default()));
        let uuid_query = BlockOp::QueryUpstairsUuid { data: data.clone() };
        self.send(uuid_query).await.wait().await?;

        let result = *data.lock().await;
        Ok(result)
    }

    async fn read(
        &self,
        offset: Block,
        data: Buffer,
    ) -> Result<(), CrucibleError> {
        let bs = self.get_block_size().await?;

        if (data.len() % bs as usize) != 0 {
            crucible_bail!(DataLenUnaligned);
        }

        if offset.block_size_in_bytes() as u64 != bs {
            crucible_bail!(BlockSizeMismatch);
        }

        let rio = BlockOp::Read { offset, data };
        Ok(self.send(rio).await.wait().await?)
    }

    async fn write(
        &self,
        offset: Block,
        data: Bytes,
    ) -> Result<(), CrucibleError> {
        let bs = self.get_block_size().await?;

        if (data.len() % bs as usize) != 0 {
            crucible_bail!(DataLenUnaligned);
        }

        if offset.block_size_in_bytes() as u64 != bs {
            crucible_bail!(BlockSizeMismatch);
        }

        let wio = BlockOp::Write { offset, data };
        Ok(self.send(wio).await.wait().await?)
    }

    async fn write_unwritten(
        &self,
        offset: Block,
        data: Bytes,
    ) -> Result<(), CrucibleError> {
        let bs = self.get_block_size().await?;

        if (data.len() % bs as usize) != 0 {
            crucible_bail!(DataLenUnaligned);
        }

        if offset.block_size_in_bytes() as u64 != bs {
            crucible_bail!(BlockSizeMismatch);
        }

        let wio = BlockOp::WriteUnwritten { offset, data };
        Ok(self.send(wio).await.wait().await?)
    }

    async fn flush(
        &self,
        snapshot_details: Option<SnapshotDetails>,
    ) -> Result<(), CrucibleError> {
        Ok(self
            .send(BlockOp::Flush { snapshot_details })
            .await
            .wait()
            .await?)
    }

    async fn show_work(&self) -> Result<WQCounts, CrucibleError> {
        // Note: for this implementation, BlockOp::ShowWork will be sent and
        // processed by the Upstairs even if it isn't active.
        let wc = WQCounts {
            up_count: 0,
            ds_count: 0,
        };

        let data = Arc::new(Mutex::new(wc));
        let sw = BlockOp::ShowWork { data: data.clone() };
        self.send(sw).await.wait().await.unwrap();

        let wc = data.lock().await;
        Ok(*wc)
    }
}

/*
 * Work Queue Counts, for debug ShowWork IO type
 */
#[derive(Debug, Copy, Clone)]
pub struct WQCounts {
    pub up_count: usize,
    pub ds_count: usize,
}

impl Default for Guest {
    fn default() -> Self {
        Self::new()
    }
}

#[derive(Debug)]
struct Repair {
    repair: bool,
    client_id: u8,
    rep_id: u64,
}

/**
 * This struct holds the address of a downstairs, and the message channels
 * used to:
 * Send a message there is new work.
 * Send a message there is an activation request from the guest.
 * Send a message there is repair work to do.
 */
pub struct Target {
    target: SocketAddr,
    ds_work_tx: watch::Sender<u64>,
    ds_active_tx: watch::Sender<u64>,
    ds_reconcile_work_tx: watch::Sender<u64>,
}

#[derive(Debug)]
struct Condition {
    target: SocketAddr,
    connected: bool,
    client_id: u8,
}

/**
 * Send work to all the targets.
 * If a send fails, report an error.
 */
fn send_work(t: &[Target], val: u64) {
    for d_client in t.iter() {
        let res = d_client.ds_work_tx.send(val);
        if let Err(e) = res {
            println!(
                "ERROR {:#?} Failed to notify {:?} of work {}",
                e, d_client.target, val,
            );
        }
    }
}

/**
 * Send reconcile work to all the targets.
 * If a send fails, report an error.
 */
fn send_reconcile_work(t: &[Target], val: u64) {
    for d_client in t.iter() {
        let res = d_client.ds_reconcile_work_tx.send(val);
        if let Err(e) = res {
            println!(
                "ERROR {:#?} Failed to notify {:?} of reconcile work {}",
                e, d_client.target, val,
            );
        }
    }
}

/**
 * Send active to all the targets.
 * If a send fails, print an error.
 */
fn send_active(t: &[Target], gen: u64) {
    for d_client in t.iter() {
        // println!("#### send to client {:?}", d_client.target);
        let res = d_client.ds_active_tx.send(gen);
        if let Err(e) = res {
            println!(
                "#### error {:#?} Failed 'active' notification to {:?}",
                e, d_client.target
            );
        }
    }
}

/**
 * We listen on the ds_done channel to know when enough of the downstairs
 * requests for a downstairs work task have finished and it is time to
 * complete any buffer transfers (reads) and then notify the guest that
 * their work has been completed.
 */
async fn up_ds_listen(up: &Arc<Upstairs>, mut ds_done_rx: mpsc::Receiver<u64>) {
    /*
     * Accept _any_ ds_done message, but work on the whole list of ackable
     * work.
     */
    while ds_done_rx.recv().await.is_some() {
        /*
         * XXX Do we need to hold the lock while we process all the
         * completed jobs?  We should be continuing to send message over
         * the ds_done_tx channel, so if new things show up while we
         * process the set of things we know are done now, then the
         * ds_done_rx.recv() should trigger when we loop.
         */
        let mut ack_list = up.downstairs.lock().await.ackable_work();
        /*
         * This needs some sort order.  If we are not acking things in job
         * ID order, then we must use a queue or something that will allow
         * the jobs to be acked in the order they were completed on the
         * downstairs.
         */
        ack_list.sort_unstable();

        let mut gw = up.guest.guest_work.lock().await;
        for ds_id_done in ack_list.iter() {
            let mut ds = up.downstairs.lock().await;

            let done = ds.ds_active.get_mut(ds_id_done).unwrap();
            /*
             * Make sure the job state has not changed since we made the
             * list.
             */
            if done.ack_status != AckStatus::AckReady {
                info!(
                    up.log,
                    "Job {} no longer ready, skip for now", ds_id_done
                );
                continue;
            }

            let gw_id = done.guest_id;
            let ds_id = done.ds_id;
            assert_eq!(*ds_id_done, ds_id);

            let io_size = done.io_size();
            let data = done.data.take();

            ds.ack(ds_id);

            gw.gw_ds_complete(gw_id, ds_id, data, ds.result(ds_id))
                .await;

            ds.cdt_gw_work_done(ds_id, gw_id, io_size, &up.stats).await;

            ds.retire_check(ds_id);
        }
    }
    warn!(up.log, "up_ds_listen loop done");
}

/**
 * The upstairs has received a new IO request from the guest. Here we
 * decide what to for that request.
 * For IO operations, we build the downstairs work and if required split
 * the single IO into multiple IOs to the downstairs. Once we have built
 * the work and updated the upstairs and downstairs work queues, we signal
 * to all the downstairs tasks there is new work for them to do.
 *
 * This function can be called before the upstairs is active, so any
 * operation that requires the upstairs to be active should check that
 * and report an error.
 */
async fn process_new_io(
    up: &Arc<Upstairs>,
    dst: &[Target],
    req: BlockReq,
    lastcast: &mut u64,
) {
    /*
     * If any of the submit_* functions fail to send to the downstairs, they
     * return an error.  These are reported to the Guest.
     */
    match req.op() {
        /*
         * These three options can be handled by this task directly,
         * and don't require the upstairs to be fully online.
         */
        BlockOp::GoActive => {
            /*
             * If we are deactivating, then reject this re-connect and
             * let the deactivate finish.
             */
            if let Err(_e) = up.set_active_request(req).await {
                return;
            }
            // Put the req waiter into the upstairs so we have a hook on
            // who to notify when the answer comes back.
            // We must do this before we tell all the tasks for downstairs.
            let gen: u64 = *up.generation.lock().await;
            send_active(dst, gen);
        }
        BlockOp::GoActiveWithGen { gen } => {
            /*
             * If we are deactivating, then reject this re-connect and
             * let the deactivate finish.
             */
            if let Err(_e) = up.set_active_request(req).await {
                return;
            }
            up.set_generation(gen).await;
            send_active(dst, gen);
        }
        BlockOp::QueryGuestIOReady { data } => {
            *data.lock().await = up.guest_io_ready().await;
            req.send_ok().await;
        }
        BlockOp::QueryUpstairsUuid { data } => {
            *data.lock().await = up.uuid;
            req.send_ok().await;
        }
        /*
         * These options are only functional once the upstairs is
         * active and should not be accepted if we are not active.
         */
        BlockOp::Deactivate => {
            info!(up.log, "Request to deactivate this guest");
            /*
             * First do an initial check to make sure we can deactivate.
             * If we can't then return error right away.  If we don't
             * return error here, then we have started the process to
             * deactivation and need to signal all our downstairs that
             * they (may) have a flush to do.
             */
            if up.set_deactivate(Some(req)).await.is_err() {
                return;
            }

            send_work(dst, *lastcast);
            *lastcast += 1;
        }
        BlockOp::Read { offset, data } => {
            if up.submit_read(offset, data, Some(req)).await.is_err() {
                return;
            }
            send_work(dst, *lastcast);
            *lastcast += 1;
        }
        BlockOp::Write { offset, data } => {
            if up
                .submit_write(offset, data, Some(req), false)
                .await
                .is_err()
            {
                return;
            }
            send_work(dst, *lastcast);
            *lastcast += 1;
        }
        BlockOp::WriteUnwritten { offset, data } => {
            if up
                .submit_write(offset, data, Some(req), true)
                .await
                .is_err()
            {
                return;
            }
            send_work(dst, *lastcast);
            *lastcast += 1;
        }
        BlockOp::Flush { snapshot_details } => {
            /*
             * Submit for read and write both check if the upstairs is
             * ready for guest IO or not.  Because the Upstairs itself can
             * call submit_flush, we have to check here that it is okay
             * to accept IO from the guest before calling a guest requested
             * flush command.
             */
            if !up.guest_io_ready().await {
                req.send_err(CrucibleError::UpstairsInactive).await;
                return;
            }

            if up.submit_flush(Some(req), snapshot_details).await.is_err() {
                return;
            }

            send_work(dst, *lastcast);
            *lastcast += 1;
        }
        // Query ops
        BlockOp::QueryBlockSize { data } => {
            let size = match up.ddef.lock().await.get_def() {
                Some(rd) => rd.block_size(),
                None => {
                    warn!(
                        up.log,
                        "Block size not available (active: {})",
                        up.guest_io_ready().await
                    );
                    req.send_err(CrucibleError::PropertyNotAvailable(
                        "block size".to_string(),
                    ))
                    .await;
                    return;
                }
            };
            *data.lock().await = size;
            req.send_ok().await;
        }
        BlockOp::QueryTotalSize { data } => {
            let size = match up.ddef.lock().await.get_def() {
                Some(rd) => rd.total_size(),
                None => {
                    warn!(
                        up.log,
                        "Total size not available (active: {})",
                        up.guest_io_ready().await
                    );
                    req.send_err(CrucibleError::PropertyNotAvailable(
                        "total size".to_string(),
                    ))
                    .await;
                    return;
                }
            };
            *data.lock().await = size;
            req.send_ok().await;
        }
        // Testing options
        BlockOp::QueryExtentSize { data } => {
            // Yes, test only
            let size = match up.ddef.lock().await.get_def() {
                Some(rd) => rd.extent_size(),
                None => {
                    warn!(
                        up.log,
                        "Extent size not available (active: {})",
                        up.guest_io_ready().await
                    );
                    req.send_err(CrucibleError::PropertyNotAvailable(
                        "extent size".to_string(),
                    ))
                    .await;
                    return;
                }
            };
            *data.lock().await = size;
            req.send_ok().await;
        }
        BlockOp::QueryWorkQueue { data } => {
            // TODO should this first check if the Upstairs is active?
            *data.lock().await = WQCounts {
                up_count: up.guest.guest_work.lock().await.active.len(),
                ds_count: up.downstairs.lock().await.ds_active.len(),
            };
            req.send_ok().await;
        }
        BlockOp::ShowWork { data } => {
            // TODO should this first check if the Upstairs is active?
            *data.lock().await = show_all_work(up).await;
            req.send_ok().await;
        }
        BlockOp::Commit => {
            if !up.guest_io_ready().await {
                req.send_err(CrucibleError::UpstairsInactive).await;
                return;
            }
            send_work(dst, *lastcast);
            *lastcast += 1;
        }
    }
}

/**
 * Stat counters struct used by DTrace
 */
#[derive(Clone, Debug, Serialize)]
pub struct Arg {
    up_count: u32,
    ds_count: u32,
    ds_state: Vec<DsState>,
    ds_io_count: IOStateCount,
}

/**
 * This method is a task that will loop forever and wait for three
 * downstairs to get into the ready state. We are notified of that through
 * the ds_status_rx channel.  Once we have three connections, we then also
 * listen for work requests to come over the guest channel.
 *
 * The ds_reconcile_done channel is used during reconciliation to indicate
 * to this task (in the ds_reconcile() function) that a downstairs has
 * completed a reconcile request.
 *
 * This task drives any reconciliation if necessary.  If Repair is required,
 * it happens in three phases.  Typically an interruption of repair will
 * result in things starting over, but if actual repair work to an extent
 * is completed, that extent won't need to be repaired again.
 *
 * The three phases are:
 *
 * Collect:
 * When a Downstairs connects, the Upstairs collects the gen/flush/dirty
 * (GFD) info from all extents.  This GFD information is stored and the
 * Upstairs waits for all three Downstairs to attach.
 *
 * Compare:
 * In the compare phase, the upstairs will walk the list of all extents
 * and compare the G/F/D from each of the downstairs.  When there is a
 * mismatch between downstairs (The dirty bit counts as a mismatch and will
 * force a repair even if generation and flush numbers agree). For each
 * mismatch, the upstairs determines which downstairs has the extent that
 * should be the source, and which of the other downstairs extents needs
 * repair. This list of mismatches (source, destination(s)) is collected.
 * Once an upstairs has compiled its repair list, it will then generates a
 * sequence of Upstairs ->  Downstairs repair commands to repair each
 * extent that needs to be fixed.  For a given piece of repair work, the
 * commands are:
 * - Send a flush to source extent.
 * - Close extent on all downstairs.
 * - Send repair command to destination extents (with source extent
 *   IP/Port).
 * (See DS-DS Repair)
 * - Reopen all extents.
 *
 * Repair:
 * During repair Each command issued from the upstairs must be completed
 * before the next will be sent. The Upstairs is responsible for walking
 * the repair commands and sending them to the required downstairs, and
 * waiting for them to finish.  The actual repair work for an extent
 * takes place on the downstairs being repaired.
 *
 * Repair (ds to ds)
 * Each downstairs runs a repair server (Dropshot) that listens for
 * repair requests from other downstairs.  A downstairs with an extent
 * that needs repair will contact the source downstairs and request the
 * list of files for an extent, then request each file.  Once all files
 * are local to the downstairs needing repair, it will replace the existing
 * extent files with the new ones.
 */
async fn up_listen(
    up: &Arc<Upstairs>,
    dst: Vec<Target>,
    mut ds_status_rx: mpsc::Receiver<Condition>,
    mut ds_reconcile_done_rx: mpsc::Receiver<Repair>,
    timeout: Option<u32>,
) {
    info!(up.log, "up_listen starts"; "task" => "up_listen");
    info!(up.log, "Wait for all three downstairs to come online");
    let flush_timeout = timeout.unwrap_or(5);
    info!(up.log, "Flush timeout: {}", flush_timeout);
    let mut lastcast = 1;

    /*
     * If this guest was configured with an IOPs or BW limit, one branch of
     * the loop below has to leak tokens. Leak every LEAK_MS
     * milliseconds.
     */
    const LEAK_MS: usize = 1000;

    let leak_tick = tokio::time::Duration::from_millis(LEAK_MS as u64);
    let mut leak_deadline = Instant::now().checked_add(leak_tick).unwrap();

    up.stat_update("start").await;
    let mut flush_check = deadline_secs(flush_timeout.into());
    let mut show_work_interval = deadline_secs(5);
    loop {
        /*
         * Wait for all three downstairs to connect (for each region set).
         * Once we have all three, try to reconcile them.
         * Once all downstairs are reconciled, we can start taking IO.
         */
        tokio::select! {
            c = ds_status_rx.recv() => {
                if let Some(c) = c {
                    info!(
                        up.log,
                        "[{}] {:?} new connection:{:?}",
                        c.client_id, c.target, c.connected,
                    );
                    up.ds_state_show().await;
                    /*
                     * If this just connected, see if we now have enough
                     * downstairs to make a valid region set.
                     */
                    if c.connected {
                        if let Err(e) = up.connect_region_set(
                            &dst,
                            &mut lastcast,
                            &mut ds_reconcile_done_rx,
                        ).await {
                            error!(
                                up.log,
                                "Reconciliation attempt reported error {}",
                                e
                            );
                        }
                    } else {
                        info!(
                            up.log,
                            "[{}] goes offline {}",
                            c.client_id, c.target
                        );
                    }
                } else {
                    /*
                     * This message channel should only return None if we
                     * are in the process of shutting down.  Log a message
                     * here and let the shutdown finish.  If there is a
                     * bug somewhere, at least we are leaving this
                     * breadcrumb behind.
                     */
                    info!(up.log, "up_listen reports status_rx -> None ");
                }
            }
            req = up.guest.recv() => {
                process_new_io(up, &dst, req, &mut lastcast).await;
            }
            _ = sleep_until(leak_deadline) => {
                if let Some(iop_limit) = up.guest.get_iop_limit() {
                    let tokens = iop_limit / (1000 / LEAK_MS);
                    up.guest.leak_iop_tokens(tokens).await;
                }

                if let Some(bw_limit) = up.guest.get_bw_limit() {
                    let tokens = bw_limit / (1000 / LEAK_MS);
                    up.guest.leak_bw_tokens(tokens).await;
                }

                leak_deadline = Instant::now().checked_add(leak_tick).unwrap();
            }
            _ = sleep_until(flush_check) => {
                /*
                 * This must fire every "flush_check" seconds to make sure
                 * we don't leave any work in the work queues longer
                 * than necessary.
                 */
                if up.flush_needed().await {
                    if let Err(e) = up.submit_flush(None, None).await {
                        error!(up.log, "flush send failed:{:?}", e);
                        // XXX What to do here?
                    } else {
                        send_work(&dst, 1);
                    }
                }
                /*
                 * Since this should run every time we check for
                 * a flush, we can also use this to update the dtrace
                 * counters with some regularity.
                 */
                up.stat_update("loop").await;

                flush_check = deadline_secs(flush_timeout.into());
            }
            _ = sleep_until(show_work_interval) => {
                // show_all_work(up).await;
                show_work_interval = deadline_secs(5);
            }
        }
    }
}

/*
 * This is the main upstairs task that starts all the other async tasks. The
 * final step is to call up_listen() which will coordinate the connection to
 * the downstairs and start listening for incoming IO from the guest when the
 * time is ready. It will return Ok with a join handle if every required task
 * was successfully launched, and Err otherwise.
 */
pub async fn up_main(
    opt: CrucibleOpts,
    gen: u64,
    region_def: Option<RegionDefinition>,
    guest: Arc<Guest>,
    producer_registry: Option<ProducerRegistry>,
) -> Result<tokio::task::JoinHandle<()>> {
    register_probes().unwrap();
    let decorator = slog_term::TermDecorator::new().build();
    let drain = slog_term::FullFormat::new(decorator)
        .build()
        .filter_level(slog::Level::Info)
        .fuse();
    let drain = slog_async::Async::new(drain).build().fuse();
    let (drain, registration) = with_drain(drain);
    if let ProbeRegistration::Failed(ref e) = registration {
        panic!("Failed to register probes: {:#?}", e);
    }
    let log = Logger::root(drain.fuse(), o!());
    info!(log, "Upstairs starts");

    /*
     * Build the Upstairs struct that we use to share data between
     * the different async tasks
     */
    let up = Upstairs::new(&opt, gen, region_def, guest, log);

    /*
     * Use this channel to receive updates on target status from each task
     * we create to connect to a downstairs.
     */
    let (ds_status_tx, ds_status_rx) = mpsc::channel::<Condition>(32);

    /*
     * Use this channel to receive updates on the completion of reconcile
     * work requests.
     */
    let (ds_reconcile_done_tx, ds_reconcile_done_rx) =
        mpsc::channel::<Repair>(32);

    /*
     * Use this channel to indicate in the upstairs that all downstairs
     * operations for a specific request have completed.
     */
    let (ds_done_tx, ds_done_rx) = mpsc::channel(500); // XXX 500?

    /*
     * spawn a task to listen for ds completed work which will then
     * take care of transitioning guest work structs to done.
     */
    let upc = Arc::clone(&up);
    tokio::spawn(async move {
        up_ds_listen(&upc, ds_done_rx).await;
    });

    if let Some(pr) = producer_registry {
        let up_oxc = Arc::clone(&up);
        let ups = up_oxc.stats.clone();
        if let Err(e) = pr.register_producer(ups) {
            error!(up_oxc.log, "Failed to register metric producer: {}", e);
        }
    }

    let tls_context = if let Some(cert_pem_path) = opt.cert_pem {
        let key_pem_path = opt.key_pem.unwrap();
        let root_cert_pem_path = opt.root_cert_pem.unwrap();

        let tls_context = crucible_common::x509::TLSContext::from_paths(
            &cert_pem_path,
            &key_pem_path,
            &root_cert_pem_path,
        )?;

        Some(tls_context)
    } else {
        None
    };
    let tls_context = Arc::new(tokio::sync::Mutex::new(tls_context));

    let mut client_id = 0;
    /*
     * Create one downstairs task (dst) for each target in the opt
     * structure that was passed to us.
     */
    let dst = opt
        .target
        .iter()
        .map(|dst| {
            /*
             * Create the channel that we will use to request that the loop
             * check for work to do in the central structure.
             */
            let (ds_work_tx, ds_work_rx) = watch::channel(1);
            /*
             * Create the channel used to submit reconcile work to each
             * downstairs (when work is required).
             */
            let (ds_reconcile_work_tx, ds_reconcile_work_rx) =
                watch::channel(1);

            // Notify when it's time to go active.
            let (ds_active_tx, ds_active_rx) = watch::channel(0);

            let up = Arc::clone(&up);
            let t0 = *dst;
            let up_coms = UpComs {
                client_id,
                ds_work_rx,
                ds_status_tx: ds_status_tx.clone(),
                ds_done_tx: ds_done_tx.clone(),
                ds_active_rx,
                ds_reconcile_work_rx,
                ds_reconcile_done_tx: ds_reconcile_done_tx.clone(),
            };
            let tls_context = tls_context.clone();
            tokio::spawn(async move {
                looper(t0, tls_context, &up, up_coms).await;
            });
            client_id += 1;

            Target {
                target: *dst,
                ds_work_tx,
                ds_active_tx,
                ds_reconcile_work_tx,
            }
        })
        .collect::<Vec<_>>();

    // Drop here, otherwise receivers will be kept waiting if looper quits
    drop(ds_done_tx);
    drop(ds_status_tx);
    drop(ds_reconcile_done_tx);

    // If requested, start the control http server on the given address:port
    if let Some(control) = opt.control {
        let upi = Arc::clone(&up);
        tokio::spawn(async move {
            let r = control::start(&upi, control).await;
            info!(upi.log, "Control HTTP task finished with {:?}", r);
        });
    }

    let flush_timeout = opt.flush_timeout;
    let join_handle = tokio::spawn(async move {
        /*
         * The final step is to call this function to wait for our downstairs
         * tasks to connect to their respective downstairs instance.
         * Once connected, we then take work requests from the guest and
         * submit them into the upstairs
         */
        up_listen(&up, dst, ds_status_rx, ds_reconcile_done_rx, flush_timeout)
            .await
    });

    Ok(join_handle)
}

/*
 * Create a write DownstairsIO structure from an EID, and offset, and
 * the data buffer
 *
 * The is_write_unwritten bool indicates if this write is a regular
 * write (false) or a write_unwritten write (true) and allows us to
 * construct the proper IOop to submit to the downstairs.
 */
fn create_write_eob(
    ds_id: u64,
    dependencies: Vec<u64>,
    gw_id: u64,
    writes: Vec<crucible_protocol::Write>,
    is_write_unwritten: bool,
    impacted_blocks: ImpactedBlocks,
) -> DownstairsIO {
    /*
     * Note to self:  Should the dependency list cover everything since
     * the last flush, or everything that is currently outstanding?
     */
    let awrite = if is_write_unwritten {
        IOop::WriteUnwritten {
            dependencies,
            writes,
        }
    } else {
        IOop::Write {
            dependencies,
            writes,
        }
    };

    let mut state = HashMap::new();
    for cl in 0..3 {
        state.insert(cl, IOState::New);
    }

    DownstairsIO {
        ds_id,
        guest_id: gw_id,
        work: awrite,
        state,
        ack_status: AckStatus::NotAcked,
        replay: false,
        data: None,
        read_response_hashes: Vec::new(),
        impacted_blocks,
    }
}

/*
 * Create a write DownstairsIO structure from an EID, and offset, and the
 * data buffer. Used for converting a guest IO read request into a
 * DownstairsIO that the downstairs can understand.
 */
fn create_read_eob(
    ds_id: u64,
    dependencies: Vec<u64>,
    gw_id: u64,
    requests: Vec<ReadRequest>,
    impacted_blocks: ImpactedBlocks,
) -> DownstairsIO {
    let aread = IOop::Read {
        dependencies,
        requests,
    };

    let mut state = HashMap::new();
    for cl in 0..3 {
        state.insert(cl, IOState::New);
    }

    DownstairsIO {
        ds_id,
        guest_id: gw_id,
        work: aread,
        state,
        ack_status: AckStatus::NotAcked,
        replay: false,
        data: None,
        read_response_hashes: Vec::new(),
        impacted_blocks,
    }
}

/*
 * Create a flush DownstairsIO structure.
 */
fn create_flush(
    ds_id: u64,
    dependencies: Vec<u64>,
    flush_number: u64,
    guest_id: u64,
    gen_number: u64,
    snapshot_details: Option<SnapshotDetails>,
    impacted_blocks: ImpactedBlocks,
) -> DownstairsIO {
    let flush = IOop::Flush {
        dependencies,
        flush_number,
        gen_number,
        snapshot_details,
    };

    let mut state = HashMap::new();
    for cl in 0..3 {
        state.insert(cl, IOState::New);
    }
    DownstairsIO {
        ds_id,
        guest_id,
        work: flush,
        state,
        ack_status: AckStatus::NotAcked,
        replay: false,
        data: None,
        read_response_hashes: Vec::new(),
        impacted_blocks,
    }
}

/*
 * Debug function to display the work hashmap with status for all three of
 * the clients.
 */
async fn show_all_work(up: &Arc<Upstairs>) -> WQCounts {
    let gior = up.guest_io_ready().await;
    let up_count = up.guest.guest_work.lock().await.active.len();

    let mut ds = up.downstairs.lock().await;
    let mut kvec: Vec<u64> = ds.ds_active.keys().cloned().collect::<Vec<u64>>();
    println!(
        "----------------------------------------------------------------"
    );
    println!(
        " Crucible gen:{} GIO:{} \
        work queues:  Upstairs:{}  downstairs:{}",
        up.get_generation().await,
        gior,
        up_count,
        kvec.len(),
    );
    if kvec.is_empty() {
        if up_count != 0 {
            show_guest_work(&up.guest).await;
        }
    } else {
        println!(
            "{0:>5} {1:>8} {2:>5} {3:>7} {4:>7} {5:>5} {6:>5} {7:>5} {8:>7}",
            "GW_ID",
            "ACK",
            "DSID",
            "TYPE",
            "BLOCKS",
            "DS:0",
            "DS:1",
            "DS:2",
            "REPLAY",
        );

        kvec.sort_unstable();
        for id in kvec.iter() {
            let job = ds.ds_active.get(id).unwrap();
            let ack = job.ack_status;

            let (job_type, num_blocks): (String, usize) = match &job.work {
                IOop::Read {
                    dependencies: _dependencies,
                    requests,
                } => {
                    let job_type = "Read".to_string();
                    let num_blocks = requests.len();
                    (job_type, num_blocks)
                }
                IOop::Write {
                    dependencies: _dependencies,
                    writes,
                } => {
                    let job_type = "Write".to_string();
                    let mut num_blocks = 0;

                    for write in writes {
                        let block_size = write.offset.block_size_in_bytes();
                        num_blocks += write.data.len() / block_size as usize;
                    }

                    (job_type, num_blocks)
                }
                IOop::WriteUnwritten {
                    dependencies: _dependencies,
                    writes,
                } => {
                    let job_type = "WriteU".to_string();
                    let mut num_blocks = 0;

                    for write in writes {
                        let block_size = write.offset.block_size_in_bytes();
                        num_blocks += write.data.len() / block_size as usize;
                    }

                    (job_type, num_blocks)
                }
                IOop::Flush {
                    dependencies: _dependencies,
                    flush_number: _flush_number,
                    gen_number: _gen_number,
                    snapshot_details: _,
                } => {
                    let job_type = "Flush".to_string();
                    (job_type, 0)
                }
            };

            print!(
                "{0:>5} {1:>8} {2:>5} {3:>7} {4:>7}",
                job.guest_id, ack, id, job_type, num_blocks
            );

            for cid in 0..3 {
                let state = job.state.get(&cid);
                match state {
                    Some(state) => {
                        // XXX I have no idea why this is two spaces instead of
                        // one...
                        print!("  {0:>5}", state);
                    }
                    _x => {
                        print!("  {0:>5}", "????");
                    }
                }
            }
            print!(" {0:>6}", job.replay);

            println!();
        }
        ds.io_state_count.show_all();
        print!("Last Flush: ");
        for lf in ds.ds_last_flush.iter() {
            print!("{} ", lf);
        }
        println!();
    }

    let done = ds.completed.to_vec();
    let mut count = 0;
    print!("Downstairs last five completed:");
    for j in done.iter().rev() {
        count += 1;
        print!(" {:4}", j);
        if count > 5 {
            break;
        }
    }
    println!();
    drop(ds);

    let up_done = up.guest.guest_work.lock().await.completed.to_vec();
    print!("Upstairs last five completed:  ");
    let mut count = 0;
    for j in up_done.iter().rev() {
        count += 1;
        print!(" {:4}", j);
        if count > 5 {
            break;
        }
    }
    println!();
    drop(up_done);

    WQCounts {
        up_count,
        ds_count: kvec.len(),
    }
}

/*
 * Debug function to dump the guest work structure.
 * This does a bit while holding the mutex, so don't expect performance
 * to get better when calling it.
 *
 * TODO: make this one big dump, where we include the up.work.active
 * printing for each guest_work. It will be much more dense, but require
 * holding both locks for the duration.
 */
async fn show_guest_work(guest: &Arc<Guest>) -> usize {
    println!("Guest work:  Active and Completed Jobs:");
    let gw = guest.guest_work.lock().await;
    let mut kvec: Vec<u64> = gw.active.keys().cloned().collect::<Vec<u64>>();
    kvec.sort_unstable();
    for id in kvec.iter() {
        let job = gw.active.get(id).unwrap();
        println!(
            "GW_JOB active:[{:04}] S:{:?} C:{:?} ",
            id, job.submitted, job.completed
        );
    }
    let done = gw.completed.to_vec();
    println!("GW_JOB completed count:{:?} ", done.len());
    kvec.len()
}<|MERGE_RESOLUTION|>--- conflicted
+++ resolved
@@ -4400,10 +4400,6 @@
          * Build the flush request, and take note of the request ID that
          * will be assigned to this new piece of work.
          */
-<<<<<<< HEAD
-        let ddef = self.ddef.lock().await.get_def().unwrap();
-=======
->>>>>>> 160c4e41
         let fl = create_flush(
             next_id,
             dep,
@@ -4411,11 +4407,7 @@
             gw_id,
             self.get_generation().await,
             snapshot_details,
-<<<<<<< HEAD
-            ImpactedBlocks::new(ddef),
-=======
             ImpactedBlocks::Empty,
->>>>>>> 160c4e41
         );
 
         let mut sub = HashMap::new();
@@ -4492,18 +4484,10 @@
          * byte offset that translates into. Keep in mind that an offset
          * and length may span two extents, and eventually XXX, two regions.
          */
-<<<<<<< HEAD
         let impacted_blocks = extent_from_offset(
-            ddef,
+            &ddef,
             offset,
             Block::from_bytes(data.len(), &ddef),
-=======
-        let ddef = &self.ddef.lock().await.get_def().unwrap();
-        let impacted_blocks = extent_from_offset(
-            ddef,
-            offset,
-            Block::from_bytes(data.len(), ddef),
->>>>>>> 160c4e41
         );
 
         /*
@@ -4586,13 +4570,9 @@
         }
 
         let mut writes: Vec<crucible_protocol::Write> =
-            Vec::with_capacity(impacted_blocks.len(ddef));
-
-<<<<<<< HEAD
-        for (eid, bo) in impacted_blocks.tuples() {
-=======
-        for (eid, offset) in impacted_blocks.blocks(ddef) {
->>>>>>> 160c4e41
+            Vec::with_capacity(impacted_blocks.len(&ddef));
+
+        for (eid, offset) in impacted_blocks.blocks(&ddef) {
             let byte_len: usize = ddef.block_size() as usize;
 
             let (sub_data, encryption_context, hash) = if let Some(context) =
@@ -4724,12 +4704,8 @@
          * byte offset that translates into. Keep in mind that an offset
          * and length may span many extents, and eventually, TODO, regions.
          */
-<<<<<<< HEAD
-=======
-        let ddef = &self.ddef.lock().await.get_def().unwrap();
->>>>>>> 160c4e41
         let impacted_blocks = extent_from_offset(
-            ddef,
+            &ddef,
             offset,
             Block::from_bytes(data.len(), &ddef),
         );
@@ -4790,9 +4766,9 @@
          * from extent_from_offset.
          */
         let mut requests: Vec<ReadRequest> =
-            Vec::with_capacity(impacted_blocks.len(ddef));
-
-        for (eid, offset) in impacted_blocks.blocks(ddef) {
+            Vec::with_capacity(impacted_blocks.len(&ddef));
+
+        for (eid, offset) in impacted_blocks.blocks(&ddef) {
             requests.push(ReadRequest { eid, offset });
         }
 
