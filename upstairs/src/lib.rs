--- conflicted
+++ resolved
@@ -5377,11 +5377,8 @@
         let ds_flow_control = ds.flow_control;
         let ds_extents_repaired = ds.extents_repaired;
         let ds_extents_confirmed = ds.extents_confirmed;
-<<<<<<< HEAD
         let ds_ro_lr_skipped = ds.ro_lr_skipped;
-=======
         let up_backpressure = self.guest.backpressure_us.load(Ordering::SeqCst);
->>>>>>> 847c3017
 
         cdt::up__status!(|| {
             let arg = Arg {
@@ -9924,13 +9921,11 @@
 pub struct Arg {
     /// Jobs on the upstairs guest work queue.
     pub up_count: u32,
+    /// Backpressure value
+    pub up_backpressure: u64,
     /// Jobs on the downstairs work queue.
     pub ds_count: u32,
-<<<<<<< HEAD
     /// State of a downstairs
-=======
-    pub up_backpressure: u64,
->>>>>>> 847c3017
     pub ds_state: [DsState; 3],
     /// Counters for each state of a downstairs job.
     pub ds_io_count: IOStateCount,
