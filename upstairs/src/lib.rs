--- conflicted
+++ resolved
@@ -9599,7 +9599,6 @@
             | DsState::LiveRepair
             | DsState::Offline
             | DsState::Replay => {
-<<<<<<< HEAD
                 live_work[cid as usize] = Some(ds.total_live_work(cid));
             }
             _ => {}
@@ -9625,19 +9624,6 @@
                         > (other_cid_live_work + IO_OUTSTANDING_MAX)
                     {
                         warn!(
-=======
-                let work_count = ds.total_live_work(cid);
-                if work_count > IO_OUTSTANDING_MAX {
-                    warn!(
-                        up.log,
-                        "[up] downstairs {} failed, too many outstanding jobs {}",
-                        cid,
-                        work_count,
-                    );
-                    if ds.ds_set_faulted(cid) {
-                        notify_guest = true;
-                        info!(
->>>>>>> ae135d3d
                             up.log,
                             "[up] downstairs {} failed, too many outstanding jobs {} compared to downstairs {} ({})",
                             cid,
