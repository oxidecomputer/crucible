--- conflicted
+++ resolved
@@ -457,23 +457,19 @@
         Ok(())
     }
 
-<<<<<<< HEAD
+    async fn deactivate(&self) -> Result<BlockReqWaiter, CrucibleError> {
+        for sub_volume in &self.sub_volumes {
+            sub_volume.deactivate().await?.wait().await?;
+        }
+
+        if let Some(ref read_only_parent) = &self.read_only_parent {
+            read_only_parent.deactivate().await?.wait().await?;
+        }
+
+        BlockReqWaiter::immediate().await
+    }
+
     async fn query_is_active(&self) -> Result<bool, CrucibleError> {
-=======
-    fn deactivate(&self) -> Result<BlockReqWaiter, CrucibleError> {
-        for sub_volume in &self.sub_volumes {
-            sub_volume.deactivate()?.block_wait()?;
-        }
-
-        if let Some(ref read_only_parent) = &self.read_only_parent {
-            read_only_parent.deactivate()?.block_wait()?;
-        }
-
-        BlockReqWaiter::immediate()
-    }
-
-    fn query_is_active(&self) -> Result<bool, CrucibleError> {
->>>>>>> 1e50d817
         for sub_volume in &self.sub_volumes {
             if !sub_volume.query_is_active().await? {
                 return Ok(false);
@@ -832,17 +828,12 @@
         self.block_io.activate(gen).await
     }
 
-<<<<<<< HEAD
+    async fn deactivate(&self) -> Result<BlockReqWaiter, CrucibleError> {
+        self.block_io.deactivate().await
+    }
+
     async fn query_is_active(&self) -> Result<bool, CrucibleError> {
         self.block_io.query_is_active().await
-=======
-    fn deactivate(&self) -> Result<BlockReqWaiter, CrucibleError> {
-        self.block_io.deactivate()
-    }
-
-    fn query_is_active(&self) -> Result<bool, CrucibleError> {
-        self.block_io.query_is_active()
->>>>>>> 1e50d817
     }
 
     async fn total_size(&self) -> Result<u64, CrucibleError> {
