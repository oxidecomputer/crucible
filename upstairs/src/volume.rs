// Copyright 2021 Oxide Computer Company

use super::*;
use async_recursion::async_recursion;
use oximeter::types::ProducerRegistry;
use std::ops::Range;
use std::sync::atomic::{AtomicU32, AtomicU64, Ordering};

use crucible_client_types::VolumeConstructionRequest;

#[derive(Debug)]
pub struct Volume {
    uuid: Uuid,

    sub_volumes: Vec<SubVolume>,
    read_only_parent: Option<Arc<SubVolume>>,

    /*
     * The block below which the scrubber has written
     */
    scrub_point: Arc<AtomicU64>,

    /*
     * Each sub volume should be the same block size (unit is bytes)
     */
    block_size: u64,
    count: AtomicU32,
}

pub struct SubVolume {
    lba_range: Range<u64>,
    block_io: Arc<dyn BlockIO + Send + Sync>,
}

impl Debug for SubVolume {
    fn fmt(&self, f: &mut Formatter<'_>) -> Result<(), std::fmt::Error> {
        f.debug_struct("SubVolume")
            .field("lba_range", &self.lba_range)
            .finish()
    }
}

impl Volume {
    pub fn new_with_id(block_size: u64, uuid: Uuid) -> Volume {
        Self {
            uuid,
            sub_volumes: vec![],
            read_only_parent: None,
            scrub_point: Arc::new(AtomicU64::new(0)),
            block_size,
            count: AtomicU32::new(0),
        }
    }

    pub fn new(block_size: u64) -> Volume {
        Volume::new_with_id(block_size, Uuid::new_v4())
    }

    // Increment the counter to allow all IOs to have a unique number
    // for dtrace probes.
    pub fn next_count(&self) -> u32 {
        self.count.fetch_add(1, Ordering::Relaxed)
    }

    // Create a simple Volume from a single BlockIO
    pub async fn from_block_io(
        block_io: Arc<dyn BlockIO + Sync + Send>,
    ) -> Result<Volume, CrucibleError> {
        let block_size = block_io.get_block_size().await?;
        let uuid = block_io.get_uuid().await?;

        let sub_volume = SubVolume {
            lba_range: Range {
                start: 0,
                end: block_io.total_size().await? / block_size,
            },
            block_io,
        };

        Ok(Self {
            uuid,
            sub_volumes: vec![sub_volume],
            read_only_parent: None,
            scrub_point: Arc::new(AtomicU64::new(0)),
            block_size,
            count: AtomicU32::new(0),
        })
    }

    fn compute_next_lba_range(&self, number_of_blocks: u64) -> Range<u64> {
        if self.sub_volumes.is_empty() {
            Range {
                start: 0,
                end: number_of_blocks,
            }
        } else {
            let last_sub_volume_end =
                self.sub_volumes.last().unwrap().lba_range.end;

            Range {
                start: last_sub_volume_end,
                end: last_sub_volume_end + number_of_blocks,
            }
        }
    }

    pub async fn add_subvolume(
        &mut self,
        block_io: Arc<dyn BlockIO + Send + Sync>,
    ) -> Result<(), CrucibleError> {
        let block_size = block_io.get_block_size().await?;

        if block_size != self.block_size {
            crucible_bail!(BlockSizeMismatch);
        }

        let number_of_blocks = block_io.total_size().await? / block_size;

        self.sub_volumes.push(SubVolume {
            lba_range: self.compute_next_lba_range(number_of_blocks),
            block_io,
        });

        Ok(())
    }

    pub async fn add_subvolume_create_guest(
        &mut self,
        opts: CrucibleOpts,
        gen: u64,
        producer_registry: Option<ProducerRegistry>,
    ) -> Result<(), CrucibleError> {
        let guest = Arc::new(Guest::new());

        // Spawn crucible tasks
        let guest_clone = guest.clone();
        let _join_handle =
            up_main(opts, gen, guest_clone, producer_registry).await?;

        guest.activate(gen).await?;

        self.add_subvolume(guest).await
    }

    // Add a "parent" source for blocks.
    //
    // Imagine three sub volumes:
    //
    //   sub volumes:    |------------|------------|------------|
    //
    // This function adds the ability to "get" blocks from a read only source
    // that starts at LBA 0 and whose size is less than or equal to :
    //
    //   sub volumes:    |------------|------------|------------|
    //   read-only src:  |xxxxxxxxxxxxxxxxxxx|
    //
    // This will be used to construct volumes from snapshots. Among other
    // things.
    //
    pub async fn add_read_only_parent(
        &mut self,
        block_io: Arc<dyn BlockIO + Send + Sync>,
    ) -> Result<(), CrucibleError> {
        let block_size = block_io.get_block_size().await?;

        if block_size != self.block_size {
            crucible_bail!(BlockSizeMismatch);
        }

        let number_of_blocks = block_io.total_size().await? / block_size;

        // TODO migration task to pull blocks in from parent, then set parent to
        // None when done - read block by block, don't overwrite if owned by sub
        // volume

        self.read_only_parent = Some(Arc::new(SubVolume {
            // Read only parent LBA range always starts from 0
            lba_range: Range {
                start: 0,
                end: number_of_blocks,
            },
            block_io,
        }));

        Ok(())
    }

    // Imagine three sub volumes:
    //
    //  0 -> Range(0, a)
    //  1 -> Range(a, b)
    //  2 -> Range(b, c)
    //
    // Read or write requests could come in and require one, two, or three:
    //
    //                   0            a            b            c
    //   sub volumes:    |------------|------------|------------|
    //   read request 1:     |------|
    //   read request 2:                   |------------|
    //   read request 3:    |-------------------------------|
    //
    // For request 1, it affects sub volume 0, and the offset that the user
    // wants maps directly to the offset of the sub volume.
    //
    // For request 2, it affects sub volumes 1 and 2. The logical block address
    // of the volume has to be translated to the logical block address of
    // the sub volume.
    //
    // For request 3, it affects all sub volumes.
    //
    // Sort that out here. Note: start and length are in blocks!
    //
    pub fn sub_volumes_for_lba_range(
        &self,
        start: u64,
        length: u64,
    ) -> Vec<(Range<u64>, &SubVolume)> {
        let mut sv_vec = vec![];

        for sub_volume in &self.sub_volumes {
            let coverage = sub_volume.lba_range_coverage(start, length);
            if let Some(coverage) = coverage {
                sv_vec.push((coverage, sub_volume));
            }
        }

        sv_vec
    }

    pub fn read_only_parent_for_lba_range(
        &self,
        start: u64,
        length: u64,
    ) -> Option<Range<u64>> {
        if let Some(ref read_only_parent) = self.read_only_parent {
            // Check if the scrubber has passed this offset
            let scrub_point = self.scrub_point.load(Ordering::SeqCst);
            if start + length <= scrub_point {
                None
            } else {
                read_only_parent.lba_range_coverage(start, length)
            }
        } else {
            None
        }
    }

    // Scrub a volume.
    // If a volume has a read only parent, we do the work to read from
    // the read only side, and write_unwritten to the LBA of the SubVolume
    // that is "below" it.
    //
    // Still TODO: here
    // If there is an error, how to we tell Nexus?
    // If we finish the scrub, how do we tell Nexus?
<<<<<<< HEAD
    pub fn scrub(&self, log: &Logger) -> Result<(), CrucibleError> {
        info!(log, "Scrub check for {}", self.uuid);
=======
    pub async fn scrub(&self) -> Result<(), CrucibleError> {
        println!("Scrub check for {}", self.uuid);
>>>>>>> 562054e8
        // XXX Can we assert volume is activated?

        if let Some(ref read_only_parent) = self.read_only_parent {
            let ts = read_only_parent.total_size().await?;
            let bs = read_only_parent.get_block_size().await? as usize;

            let scrub_start = Instant::now();
            info!(log, "Scrub for {} begins", self.uuid);

<<<<<<< HEAD
            let bs = read_only_parent.get_block_size()? as usize;
            info!(
                log,
                "Scrub with total_size:{:?} block_size:{:?}",
                read_only_parent.total_size()?,
                bs
            );
=======
            println!("Scrub with total_size:{:?} block_size:{:?}", ts, bs,);
>>>>>>> 562054e8
            let start = read_only_parent.lba_range.start;
            let end = read_only_parent.lba_range.end;

            // Based on some seat of the pants measurements, we are doing
            // 256 KiB IOs during the scrub. Here we select how many blocks
            // this is.
            // TODO: Determine if this value should be adjusted.
            let mut block_count = 262144 / bs;
            info!(
                log,
                "Scrub from block {:?} to {:?} in ({}) {:?} size IOs",
                start,
                end,
                block_count,
                block_count * bs,
            );

            let mut retries = 0;
            let showstep = (end - start) / 25;
            let mut showat = start + showstep;
            let mut offset = start;
            while offset < end {
                if offset + block_count as u64 > end {
                    block_count = (end - offset) as usize;
                    info!(
                        log,
                        "Adjust block_count to {} at offset {}",
                        block_count,
                        offset
                    );
                }
                assert!(offset + block_count as u64 <= end);
                let block = Block::new(offset, bs.trailing_zeros());
                let buffer = Buffer::new(block_count * bs);

                // The read will first try to establish a connection to
                // the remote side before returning something we can await
                // on. If that initial connection fails, we can retry.
                let mut retry_needed = true;
                let mut retry_count = 0;
                while retry_needed {
                    match read_only_parent.read(block, buffer.clone()).await {
                        Ok(_) => {
                            retry_needed = false;
                            if retry_count > 0 {
                                // This counter indicates a retry was
                                // eventually successful.
                                retries += 1;
                            }
                        }
                        Err(e) => {
                            warn!(log, "scrub {}, offset {}", e, offset);
                            retry_count += 1;
                        }
                    }
                    if retry_count > 5 {
                        // TODO: Nexus needs to know the scrub had problems.
                        crucible_bail!(
                            IoError,
                            "Scrub failed to read at offset {}",
                            offset
                        );
                    }
                }

                // TODO: Nexus needs to know about this failure.
                self.write_unwritten(
                    Block::new(offset, bs.trailing_zeros()),
                    Bytes::from(buffer.as_vec().await.clone()),
                )
                .await?;

                offset += block_count as u64;

                // Set the scrub high water mark
                self.scrub_point.store(offset, Ordering::SeqCst);

                if offset > showat {
                    info!(
                        log,
                        "Scrub at offset {}/{} sp:{:?}",
                        offset,
                        end,
                        self.scrub_point
                    );
                    showat += showstep;
                }
            }

            let total_time = scrub_start.elapsed();
<<<<<<< HEAD
            info!(
                log,
                "Scrub {} done in {} seconds.  Retries:{}",
=======
            println!(
                "Scrub {} done in {} seconds. Retries:{}",
>>>>>>> 562054e8
                self.uuid,
                total_time.as_secs(),
                retries,
            );
            self.flush(None).await?;
        } else {
            info!(log, "Scrub for {} not required", self.uuid);
        }

        Ok(())
    }

    // This method is called by both write and write_unwritten and
    // provides a single place so both can share common code.
    async fn volume_write_op(
        &self,
        offset: Block,
        data: Bytes,
        is_write_unwritten: bool,
    ) -> Result<(), CrucibleError> {
        // In the case that this volume only has a read only parent,
        // return an error.
        if self.sub_volumes.is_empty() {
            crucible_bail!(CannotReceiveBlocks, "No sub volumes!");
        }
        let cc = self.next_count();
        if is_write_unwritten {
            cdt::volume__writeunwritten__start!(|| (cc, self.uuid));
        } else {
            cdt::volume__write__start!(|| (cc, self.uuid));
        }

        let affected_sub_volumes = self.sub_volumes_for_lba_range(
            offset.value,
            data.len() as u64 / self.block_size,
        );

        // TODO parallel dispatch!
        let mut data_index = 0;
        for (coverage, sub_volume) in affected_sub_volumes {
            let sub_offset = Block::new(
                sub_volume.compute_sub_volume_lba(coverage.start),
                offset.shift,
            );
            let sz = (coverage.end - coverage.start) as usize
                * self.block_size as usize;
            let slice_range = Range::<usize> {
                start: data_index,
                end: data_index + sz,
            };
            let slice = data.slice(slice_range);

            // Take the write or write_unwritten path here.
            if is_write_unwritten {
                sub_volume
                    .write_unwritten(sub_offset, slice.clone())
                    .await?;
            } else {
                sub_volume.write(sub_offset, slice.clone()).await?;
            }

            data_index += sz;
        }

        if is_write_unwritten {
            cdt::volume__writeunwritten__done!(|| (cc, self.uuid));
        } else {
            cdt::volume__write__done!(|| (cc, self.uuid));
        }

        Ok(())
    }
}

#[async_trait]
impl BlockIO for Volume {
    async fn activate(&self, gen: u64) -> Result<(), CrucibleError> {
        for sub_volume in &self.sub_volumes {
            sub_volume.conditional_activate(gen).await?;

            let sub_volume_computed_size = self.block_size
                * (sub_volume.lba_range.end - sub_volume.lba_range.start);

            if sub_volume.total_size().await? != sub_volume_computed_size {
                crucible_bail!(SubvolumeSizeMismatch);
            }
        }

        if let Some(ref read_only_parent) = &self.read_only_parent {
            read_only_parent.conditional_activate(gen).await?;
        }

        Ok(())
    }

    async fn deactivate(&self) -> Result<(), CrucibleError> {
        for sub_volume in &self.sub_volumes {
            sub_volume.deactivate().await?;
        }

        if let Some(ref read_only_parent) = &self.read_only_parent {
            read_only_parent.deactivate().await?;
        }

        Ok(())
    }

    async fn query_is_active(&self) -> Result<bool, CrucibleError> {
        for sub_volume in &self.sub_volumes {
            if !sub_volume.query_is_active().await? {
                return Ok(false);
            }
        }

        if let Some(ref read_only_parent) = &self.read_only_parent {
            if !read_only_parent.query_is_active().await? {
                return Ok(false);
            }
        }

        Ok(true)
    }

    async fn total_size(&self) -> Result<u64, CrucibleError> {
        if !self.sub_volumes.is_empty() {
            // If this volume has sub volumes, compute total size based on those
            let mut total_blocks = 0;

            for sub_volume in &self.sub_volumes {
                // Range is [start, end), meaning 0..10 is 10
                total_blocks += (sub_volume.lba_range.end
                    - sub_volume.lba_range.start)
                    as u64;
            }

            Ok(total_blocks * self.block_size)
        } else if let Some(ref read_only_parent) = &self.read_only_parent {
            // If this volume only has a read only parent, report that size for
            // total size
            let total_blocks = read_only_parent.lba_range.end
                - read_only_parent.lba_range.start;
            Ok(total_blocks * self.block_size)
        } else {
            // If this volume has neither, then total size is 0
            Ok(0)
        }
    }

    async fn get_block_size(&self) -> Result<u64, CrucibleError> {
        Ok(self.block_size)
    }

    async fn get_uuid(&self) -> Result<Uuid, CrucibleError> {
        Ok(self.uuid)
    }

    async fn read(
        &self,
        offset: Block,
        data: Buffer,
    ) -> Result<(), CrucibleError> {
        // In the case that this volume only has a read only parent, serve
        // reads directly from that
        let cc = self.next_count();
        cdt::volume__read__start!(|| (cc, self.uuid));
        if self.sub_volumes.is_empty() {
            if let Some(ref read_only_parent) = &self.read_only_parent {
                let res = read_only_parent.read(offset, data).await;
                cdt::volume__read__done!(|| (cc, self.uuid));
                return res;
            } else {
                crucible_bail!(
                    CannotServeBlocks,
                    "No read only parent, no sub volumes!",
                );
            }
        }

        let affected_sub_volumes = self.sub_volumes_for_lba_range(
            offset.value,
            data.len() as u64 / self.block_size,
        );

        // TODO parallel dispatch!
        let mut data_index = 0;
        for (coverage, sub_volume) in affected_sub_volumes {
            let sub_offset = Block::new(
                sub_volume.compute_sub_volume_lba(coverage.start),
                offset.shift,
            );
            // 0..10 would be size 10
            let sz = (coverage.end - coverage.start) as usize
                * self.block_size as usize;
            let sub_buffer = Buffer::new(sz);

            sub_volume.read(sub_offset, sub_buffer.clone()).await?;

            // When performing a read, check the parent coverage: if it's
            // Some(range), then we have to perform multiple reads:
            //
            // - if the sub volume block is "owned", then return it
            // - otherwise, return the read only parent block
            let parent_coverage = self.read_only_parent_for_lba_range(
                coverage.start,
                coverage.end - coverage.start,
            );

            if let Some(parent_coverage) = parent_coverage {
                let parent_offset = Block::new(coverage.start, offset.shift);
                let sub_sz = self.block_size as usize
                    * (parent_coverage.end - parent_coverage.start) as usize;

                let parent_buffer = Buffer::new(sub_sz);
                self.read_only_parent
                    .as_ref()
                    .unwrap()
                    .read(parent_offset, parent_buffer.clone())
                    .await?;

                let mut data_vec = data.as_vec().await;
                let mut owned_vec = data.owned_vec().await;

                let sub_data_vec = sub_buffer.as_vec().await;
                let sub_owned_vec = sub_buffer.owned_vec().await;
                let parent_data_vec = parent_buffer.as_vec().await;

                // "ownership" comes back from the downstairs per byte but all
                // writes occur per block. Iterate over the blocks that both the
                // read-only parent and subvolume cover here.
                //
                // This layer of the volume "owns" a block if the subvolume
                // "owns" the block, *not* if the read only parent does.
                for i in 0..(sub_sz as u64 / self.block_size) {
                    let start_of_block = (i * self.block_size) as usize;

                    if sub_owned_vec[start_of_block] {
                        // sub volume has written to this block, use it
                        for block_offset in 0..self.block_size {
                            let inside_block =
                                start_of_block + block_offset as usize;

                            data_vec[data_index + inside_block] =
                                sub_data_vec[inside_block];

                            // this layer of the volume does own this
                            // block, it was written to the subvolume
                            owned_vec[data_index + inside_block] = true;
                        }
                    } else {
                        // sub volume hasn't written to this block, use the
                        // parent
                        for block_offset in 0..self.block_size {
                            let inside_block =
                                start_of_block + block_offset as usize;

                            data_vec[data_index + inside_block] =
                                parent_data_vec[inside_block];

                            // this layer of the volume doesn't own this
                            // block, it came from the read only parent. Note
                            // this doesn't depend if the block was owned by
                            // the read only parent, just that the subvolume
                            // doesn't own it.
                            owned_vec[data_index + inside_block] = false;
                        }
                    }
                }

                // Iterate over all the blocks that only come from the subvolume
                // here.
                for i in (sub_sz as u64 / self.block_size)
                    ..(sz as u64 / self.block_size)
                {
                    let start_of_block = (i * self.block_size) as usize;
                    for block_offset in 0..self.block_size {
                        let inside_block =
                            start_of_block + block_offset as usize;

                        data_vec[data_index + inside_block] =
                            sub_data_vec[inside_block];

                        // this layer of the volume does own this block, it came
                        // from the subvolume's LBA - the read-only parent
                        // cannot own this block because it's outside their LBA.
                        owned_vec[data_index + inside_block] = true;
                    }
                }
            } else {
                let mut data_vec = data.as_vec().await;
                let mut owned_vec = data.owned_vec().await;

                // In the case where this volume has no read only parent,
                // propagate the sub volume information up.
                data_vec[data_index..(data_index + sz)]
                    .copy_from_slice(&sub_buffer.as_vec().await);
                owned_vec[data_index..(data_index + sz)]
                    .copy_from_slice(&sub_buffer.owned_vec().await);
            }

            data_index += sz;
        }

        assert_eq!(data.len(), data_index);

        cdt::volume__read__done!(|| (cc, self.uuid));
        Ok(())
    }

    async fn write(
        &self,
        offset: Block,
        data: Bytes,
    ) -> Result<(), CrucibleError> {
        // Make use of the volume specific write_op method to avoid
        // code duplication with volume.write_unwritten.
        self.volume_write_op(offset, data, false).await
    }

    async fn write_unwritten(
        &self,
        offset: Block,
        data: Bytes,
    ) -> Result<(), CrucibleError> {
        // Make use of the volume specific write_op method to avoid
        // code duplication with volume.write.
        self.volume_write_op(offset, data, true).await
    }

    async fn flush(
        &self,
        snapshot_details: Option<SnapshotDetails>,
    ) -> Result<(), CrucibleError> {
        let cc = self.next_count();
        cdt::volume__flush__start!(|| (cc, self.uuid));
        for sub_volume in &self.sub_volumes {
            sub_volume.flush(snapshot_details.clone()).await?;
        }

        // No need to flush read only parent. We assume that read only parents
        // are already consistent, because we can't write to them (they may be
        // served out of a ZFS snapshot and be read only at the filesystem
        // level)

        cdt::volume__flush__done!(|| (cc, self.uuid));
        Ok(())
    }

    async fn show_work(&self) -> Result<WQCounts, CrucibleError> {
        let mut wq_counts = WQCounts {
            up_count: 0,
            ds_count: 0,
        };

        for sub_volume in &self.sub_volumes {
            let sub_wq_counts = sub_volume.show_work().await?;

            wq_counts.up_count += sub_wq_counts.up_count;
            wq_counts.ds_count += sub_wq_counts.ds_count;
        }

        if let Some(ref read_only_parent) = &self.read_only_parent {
            let sub_wq_counts = read_only_parent.show_work().await?;

            wq_counts.up_count += sub_wq_counts.up_count;
            wq_counts.ds_count += sub_wq_counts.ds_count;
        }

        Ok(wq_counts)
    }
}

// Traditional subvolume is just one region set
impl SubVolume {
    // Compute sub volume LBA from total volume LBA.
    //
    // Total volume address:                    x
    //     Total volume LBA:   |----------------x------------------|
    //       Sub volume LBA:             |------x---------|
    //   Sub volume address:                    x
    //
    // For example, if total volume address is 1234, and this sub volume's range
    // is [1024,2048), then the sub volume address is
    //
    //     total address - sub volume start
    //     = 1234 - 1024
    //     = 210
    //
    pub fn compute_sub_volume_lba(&self, address: u64) -> u64 {
        assert!(self.lba_range.contains(&address));
        address - self.lba_range.start
    }

    pub fn lba_range_coverage(
        &self,
        start: u64,
        length: u64,
    ) -> Option<Range<u64>> {
        assert!(length >= 1);

        let end = start + length - 1;

        // No coverage:
        //
        // lba_range:                  |-------------|
        // argument range:  |-------|
        // argument range:                                  |--------|
        //

        if end < self.lba_range.start {
            return None;
        }

        if start >= self.lba_range.end {
            return None;
        }

        // Total coverage:
        //
        // lba_range:                  |-------------|
        // argument range:              |-------|
        // argument range:                 |--------|

        if self.lba_range.contains(&start) && self.lba_range.contains(&end) {
            return Some(start..(start + length));
        }

        // Partial coverage:

        if self.lba_range.contains(&start) {
            assert!(!self.lba_range.contains(&end));

            // lba_range:                  |-------------|
            // argument range:                         |--------|
            // coverage:                               ^^^

            Some(start..self.lba_range.end)
        } else if self.lba_range.contains(&end) {
            assert!(!self.lba_range.contains(&start));

            // lba_range:                  |-------------|
            // argument range:          |-------|
            // coverage:                   ^^^^^^
            Some(self.lba_range.start..(end + 1))
        } else if start < self.lba_range.start && end > self.lba_range.end {
            // lba_range:                  |-------------|
            // argument range:          |--------------------|
            // coverage:                   ^^^^^^^^^^^^^^^
            Some(self.lba_range.clone())
        } else {
            panic!(
                "should never get here! {:?} {} {}",
                self.lba_range, start, length
            );
        }
    }
}

#[async_trait]
impl BlockIO for SubVolume {
    async fn activate(&self, gen: u64) -> Result<(), CrucibleError> {
        self.block_io.activate(gen).await
    }

    async fn deactivate(&self) -> Result<(), CrucibleError> {
        self.block_io.deactivate().await
    }

    async fn query_is_active(&self) -> Result<bool, CrucibleError> {
        self.block_io.query_is_active().await
    }

    async fn total_size(&self) -> Result<u64, CrucibleError> {
        self.block_io.total_size().await
    }

    async fn get_block_size(&self) -> Result<u64, CrucibleError> {
        self.block_io.get_block_size().await
    }

    async fn get_uuid(&self) -> Result<Uuid, CrucibleError> {
        self.block_io.get_uuid().await
    }

    async fn read(
        &self,
        offset: Block,
        data: Buffer,
    ) -> Result<(), CrucibleError> {
        self.block_io.read(offset, data).await
    }

    async fn write(
        &self,
        offset: Block,
        data: Bytes,
    ) -> Result<(), CrucibleError> {
        self.block_io.write(offset, data).await
    }

    async fn write_unwritten(
        &self,
        offset: Block,
        data: Bytes,
    ) -> Result<(), CrucibleError> {
        self.block_io.write_unwritten(offset, data).await
    }

    async fn flush(
        &self,
        snapshot_details: Option<SnapshotDetails>,
    ) -> Result<(), CrucibleError> {
        self.block_io.flush(snapshot_details).await
    }

    async fn show_work(&self) -> Result<WQCounts, CrucibleError> {
        self.block_io.show_work().await
    }
}

impl Volume {
    #[async_recursion]
    pub async fn construct(
        request: VolumeConstructionRequest,
        producer_registry: Option<ProducerRegistry>,
    ) -> Result<Volume> {
        match request {
            VolumeConstructionRequest::Volume {
                id,
                block_size,
                sub_volumes,
                read_only_parent,
            } => {
                let mut vol = Volume::new_with_id(block_size, id);

                for subreq in sub_volumes {
                    vol.add_subvolume(Arc::new(
                        Volume::construct(subreq, producer_registry.clone())
                            .await?,
                    ))
                    .await?;
                }

                if let Some(read_only_parent) = read_only_parent {
                    vol.add_read_only_parent(Arc::new(
                        Volume::construct(*read_only_parent, producer_registry)
                            .await?,
                    ))
                    .await?;
                }

                Ok(vol)
            }

            VolumeConstructionRequest::Url {
                id,
                block_size,
                url,
            } => {
                let mut vol = Volume::new(block_size);
                vol.add_subvolume(Arc::new(
                    ReqwestBlockIO::new(id, block_size, url).await?,
                ))
                .await?;
                Ok(vol)
            }

            VolumeConstructionRequest::Region {
                block_size,
                opts,
                gen,
            } => {
                let mut vol = Volume::new(block_size);
                vol.add_subvolume_create_guest(opts, gen, producer_registry)
                    .await?;
                Ok(vol)
            }

            VolumeConstructionRequest::File {
                id,
                block_size,
                path,
            } => {
                let mut vol = Volume::new(block_size);
                vol.add_subvolume(Arc::new(FileBlockIO::new(
                    id, block_size, path,
                )?))
                .await?;
                Ok(vol)
            }
        }
    }
}

#[cfg(test)]
mod test {
    use super::*;
    use std::fs::File;
    use std::io::Write;
    use tempfile::tempdir;

    #[test]
    fn test_single_block() -> Result<()> {
        let sub_volume = SubVolume {
            lba_range: 0..10,
            block_io: Arc::new(Guest::new()),
        };

        // Coverage inside region
        assert_eq!(sub_volume.lba_range_coverage(0, 1), Some(0..1));

        Ok(())
    }

    #[test]
    fn test_single_sub_volume_lba_coverage() -> Result<()> {
        let sub_volume = SubVolume {
            lba_range: 0..2048,
            block_io: Arc::new(Guest::new()),
        };

        // Coverage inside region
        assert_eq!(sub_volume.lba_range_coverage(0, 1), Some(0..1),);
        assert_eq!(sub_volume.lba_range_coverage(1, 4), Some(1..5),);
        assert_eq!(sub_volume.lba_range_coverage(512, 512), Some(512..1024),);
        assert_eq!(sub_volume.lba_range_coverage(0, 2048), Some(0..2048),);

        // Coverage over region
        assert_eq!(sub_volume.lba_range_coverage(1024, 4096), Some(1024..2048),);

        // Coverage outside region
        assert_eq!(sub_volume.lba_range_coverage(4096, 512), None,);

        Ok(())
    }

    #[test]
    fn test_single_sub_volume_lba_coverage_with_offset() -> Result<()> {
        let sub_volume = SubVolume {
            lba_range: 1024..2048,
            block_io: Arc::new(Guest::new()),
        };

        // No coverage before region
        assert_eq!(sub_volume.lba_range_coverage(0, 512), None,);
        assert_eq!(sub_volume.lba_range_coverage(0, 1024), None,);
        assert_eq!(sub_volume.lba_range_coverage(512, 512), None,);

        // Coverage from before to region
        assert_eq!(sub_volume.lba_range_coverage(512, 1024), Some(1024..1536),);
        assert_eq!(sub_volume.lba_range_coverage(512, 2048), Some(1024..2048),);
        assert_eq!(sub_volume.lba_range_coverage(512, 2560), Some(1024..2048),);

        // Coverage from inside region to beyond region
        assert_eq!(sub_volume.lba_range_coverage(1024, 4096), Some(1024..2048),);
        assert_eq!(sub_volume.lba_range_coverage(1536, 4096), Some(1536..2048),);
        assert_eq!(sub_volume.lba_range_coverage(2047, 4096), Some(2047..2048),);

        // Coverage outside region
        assert_eq!(sub_volume.lba_range_coverage(2048, 4096), None,);
        assert_eq!(sub_volume.lba_range_coverage(4096, 512), None,);

        Ok(())
    }

    #[tokio::test]
    async fn test_volume_size() -> Result<()> {
        let volume = Volume {
            uuid: Uuid::new_v4(),
            sub_volumes: vec![
                SubVolume {
                    lba_range: Range { start: 0, end: 512 },
                    block_io: Arc::new(InMemoryBlockIO::new(
                        Uuid::new_v4(),
                        512,
                        512 * 512,
                    )),
                },
                SubVolume {
                    lba_range: Range {
                        start: 512,
                        end: 1024,
                    },
                    block_io: Arc::new(InMemoryBlockIO::new(
                        Uuid::new_v4(),
                        512,
                        512 * 512,
                    )),
                },
            ],
            read_only_parent: None,
            scrub_point: Arc::new(AtomicU64::new(0)),
            block_size: 512,
            count: AtomicU32::new(0),
        };

        assert_eq!(volume.total_size().await?, 512 * 1024);

        Ok(())
    }

    #[test]
    fn test_affected_subvolumes() -> Result<()> {
        // volume:       |--------|--------|--------|
        //               0        512      1024
        //
        // each sub volume LBA coverage is 512 blocks
        let volume = Volume {
            uuid: Uuid::new_v4(),
            sub_volumes: vec![
                SubVolume {
                    lba_range: Range { start: 0, end: 512 },
                    block_io: Arc::new(InMemoryBlockIO::new(
                        Uuid::new_v4(),
                        512,
                        512 * 512,
                    )),
                },
                SubVolume {
                    lba_range: Range {
                        start: 512,
                        end: 1024,
                    },
                    block_io: Arc::new(InMemoryBlockIO::new(
                        Uuid::new_v4(),
                        512,
                        512 * 512,
                    )),
                },
                SubVolume {
                    lba_range: Range {
                        start: 1024,
                        end: 1536,
                    },
                    block_io: Arc::new(InMemoryBlockIO::new(
                        Uuid::new_v4(),
                        512,
                        512 * 512,
                    )),
                },
            ],
            read_only_parent: None,
            scrub_point: Arc::new(AtomicU64::new(0)),
            block_size: 512,
            count: AtomicU32::new(0),
        };

        // volume:       |--------|--------|--------|
        // request:      |----|
        assert_eq!(volume.sub_volumes_for_lba_range(0, 256).len(), 1,);

        // volume:       |--------|--------|--------|
        // request:      |--------|
        assert_eq!(volume.sub_volumes_for_lba_range(0, 512).len(), 1,);

        // volume:       |--------|--------|--------|
        // request:      |---------|
        assert_eq!(volume.sub_volumes_for_lba_range(0, 513).len(), 2);

        // volume:       |--------|--------|--------|
        // request:          |--|
        assert_eq!(volume.sub_volumes_for_lba_range(256, 16).len(), 1,);

        // volume:       |--------|--------|--------|
        // request:          |----|
        assert_eq!(volume.sub_volumes_for_lba_range(256, 256).len(), 1,);

        // volume:       |--------|--------|--------|
        // request:          |--------|
        assert_eq!(volume.sub_volumes_for_lba_range(256, 512).len(), 2,);

        // volume:       |--------|--------|--------|
        // request:          |-------------|
        assert_eq!(volume.sub_volumes_for_lba_range(256, 256 + 512).len(), 2,);

        // volume:       |--------|--------|--------|
        // request:          |------------------|
        assert_eq!(
            volume.sub_volumes_for_lba_range(256, 256 + 512 + 256).len(),
            3,
        );

        // volume:       |--------|--------|--------|
        // request:          |----------------------|
        assert_eq!(
            volume.sub_volumes_for_lba_range(256, 256 + 512 + 512).len(),
            3,
        );

        // volume:       |--------|--------|--------|
        // request:               |-----------------|
        assert_eq!(volume.sub_volumes_for_lba_range(512, 512 + 512).len(), 2,);

        Ok(())
    }

    #[test]
    fn test_no_read_only_parent_for_lba_range() -> Result<()> {
        // sub volume:  |-------------------|
        let volume = Volume {
            uuid: Uuid::new_v4(),
            sub_volumes: vec![SubVolume {
                lba_range: Range { start: 0, end: 512 },
                block_io: Arc::new(InMemoryBlockIO::new(
                    Uuid::new_v4(),
                    512,
                    512 * 512,
                )),
            }],
            read_only_parent: None,
            scrub_point: Arc::new(AtomicU64::new(0)),
            block_size: 512,
            count: AtomicU32::new(0),
        };

        assert!(volume.read_only_parent_for_lba_range(0, 512).is_none());

        Ok(())
    }

    #[test]
    fn test_read_only_parent_for_lba_range() -> Result<()> {
        // sub volume:  |-------------------|
        // parent:      |xxxxxxxxx|
        let volume = Volume {
            uuid: Uuid::new_v4(),
            sub_volumes: vec![SubVolume {
                lba_range: Range { start: 0, end: 512 },
                block_io: Arc::new(InMemoryBlockIO::new(
                    Uuid::new_v4(),
                    512,
                    512 * 512,
                )),
            }],
            read_only_parent: Some(Arc::new(SubVolume {
                lba_range: Range { start: 0, end: 256 },
                block_io: Arc::new(InMemoryBlockIO::new(
                    Uuid::new_v4(),
                    512,
                    256 * 512,
                )),
            })),
            scrub_point: Arc::new(AtomicU64::new(0)),
            block_size: 512,
            count: AtomicU32::new(0),
        };

        assert!(volume.read_only_parent_for_lba_range(0, 512).is_some());

        // Inside, starting at 0
        assert_eq!(volume.read_only_parent_for_lba_range(0, 128), Some(0..128),);
        assert_eq!(volume.read_only_parent_for_lba_range(0, 256), Some(0..256),);
        assert_eq!(volume.read_only_parent_for_lba_range(0, 512), Some(0..256),);

        // Inside, starting at offset
        assert_eq!(
            volume.read_only_parent_for_lba_range(128, 512),
            Some(128..256),
        );

        // Outside
        assert_eq!(volume.read_only_parent_for_lba_range(256, 512), None,);

        Ok(())
    }

    #[tokio::test]
    async fn test_in_memory_block_io() -> Result<()> {
        const BLOCK_SIZE: u64 = 512;
        let disk = InMemoryBlockIO::new(Uuid::new_v4(), BLOCK_SIZE, 4096);

        // Initial read should come back all zeroes
        let buffer = Buffer::new(4096);
        disk.read(Block::new(0, BLOCK_SIZE.trailing_zeros()), buffer.clone())
            .await?;
        assert_eq!(*buffer.as_vec().await, vec![0; 4096]);

        // Write ones to second block
        disk.write(
            Block::new(1, BLOCK_SIZE.trailing_zeros()),
            Bytes::from(vec![1; 512]),
        )
        .await?;

        // Write unwritten twos to the second block.
        // This should not change the block.
        disk.write_unwritten(
            Block::new(1, BLOCK_SIZE.trailing_zeros()),
            Bytes::from(vec![2; 512]),
        )
        .await?;

        // Read and verify the data is from the first write
        let buffer = Buffer::new(4096);
        disk.read(Block::new(0, BLOCK_SIZE.trailing_zeros()), buffer.clone())
            .await?;

        let mut expected = vec![0; 512];
        expected.extend(vec![1; 512]);
        expected.extend(vec![0; 4096 - 1024]);
        assert_eq!(*buffer.as_vec().await, expected);

        // Write twos to first block
        disk.write(
            Block::new(0, BLOCK_SIZE.trailing_zeros()),
            Bytes::from(vec![2; 512]),
        )
        .await?;

        // Read and verify
        let buffer = Buffer::new(4096);
        disk.read(Block::new(0, BLOCK_SIZE.trailing_zeros()), buffer.clone())
            .await?;

        let mut expected = vec![2; 512];
        expected.extend(vec![1; 512]);
        expected.extend(vec![0; 4096 - 1024]);
        assert_eq!(*buffer.as_vec().await, expected);

        // Write sevens to third and fourth blocks
        disk.write(
            Block::new(2, BLOCK_SIZE.trailing_zeros()),
            Bytes::from(vec![7; 1024]),
        )
        .await?;

        // Write_unwritten eights to fifth and six blocks
        disk.write_unwritten(
            Block::new(4, BLOCK_SIZE.trailing_zeros()),
            Bytes::from(vec![8; 1024]),
        )
        .await?;

        // Read and verify
        let buffer = Buffer::new(4096);
        disk.read(Block::new(0, BLOCK_SIZE.trailing_zeros()), buffer.clone())
            .await?;

        let mut expected = vec![2; 512];
        expected.extend(vec![1; 512]);
        expected.extend(vec![7; 1024]);
        expected.extend(vec![8; 1024]);
        expected.extend(vec![0; 1024]);
        assert_eq!(*buffer.as_vec().await, expected);

        Ok(())
    }

    // Accept an initialization value so that we can test when the read only
    // parent is uninitialized, and is initialized with a value
    async fn test_parent_read_only_region(
        block_size: u64,
        parent: Arc<dyn BlockIO + Send + Sync>,
        mut volume: Volume,
        read_only_parent_init_value: u8,
    ) -> Result<()> {
        volume.activate(0).await?;
        assert_eq!(volume.get_block_size().await?, 512);
        assert_eq!(block_size, 512);
        assert_eq!(volume.total_size().await?, 4096);

        // Volume is set up like this:
        //
        // parent blocks: n n n n
        //    sub volume: 0 0 0 0 0 0 0 0
        //
        // where "n" is read_only_parent_init_value (or "-" if the read only
        // parent was uninitialized).
        //
        // blocks that have not been written to will be marked with "-" and will
        // assumed to be all zeros.

        // The first 2048b of the initial read should come only from the parent
        // (aka read_only_parent_init_value), and the second 2048b should come
        // from the subvolume(s) (aka be uninitialized).
        let buffer = Buffer::new(4096);
        volume
            .read(Block::new(0, block_size.trailing_zeros()), buffer.clone())
            .await?;

        let mut expected = vec![read_only_parent_init_value; 512 * 4];
        expected.extend(vec![0x00; 512 * 4]);

        assert_eq!(*buffer.as_vec().await, expected);

        // If the parent volume has data, it should be returned. Write ones to
        // the first block of the parent:
        //
        // parent blocks: 1 n n n
        //    sub volume: - - - - - - - -
        //
        parent
            .write(
                Block::new(0, block_size.trailing_zeros()),
                Bytes::from(vec![1; 512]),
            )
            .await?;

        // Read whole volume and verify
        let buffer = Buffer::new(4096);
        volume
            .read(Block::new(0, block_size.trailing_zeros()), buffer.clone())
            .await?;

        let mut expected = vec![1; 512];
        expected.extend(vec![read_only_parent_init_value; 512 * 3]);
        expected.extend(vec![0x00; 512 * 4]); // <- from subvolume, still "-"

        assert_eq!(*buffer.as_vec().await, expected);

        // If the volume is written to and it doesn't overlap, still return the
        // parent data. Write twos to the volume:
        //
        // parent blocks: 1 n n n
        //    sub volume: - 2 2 - - - - -
        volume
            .write(
                Block::new(1, block_size.trailing_zeros()),
                Bytes::from(vec![2; 1024]),
            )
            .await?;

        // Make sure the parent data hasn't changed!
        {
            let buffer = Buffer::new(2048);
            parent
                .read(
                    Block::new(0, block_size.trailing_zeros()),
                    buffer.clone(),
                )
                .await?;

            let mut expected = vec![1; 512];
            expected.extend(vec![read_only_parent_init_value; 2048 - 512]);

            assert_eq!(*buffer.as_vec().await, expected);
        }

        // Read whole volume and verify
        let buffer = Buffer::new(4096);
        volume
            .read(Block::new(0, block_size.trailing_zeros()), buffer.clone())
            .await?;

        let mut expected = vec![1; 512];
        expected.extend(vec![2; 512 * 2]);
        expected.extend(vec![read_only_parent_init_value; 512]);
        expected.extend(vec![0x00; 512 * 4]); // <- from subvolume, still "-"

        assert_eq!(*buffer.as_vec().await, expected);

        // If the volume is written to and it does overlap, return the volume
        // data. Write threes to the volume:
        //
        // parent blocks: 1 n n n
        //    sub volume: 3 3 2 - - - - -
        volume
            .write(
                Block::new(0, block_size.trailing_zeros()),
                Bytes::from(vec![3; 512 * 2]),
            )
            .await?;

        // Make sure the parent data hasn't changed!
        {
            let buffer = Buffer::new(2048);
            parent
                .read(
                    Block::new(0, block_size.trailing_zeros()),
                    buffer.clone(),
                )
                .await?;

            let mut expected = vec![1; 512];
            expected.extend(vec![read_only_parent_init_value; 2048 - 512]);

            assert_eq!(*buffer.as_vec().await, expected);
        }

        // Read whole volume and verify
        let buffer = Buffer::new(4096);
        volume
            .read(Block::new(0, block_size.trailing_zeros()), buffer.clone())
            .await?;

        let mut expected = vec![3; 512 * 2];
        expected.extend(vec![2; 512]);
        expected.extend(vec![read_only_parent_init_value; 512]);
        expected.extend(vec![0x00; 512 * 4]); // <- from subvolume, still "-"

        assert_eq!(*buffer.as_vec().await, expected);

        // If the whole parent is now written to, only the last block should be
        // returned. Write fours to the parent
        //
        // parent blocks: 4 4 4 4
        //    sub volume: 3 3 2 - - - - -
        parent
            .write(
                Block::new(0, block_size.trailing_zeros()),
                Bytes::from(vec![4; 2048]),
            )
            .await?;

        // Read whole volume and verify
        let buffer = Buffer::new(4096);
        volume
            .read(Block::new(0, block_size.trailing_zeros()), buffer.clone())
            .await?;

        let mut expected = vec![3; 512 * 2];
        expected.extend(vec![2; 512]);
        expected.extend(vec![4; 512]);
        expected.extend(vec![0x00; 512 * 4]); // <- from subvolume, still "-"

        assert_eq!(*buffer.as_vec().await, expected);

        // If the parent goes away, then the sub volume data should still be
        // readable.
        volume.read_only_parent = None;

        // Read whole volume and verify
        let buffer = Buffer::new(4096);
        volume
            .read(Block::new(0, block_size.trailing_zeros()), buffer.clone())
            .await?;

        let mut expected = vec![3; 512 * 2];
        expected.extend(vec![2; 512]);
        expected.extend(vec![0; 512]); // <- was previously from parent, now "-"
        expected.extend(vec![0x00; 512 * 4]); // <- from subvolume, still "-"

        assert_eq!(*buffer.as_vec().await, expected);

        // Write to the whole volume. There's no more read-only parent (it was
        // dropped above)
        volume
            .write(
                Block::new(0, block_size.trailing_zeros()),
                Bytes::from(vec![9; 4096]),
            )
            .await?;

        let buffer = Buffer::new(4096);
        volume
            .read(Block::new(0, block_size.trailing_zeros()), buffer.clone())
            .await?;

        assert_eq!(*buffer.as_vec().await, vec![9; 4096]);

        Ok(())
    }

    #[tokio::test]
    async fn test_parent_initialized_read_only_region_one_subvolume(
    ) -> Result<()> {
        const BLOCK_SIZE: u64 = 512;

        // test initializing the read only parent with all byte values
        for i in 0x00..0xff {
            let parent = Arc::new(InMemoryBlockIO::new(
                Uuid::new_v4(),
                BLOCK_SIZE,
                2048,
            ));
            let disk = Arc::new(InMemoryBlockIO::new(
                Uuid::new_v4(),
                BLOCK_SIZE,
                4096,
            ));

            parent
                .write(
                    Block::new(0, BLOCK_SIZE.trailing_zeros()),
                    Bytes::from(vec![i; 2048]),
                )
                .await?;

            // this layout has one volume that the parent lba range overlaps:
            //
            // volumes: 0 0 0 0 0 0 0 0
            //  parent: P P P P
            //
            // the total volume size is 4096b

            let mut volume = Volume::new(BLOCK_SIZE);
            volume.add_subvolume(disk).await?;
            volume.add_read_only_parent(parent.clone()).await?;

            test_parent_read_only_region(BLOCK_SIZE, parent, volume, i).await?;
        }

        Ok(())
    }

    #[tokio::test]
    async fn test_parent_uninitialized_read_only_region_one_subvolume(
    ) -> Result<()> {
        const BLOCK_SIZE: u64 = 512;

        // test an uninitialized read only parent
        let parent =
            Arc::new(InMemoryBlockIO::new(Uuid::new_v4(), BLOCK_SIZE, 2048));
        let disk =
            Arc::new(InMemoryBlockIO::new(Uuid::new_v4(), BLOCK_SIZE, 4096));

        // this layout has one volume that the parent lba range overlaps:
        //
        // volumes: 0 0 0 0 0 0 0 0
        //  parent: P P P P
        //
        // the total volume size is 4096b

        let mut volume = Volume::new(BLOCK_SIZE);
        volume.add_subvolume(disk).await?;
        volume.add_read_only_parent(parent.clone()).await?;

        test_parent_read_only_region(BLOCK_SIZE, parent, volume, 0x00).await?;

        Ok(())
    }

    #[tokio::test]
    async fn test_parent_initialized_read_only_region_with_multiple_sub_volumes_1(
    ) -> Result<()> {
        const BLOCK_SIZE: u64 = 512;

        for i in 0x00..0xFF {
            let parent = Arc::new(InMemoryBlockIO::new(
                Uuid::new_v4(),
                BLOCK_SIZE,
                2048,
            ));

            parent
                .write(
                    Block::new(0, BLOCK_SIZE.trailing_zeros()),
                    Bytes::from(vec![i; 2048]),
                )
                .await?;

            let subdisk1 = Arc::new(InMemoryBlockIO::new(
                Uuid::new_v4(),
                BLOCK_SIZE,
                1024,
            ));
            let subdisk2 = Arc::new(InMemoryBlockIO::new(
                Uuid::new_v4(),
                BLOCK_SIZE,
                3072,
            ));

            // this layout has two volumes that the parent lba range overlaps:
            //
            // volumes: 0 0
            //              1 1 1 1 1 1
            //  parent: P P P P
            //
            // the total volume size is the same as the previous test: 4096b

            let mut volume = Volume::new(BLOCK_SIZE);
            volume.add_subvolume(subdisk1).await?;
            volume.add_subvolume(subdisk2).await?;
            volume.add_read_only_parent(parent.clone()).await?;

            test_parent_read_only_region(BLOCK_SIZE, parent, volume, i).await?;
        }

        Ok(())
    }

    #[tokio::test]
    async fn test_parent_uninitialized_read_only_region_with_multiple_sub_volumes_1(
    ) -> Result<()> {
        const BLOCK_SIZE: u64 = 512;

        let parent =
            Arc::new(InMemoryBlockIO::new(Uuid::new_v4(), BLOCK_SIZE, 2048));
        let subdisk1 =
            Arc::new(InMemoryBlockIO::new(Uuid::new_v4(), BLOCK_SIZE, 1024));
        let subdisk2 =
            Arc::new(InMemoryBlockIO::new(Uuid::new_v4(), BLOCK_SIZE, 3072));

        // this layout has two volumes that the parent lba range overlaps:
        //
        // volumes: 0 0
        //              1 1 1 1 1 1
        //  parent: P P P P
        //
        // the total volume size is the same as the previous test: 4096b

        let mut volume = Volume::new(BLOCK_SIZE);
        volume.add_subvolume(subdisk1).await?;
        volume.add_subvolume(subdisk2).await?;
        volume.add_read_only_parent(parent.clone()).await?;

        test_parent_read_only_region(BLOCK_SIZE, parent, volume, 0x00).await?;

        Ok(())
    }

    #[tokio::test]
    async fn test_parent_initialized_read_only_region_with_multiple_sub_volumes_2(
    ) -> Result<()> {
        const BLOCK_SIZE: u64 = 512;

        for i in 0x00..0xFF {
            let parent = Arc::new(InMemoryBlockIO::new(
                Uuid::new_v4(),
                BLOCK_SIZE,
                2048,
            ));

            parent
                .write(
                    Block::new(0, BLOCK_SIZE.trailing_zeros()),
                    Bytes::from(vec![i; 2048]),
                )
                .await?;

            let subdisk1 = Arc::new(InMemoryBlockIO::new(
                Uuid::new_v4(),
                BLOCK_SIZE,
                2048,
            ));
            let subdisk2 = Arc::new(InMemoryBlockIO::new(
                Uuid::new_v4(),
                BLOCK_SIZE,
                2048,
            ));

            // this layout has two volumes that the parent lba range overlaps:
            //
            // volumes: 0 0 0 0
            //                  1 1 1 1
            //  parent: P P P P
            //
            // the total volume size is the same as the previous test: 4096b

            let mut volume = Volume::new(BLOCK_SIZE);
            volume.add_subvolume(subdisk1).await?;
            volume.add_subvolume(subdisk2).await?;
            volume.add_read_only_parent(parent.clone()).await?;

            test_parent_read_only_region(BLOCK_SIZE, parent, volume, i).await?;
        }

        Ok(())
    }

    #[tokio::test]
    async fn test_parent_uninitialized_read_only_region_with_multiple_sub_volumes_2(
    ) -> Result<()> {
        const BLOCK_SIZE: u64 = 512;

        let parent =
            Arc::new(InMemoryBlockIO::new(Uuid::new_v4(), BLOCK_SIZE, 2048));

        let subdisk1 =
            Arc::new(InMemoryBlockIO::new(Uuid::new_v4(), BLOCK_SIZE, 2048));
        let subdisk2 =
            Arc::new(InMemoryBlockIO::new(Uuid::new_v4(), BLOCK_SIZE, 2048));

        // this layout has two volumes that the parent lba range overlaps:
        //
        // volumes: 0 0 0 0
        //                  1 1 1 1
        //  parent: P P P P
        //
        // the total volume size is the same as the previous test: 4096b

        let mut volume = Volume::new(BLOCK_SIZE);
        volume.add_subvolume(subdisk1).await?;
        volume.add_subvolume(subdisk2).await?;
        volume.add_read_only_parent(parent.clone()).await?;

        test_parent_read_only_region(BLOCK_SIZE, parent, volume, 0x00).await?;

        Ok(())
    }

    #[tokio::test]
    async fn test_volume_with_only_read_only_parent() -> Result<()> {
        const BLOCK_SIZE: u64 = 512;

        let parent =
            Arc::new(InMemoryBlockIO::new(Uuid::new_v4(), BLOCK_SIZE, 2048));

        parent.activate(0).await?;

        // Write 0x80 into parent
        parent
            .write(
                Block::new(0, BLOCK_SIZE.trailing_zeros()),
                Bytes::from(vec![128; 2048]),
            )
            .await?;

        let volume = Volume {
            uuid: Uuid::new_v4(),
            sub_volumes: vec![],
            read_only_parent: Some(Arc::new(SubVolume {
                lba_range: Range {
                    start: 0,
                    end: parent.total_size().await? / BLOCK_SIZE as u64,
                },
                block_io: parent.clone(),
            })),
            scrub_point: Arc::new(AtomicU64::new(0)),
            block_size: BLOCK_SIZE,
            count: AtomicU32::new(0),
        };

        volume.activate(0).await?;

        assert_eq!(volume.total_size().await?, 2048);

        // Read volume and verify contents
        let buffer = Buffer::new(2048);
        volume
            .read(Block::new(0, BLOCK_SIZE.trailing_zeros()), buffer.clone())
            .await?;

        let expected = vec![128; 2048];

        assert_eq!(*buffer.as_vec().await, expected);

        Ok(())
    }

    #[tokio::test]
    async fn test_writing_to_volume_with_only_read_only_parent() {
        const BLOCK_SIZE: u64 = 512;

        let parent =
            Arc::new(InMemoryBlockIO::new(Uuid::new_v4(), BLOCK_SIZE, 2048));

        let volume = Volume {
            uuid: Uuid::new_v4(),
            sub_volumes: vec![],
            read_only_parent: Some(Arc::new(SubVolume {
                lba_range: Range {
                    start: 0,
                    end: parent.total_size().await.unwrap() / BLOCK_SIZE as u64,
                },
                block_io: parent.clone(),
            })),
            scrub_point: Arc::new(AtomicU64::new(0)),
            block_size: BLOCK_SIZE,
            count: AtomicU32::new(0),
        };

        volume.activate(0).await.unwrap();

        // Write 0x80 into volume - this will error
        let res = volume
            .write(
                Block::new(0, BLOCK_SIZE.trailing_zeros()),
                Bytes::from(vec![128; 2048]),
            )
            .await;
        assert!(res.is_err());
    }

    #[tokio::test]
    async fn test_write_unwritten_to_volume_with_only_read_only_parent() {
        const BLOCK_SIZE: u64 = 512;

        let parent =
            Arc::new(InMemoryBlockIO::new(Uuid::new_v4(), BLOCK_SIZE, 2048));

        let volume = Volume {
            uuid: Uuid::new_v4(),
            sub_volumes: vec![],
            read_only_parent: Some(Arc::new(SubVolume {
                lba_range: Range {
                    start: 0,
                    end: parent.total_size().await.unwrap() / BLOCK_SIZE as u64,
                },
                block_io: parent.clone(),
            })),
            scrub_point: Arc::new(AtomicU64::new(0)),
            block_size: BLOCK_SIZE,
            count: AtomicU32::new(0),
        };

        volume.activate(0).await.unwrap();

        // Write 0x80 into volume - this will error
        let res = volume
            .write_unwritten(
                Block::new(0, BLOCK_SIZE.trailing_zeros()),
                Bytes::from(vec![128; 2048]),
            )
            .await;

        assert!(res.is_err());
    }

    #[tokio::test]
    async fn test_drop_then_recreate_test() -> Result<()> {
        const BLOCK_SIZE: usize = 512;

        // Write 0x55 into parent
        let parent = Arc::new(InMemoryBlockIO::new(
            Uuid::new_v4(),
            BLOCK_SIZE as u64,
            BLOCK_SIZE * 10,
        ));
        parent
            .write(
                Block::new(0, BLOCK_SIZE.trailing_zeros()),
                Bytes::from(vec![0x55; BLOCK_SIZE * 10]),
            )
            .await?;

        let overlay = Arc::new(InMemoryBlockIO::new(
            Uuid::new_v4(),
            BLOCK_SIZE as u64,
            BLOCK_SIZE * 10,
        ));

        {
            // Make a volume, verify orignal data, write new data to it, then
            // let it fall out of scope
            let mut volume = Volume::new(BLOCK_SIZE as u64);
            volume.add_subvolume(overlay.clone()).await?;
            volume.add_read_only_parent(parent.clone()).await?;

            let buffer = Buffer::new(BLOCK_SIZE * 10);
            volume
                .read(
                    Block::new(0, BLOCK_SIZE.trailing_zeros()),
                    buffer.clone(),
                )
                .await?;

            assert_eq!(vec![0x55; BLOCK_SIZE * 10], *buffer.as_vec().await);

            volume
                .write(
                    Block::new(0, BLOCK_SIZE.trailing_zeros()),
                    Bytes::from(vec![0xFF; BLOCK_SIZE * 10]),
                )
                .await?;

            let buffer = Buffer::new(BLOCK_SIZE * 10);
            volume
                .read(
                    Block::new(0, BLOCK_SIZE.trailing_zeros()),
                    buffer.clone(),
                )
                .await?;

            assert_eq!(vec![0xFF; BLOCK_SIZE * 10], *buffer.as_vec().await);
        }

        // Create the same volume, verify data was written
        // Note that add function order is reversed, it shouldn't matter
        let mut volume = Volume::new(BLOCK_SIZE as u64);
        volume.add_read_only_parent(parent).await?;
        volume.add_subvolume(overlay).await?;

        let buffer = Buffer::new(BLOCK_SIZE * 10);
        volume
            .read(Block::new(0, BLOCK_SIZE.trailing_zeros()), buffer.clone())
            .await?;

        assert_eq!(vec![0xFF; BLOCK_SIZE * 10], *buffer.as_vec().await);

        Ok(())
    }

    #[tokio::test]
    async fn test_three_layers() -> Result<()> {
        const BLOCK_SIZE: usize = 512;

        // Write 0x55 into parent
        let parent = Arc::new(InMemoryBlockIO::new(
            Uuid::new_v4(),
            BLOCK_SIZE as u64,
            BLOCK_SIZE * 10,
        ));
        parent
            .write(
                Block::new(0, BLOCK_SIZE.trailing_zeros()),
                Bytes::from(vec![0x55; BLOCK_SIZE * 10]),
            )
            .await?;

        // Read parent, verify contents
        let buffer = Buffer::new(BLOCK_SIZE * 10);
        parent
            .read(Block::new(0, BLOCK_SIZE.trailing_zeros()), buffer.clone())
            .await?;

        assert_eq!(vec![0x55; BLOCK_SIZE * 10], *buffer.as_vec().await);

        let mut parent_volume = Volume::new(BLOCK_SIZE as u64);
        parent_volume.add_subvolume(parent).await?;

        let overlay = Arc::new(InMemoryBlockIO::new(
            Uuid::new_v4(),
            BLOCK_SIZE as u64,
            BLOCK_SIZE * 10,
        ));

        let mut volume = Volume::new(BLOCK_SIZE as u64);
        volume.add_subvolume(overlay).await?;
        volume.add_read_only_parent(Arc::new(parent_volume)).await?;

        // Now:
        //
        // Volume {
        //   subvolumes: [
        //     overlay
        //   ]
        //   read_only_parent: Volume {
        //     subvolumes: [
        //       parent
        //    ]
        //   }
        // }

        // Read whole volume, verify contents
        let buffer = Buffer::new(BLOCK_SIZE * 10);
        volume
            .read(Block::new(0, BLOCK_SIZE.trailing_zeros()), buffer.clone())
            .await?;

        assert_eq!(vec![0x55; BLOCK_SIZE * 10], *buffer.as_vec().await);

        // Write over whole volume
        volume
            .write(
                Block::new(0, BLOCK_SIZE.trailing_zeros()),
                Bytes::from(vec![0xFF; BLOCK_SIZE * 10]),
            )
            .await?;

        // Read whole volume, verify new contents
        let buffer = Buffer::new(BLOCK_SIZE * 10);
        volume
            .read(Block::new(0, BLOCK_SIZE.trailing_zeros()), buffer.clone())
            .await?;

        assert_eq!(vec![0xFF; BLOCK_SIZE * 10], *buffer.as_vec().await);

        Ok(())
    }

    #[tokio::test]
    async fn construct_file_block_io() {
        const BLOCK_SIZE: usize = 512;

        let dir = tempdir().unwrap();
        let file_path = dir.path().join("disk.raw");

        let mut file = File::create(&file_path).unwrap();
        file.write_all(&vec![0u8; 512]).unwrap();
        file.write_all(&vec![5u8; 512]).unwrap();

        let request = VolumeConstructionRequest::Volume {
            id: Uuid::new_v4(),
            block_size: 512,
            sub_volumes: vec![],
            read_only_parent: Some(Box::new(VolumeConstructionRequest::File {
                id: Uuid::new_v4(),
                block_size: 512,
                path: file_path.into_os_string().into_string().unwrap(),
            })),
        };
        let volume = Volume::construct(request, None).await.unwrap();

        let buffer = Buffer::new(BLOCK_SIZE);
        volume
            .read(Block::new(0, BLOCK_SIZE.trailing_zeros()), buffer.clone())
            .await
            .unwrap();

        assert_eq!(vec![0x0; BLOCK_SIZE], *buffer.as_vec().await);

        let buffer = Buffer::new(BLOCK_SIZE);
        volume
            .read(Block::new(1, BLOCK_SIZE.trailing_zeros()), buffer.clone())
            .await
            .unwrap();

        assert_eq!(vec![0x5; BLOCK_SIZE], *buffer.as_vec().await);
    }

    // Test that blocks are correctly returned during read-only parent +
    // subvolume overlap.
    async fn test_correct_blocks_returned(
        block_size: usize,
        subvolumes: &[Arc<dyn BlockIO + Send + Sync>],
    ) -> Result<()> {
        // Create read only parent
        let parent = Arc::new(InMemoryBlockIO::new(
            Uuid::new_v4(),
            block_size as u64,
            block_size * 5,
        ));

        // Fill the parent with 1s
        parent
            .write(
                Block::new(0, block_size.trailing_zeros()),
                Bytes::from(vec![11; block_size * 5]),
            )
            .await?;

        // Read back parent, verify 1s
        let buffer = Buffer::new(block_size * 5);
        parent
            .read(Block::new(0, block_size.trailing_zeros()), buffer.clone())
            .await?;

        assert_eq!(vec![11; block_size * 5], *buffer.as_vec().await);

        // Create a volume out of this parent and the argument subvolume parts
        let mut volume = Volume::new(block_size as u64);

        for subvolume in subvolumes {
            volume.add_subvolume(subvolume.clone()).await?;
        }

        volume.add_read_only_parent(parent).await?;

        volume.activate(0).await?;

        assert_eq!(volume.total_size().await?, block_size as u64 * 10);

        // Verify parent contents in one read
        let buffer = Buffer::new(block_size * 10);
        volume
            .read(Block::new(0, block_size.trailing_zeros()), buffer.clone())
            .await?;

        let mut expected = vec![11; block_size * 5];
        expected.extend(vec![0x00; block_size * 5]);
        assert_eq!(expected, *buffer.as_vec().await);

        // One big write!
        volume
            .write(
                Block::new(0, block_size.trailing_zeros()),
                Bytes::from(vec![55; block_size * 10]),
            )
            .await?;

        // Verify volume contents in one read
        let buffer = Buffer::new(block_size * 10);
        volume
            .read(Block::new(0, block_size.trailing_zeros()), buffer.clone())
            .await?;

        assert_eq!(vec![55; block_size * 10], *buffer.as_vec().await);

        Ok(())
    }

    #[tokio::test]
    async fn test_correct_blocks_returned_one_subvolume() -> Result<()> {
        const BLOCK_SIZE: usize = 512;

        // this layout has one volume that the parent lba range overlaps:
        //
        // volumes: 0 0 0 0 0 0 0 0 0 0
        //  parent: P P P P P
        let subvolume = Arc::new(InMemoryBlockIO::new(
            Uuid::new_v4(),
            BLOCK_SIZE as u64,
            BLOCK_SIZE * 10,
        ));

        test_correct_blocks_returned(BLOCK_SIZE, &[subvolume]).await
    }

    #[tokio::test]
    async fn test_correct_blocks_returned_multiple_subvolumes_1() -> Result<()>
    {
        const BLOCK_SIZE: usize = 512;

        // this layout has two volumes that the parent lba range overlaps:
        //
        // volumes: 0 0
        //              1 1 1 1 1 1 1 1
        //  parent: P P P P P
        let subvolume_1 = Arc::new(InMemoryBlockIO::new(
            Uuid::new_v4(),
            BLOCK_SIZE as u64,
            BLOCK_SIZE * 2,
        ));
        let subvolume_2 = Arc::new(InMemoryBlockIO::new(
            Uuid::new_v4(),
            BLOCK_SIZE as u64,
            BLOCK_SIZE * 8,
        ));

        test_correct_blocks_returned(BLOCK_SIZE, &[subvolume_1, subvolume_2])
            .await
    }

    #[tokio::test]
    async fn test_correct_blocks_returned_multiple_subvolumes_2() -> Result<()>
    {
        const BLOCK_SIZE: usize = 512;

        // this layout has two volumes that the parent lba range overlaps:
        //
        // volumes: 0 0 0 0 0
        //                    1 1 1 1 1
        //  parent: P P P P P
        let subvolume_1 = Arc::new(InMemoryBlockIO::new(
            Uuid::new_v4(),
            BLOCK_SIZE as u64,
            BLOCK_SIZE * 5,
        ));
        let subvolume_2 = Arc::new(InMemoryBlockIO::new(
            Uuid::new_v4(),
            BLOCK_SIZE as u64,
            BLOCK_SIZE * 5,
        ));

        test_correct_blocks_returned(BLOCK_SIZE, &[subvolume_1, subvolume_2])
            .await
    }

    #[tokio::test]
    async fn test_correct_blocks_returned_multiple_subvolumes_3() -> Result<()>
    {
        const BLOCK_SIZE: usize = 512;

        // this layout has two volumes that the parent lba range overlaps:
        //
        // volumes: 0 0 0 0 0 0 0
        //                        1 1 1
        //  parent: P P P P P
        let subvolume_1 = Arc::new(InMemoryBlockIO::new(
            Uuid::new_v4(),
            BLOCK_SIZE as u64,
            BLOCK_SIZE * 7,
        ));
        let subvolume_2 = Arc::new(InMemoryBlockIO::new(
            Uuid::new_v4(),
            BLOCK_SIZE as u64,
            BLOCK_SIZE * 3,
        ));

        test_correct_blocks_returned(BLOCK_SIZE, &[subvolume_1, subvolume_2])
            .await
    }

    #[tokio::test]
    async fn test_correct_blocks_returned_three_subvolumes() -> Result<()> {
        const BLOCK_SIZE: usize = 512;

        // this layout has three volumes that the parent lba range overlaps:
        //
        // volumes: 0 0 0
        //                1 1 1
        //                      2 2 2 2
        //  parent: P P P P P
        let subvolume_1 = Arc::new(InMemoryBlockIO::new(
            Uuid::new_v4(),
            BLOCK_SIZE as u64,
            BLOCK_SIZE * 3,
        ));
        let subvolume_2 = Arc::new(InMemoryBlockIO::new(
            Uuid::new_v4(),
            BLOCK_SIZE as u64,
            BLOCK_SIZE * 3,
        ));
        let subvolume_3 = Arc::new(InMemoryBlockIO::new(
            Uuid::new_v4(),
            BLOCK_SIZE as u64,
            BLOCK_SIZE * 4,
        ));

        test_correct_blocks_returned(
            BLOCK_SIZE,
            &[subvolume_1, subvolume_2, subvolume_3],
        )
        .await
    }

    #[tokio::test]
    async fn test_scrub_point_subvolume_equal() -> Result<()> {
        // Test that scrub high water mark is honored.
        let block_size: usize = 512;

        // One volume with full read only parent overlap
        //
        // volumes: 0 0 0 0 0 0 0 0 0 0
        //  parent: P P P P P P P P P P

        test_volume_scrub_point_lba_range(block_size, 10, &[10]).await?;

        Ok(())
    }

    #[tokio::test]
    async fn test_scrub_point_subvolume_smaller() -> Result<()> {
        // Test that scrub high water mark is honored.
        let block_size: usize = 512;

        // One volume with partial read only parent overlap
        //
        // volumes: 0 0 0 0 0 0 0 0 0 0
        //  parent: P P P P P

        test_volume_scrub_point_lba_range(block_size, 5, &[10]).await?;

        Ok(())
    }

    #[tokio::test]
    async fn test_scrub_point_two_subvolume_smaller_1() -> Result<()> {
        // Test that scrub high water mark is honored.
        let block_size: usize = 512;

        // Two volumes with partial read only parent overlap
        //
        // volume1: 0 0 0 0 0 0 0 0 0 0
        // volume2:                     0 0 0 0 0
        // parent: P P P P P
        test_volume_scrub_point_lba_range(block_size, 5, &[10, 5]).await?;

        Ok(())
    }

    #[tokio::test]
    async fn test_scrub_point_two_subvolume_smaller_2() -> Result<()> {
        // Test that scrub high water mark is honored.
        let block_size: usize = 512;

        // Two volumes with partial read only parent overlap
        //
        // volume1: 0 0 0 0 0
        // volume2:           0 0 0 0 0
        // parent:  P P P P P
        test_volume_scrub_point_lba_range(block_size, 5, &[5, 5]).await?;

        Ok(())
    }

    #[tokio::test]
    async fn test_scrub_point_two_subvolume_smaller_3() -> Result<()> {
        // Test that scrub high water mark is honored.
        let block_size: usize = 512;

        // Two volumes with partial read only parent overlap
        //
        // volume1: 0 0 0 0 0
        // volume2:           0 0 0 0 0
        // parent:  P P P P P P P P
        test_volume_scrub_point_lba_range(block_size, 8, &[5, 5]).await?;

        Ok(())
    }

    #[tokio::test]
    async fn test_scrub_point_two_subvolume_equal() -> Result<()> {
        // Test that scrub high water mark is honored.
        let block_size: usize = 512;

        // Two volumes with full read only parent overlap
        //
        // volume1: 0 0 0 0 0
        // volume2:           0 0 0 0 0
        // parent:  P P P P P P P P P P
        test_volume_scrub_point_lba_range(block_size, 8, &[5, 5]).await?;

        Ok(())
    }

    // This test accepts a vec of sub-volume sizes, and a size for the read
    // only parent.  A volume is created using these inputs.  The test will
    // then walk all possible scrub points and IO sizes to test that the
    // correct LBA range is returned.
    //
    // All the possible IO offsets, sizes, and scrub points are checked.
    async fn test_volume_scrub_point_lba_range(
        block_size: usize,
        parent_blocks: usize,
        subvol_sizes: &[usize],
    ) -> Result<()> {
        // Create a volume
        let mut volume = Volume::new(block_size as u64);

        // Create the subvolume(s) of the requested size(s)
        for size in subvol_sizes {
            let subvolume = Arc::new(InMemoryBlockIO::new(
                Uuid::new_v4(),
                block_size as u64,
                block_size * size,
            ));
            volume.add_subvolume(subvolume.clone()).await?;
        }

        // Create the read only parent
        let parent = Arc::new(InMemoryBlockIO::new(
            Uuid::new_v4(),
            block_size as u64,
            block_size * parent_blocks,
        ));

        volume.add_read_only_parent(parent.clone()).await?;
        volume.activate(0).await?;

        // The total blocks in our volume
        let volume_blocks = volume.total_size().await? / block_size as u64;

        // Walk all the possible sizes (in blocks) for an IO.
        for size in 1..volume_blocks {
            // Walk the possible scrub points across the parent volume.
            for scrub_point in 0..=parent_blocks {
                volume
                    .scrub_point
                    .store(scrub_point as u64, Ordering::SeqCst);

                // Now walk the block offsets for the volume, verify the
                // returned lba_range is correct.
                //
                // Because we are testing all possible IO sizes, we only
                // need to walk the blocks up to the point where our
                // offset+size reaches the end of the volume.
                let final_volume_offset = volume_blocks - size;
                for block in 0..=final_volume_offset {
                    let r = volume.read_only_parent_for_lba_range(block, size);
                    if block >= parent_blocks as u64 {
                        // The block is past the end of the parent, this will
                        // not have a read_only_parent irregardless of the
                        // current scrub point location.
                        println!(
                            "block {} > parent {}. Go to SubVolume",
                            block, parent_blocks
                        );
                        assert!(r.is_none());
                    } else if block + size <= scrub_point as u64 {
                        // Our IO is fully under the scrub point, we should
                        // go directly to the SubVolume
                        println!(
                            "block {}+{} <= scrub_point {}. No parent check",
                            block, size, scrub_point,
                        );
                        assert!(r.is_none());
                    } else {
                        // Our IO is not fully under the scrub point, but we
                        // know it's still below the
                        // size of the parent, so we have
                        // to check.
                        println!(
                            "block {} < scrub_point {}. Check with your parent",
                            block, scrub_point,
                        );
                        assert!(r.is_some());
                    }
                }
            }
        }

        Ok(())
    }
}<|MERGE_RESOLUTION|>--- conflicted
+++ resolved
@@ -253,33 +253,17 @@
     // Still TODO: here
     // If there is an error, how to we tell Nexus?
     // If we finish the scrub, how do we tell Nexus?
-<<<<<<< HEAD
-    pub fn scrub(&self, log: &Logger) -> Result<(), CrucibleError> {
+    pub async fn scrub(&self, log: &Logger) -> Result<(), CrucibleError> {
         info!(log, "Scrub check for {}", self.uuid);
-=======
-    pub async fn scrub(&self) -> Result<(), CrucibleError> {
-        println!("Scrub check for {}", self.uuid);
->>>>>>> 562054e8
         // XXX Can we assert volume is activated?
 
         if let Some(ref read_only_parent) = self.read_only_parent {
             let ts = read_only_parent.total_size().await?;
             let bs = read_only_parent.get_block_size().await? as usize;
 
+            info!(log, "Scrub for {} begins", self.uuid);
+            info!(log, "Scrub with total_size:{:?} block_size:{:?}", ts, bs);
             let scrub_start = Instant::now();
-            info!(log, "Scrub for {} begins", self.uuid);
-
-<<<<<<< HEAD
-            let bs = read_only_parent.get_block_size()? as usize;
-            info!(
-                log,
-                "Scrub with total_size:{:?} block_size:{:?}",
-                read_only_parent.total_size()?,
-                bs
-            );
-=======
-            println!("Scrub with total_size:{:?} block_size:{:?}", ts, bs,);
->>>>>>> 562054e8
             let start = read_only_parent.lba_range.start;
             let end = read_only_parent.lba_range.end;
 
@@ -370,14 +354,9 @@
             }
 
             let total_time = scrub_start.elapsed();
-<<<<<<< HEAD
             info!(
                 log,
-                "Scrub {} done in {} seconds.  Retries:{}",
-=======
-            println!(
                 "Scrub {} done in {} seconds. Retries:{}",
->>>>>>> 562054e8
                 self.uuid,
                 total_time.as_secs(),
                 retries,
