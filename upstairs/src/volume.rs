--- conflicted
+++ resolved
@@ -247,11 +247,6 @@
         }
     }
 
-<<<<<<< HEAD
-    // If a volume has a read only parent, do the work to read from
-    // it and write_unwritten to the LBA it covers.
-    pub async fn scrub(&self) -> Result<(), CrucibleError> {
-=======
     // Scrub a volume.
     // If a volume has a read only parent, we do the work to read from
     // the read only side, and write_unwritten to the LBA of the SubVolume
@@ -260,46 +255,25 @@
     // Still TODO: here
     // If there is an error, how to we tell Nexus?
     // If we finish the scrub, how do we tell Nexus?
-    pub fn scrub(&self) -> Result<(), CrucibleError> {
->>>>>>> 5baadea2
+    pub async fn scrub(&self) -> Result<(), CrucibleError> {
         println!("Scrub check for {}", self.uuid);
         // XXX Can we assert volume is activated?
 
         if let Some(ref read_only_parent) = self.read_only_parent {
-<<<<<<< HEAD
             let ts = read_only_parent.total_size().await?;
             let bs = read_only_parent.get_block_size().await? as usize;
-=======
+
             let scrub_start = Instant::now();
             println!("Scrub for {} begins", self.uuid);
->>>>>>> 5baadea2
-
-            let bs = read_only_parent.get_block_size()? as usize;
+
             println!(
                 "Scrub with total_size:{:?} block_size:{:?}",
-                read_only_parent.total_size()?,
-                bs
+                ts,
+                bs,
             );
             let start = read_only_parent.lba_range.start;
             let end = read_only_parent.lba_range.end;
 
-<<<<<<< HEAD
-            for offset in start..end {
-                let block = Block::new(offset, bs.trailing_zeros());
-                let buffer = Buffer::new(bs);
-
-                let waiter =
-                    read_only_parent.read(block, buffer.clone()).await?;
-                waiter.wait().await?;
-
-                let waiter = self
-                    .write_unwritten(
-                        Block::new(offset, bs.trailing_zeros()),
-                        Bytes::from(buffer.as_vec().await.clone()),
-                    )
-                    .await?;
-                waiter.wait().await?;
-=======
             // Based on some seat of the pants measurements, we are doing
             // 256 KiB IOs during the scrub. Here we select how many blocks
             // this is.
@@ -335,12 +309,13 @@
                 let mut retry_needed = true;
                 let mut retry_count = 0;
                 while retry_needed {
-                    let waiter = read_only_parent.read(block, buffer.clone());
+                    let waiter =
+                        read_only_parent.read(block, buffer.clone()).await;
                     match waiter {
                         Ok(mut waiter) => {
                             // Once we have our waiter, we can wait on it
                             // to answer or read.
-                            waiter.block_wait()?;
+                            waiter.wait().await?;
                             retry_needed = false;
                             if retry_count > 0 {
                                 // This counter indicates a retry was
@@ -362,12 +337,13 @@
                         );
                     }
                 }
+
                 // TODO: Nexus needs to know about this failure.
                 let mut waiter = self.write_unwritten(
                     Block::new(offset, bs.trailing_zeros()),
-                    Bytes::from(buffer.as_vec().clone()),
-                )?;
-                waiter.block_wait()?;
+                    Bytes::from(buffer.as_vec().await.clone()),
+                ).await?;
+                waiter.wait().await?;
 
                 offset += block_count as u64;
 
@@ -381,17 +357,16 @@
                     );
                     showat += showstep;
                 }
->>>>>>> 5baadea2
             }
 
             let total_time = scrub_start.elapsed();
             println!(
-                "Scrub {} done in {} seconds.  Retries:{}",
+                "Scrub {} done in {} seconds. Retries:{}",
                 self.uuid,
                 total_time.as_secs(),
                 retries,
             );
-            self.flush(None)?;
+            self.flush(None).await.wait().await?;
         } else {
             println!("Scrub for {} not required", self.uuid);
         }
@@ -478,11 +453,7 @@
         }
 
         if let Some(ref read_only_parent) = &self.read_only_parent {
-<<<<<<< HEAD
             read_only_parent.conditional_activate(gen).await?;
-=======
-            read_only_parent.conditional_activate(gen)?;
->>>>>>> 5baadea2
         }
 
         Ok(())
