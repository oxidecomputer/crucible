[package]
name = "crucible-common"
version = "0.0.0"
authors = ["Joshua M. Clulow <jmc@oxide.computer>", "Alan Hanson <alan@oxide.computer>"]
license = "MPL-2.0"
edition = "2018"

[dependencies]
anyhow = "1"
serde = { version = "1", features = ["derive"] }
serde_json = "1"
toml = "0.5"
tempfile = "3"
thiserror = "1.0"
uuid = { version = "0.8", features = [ "serde", "v4" ] }
<<<<<<< HEAD
tokio-rustls = { version = "0.23.2" }
rustls-pemfile = { version = "0.2.1" }
=======
twox-hash = "1.6.2"
rusqlite = { version = "0.26" }
>>>>>>> 44ee4765
<|MERGE_RESOLUTION|>--- conflicted
+++ resolved
@@ -13,10 +13,7 @@
 tempfile = "3"
 thiserror = "1.0"
 uuid = { version = "0.8", features = [ "serde", "v4" ] }
-<<<<<<< HEAD
-tokio-rustls = { version = "0.23.2" }
-rustls-pemfile = { version = "0.2.1" }
-=======
 twox-hash = "1.6.2"
 rusqlite = { version = "0.26" }
->>>>>>> 44ee4765
+tokio-rustls = { version = "0.23.2" }
+rustls-pemfile = { version = "0.2.1" }