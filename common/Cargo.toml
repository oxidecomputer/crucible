--- conflicted
+++ resolved
@@ -7,11 +7,7 @@
 
 [dependencies]
 anyhow = "1"
-<<<<<<< HEAD
-schemars = { version = "0.8.11", features = [ "uuid1" ] }
-=======
 schemars = { version = "0.8.12", features = [ "uuid1" ] }
->>>>>>> 47f35695
 serde = { version = "1", features = ["derive"] }
 serde_json = "1"
 toml = "0.7"
