// Copyright 2021 Oxide Computer Company
use std::fs::File;
use std::hash::Hasher;
use std::io::{ErrorKind, Read, Write};
use std::path::Path;

use ErrorKind::NotFound;

use anyhow::{anyhow, bail, Context, Result};
use serde::{Deserialize, Serialize};
use tempfile::NamedTempFile;

mod region;
pub use region::{
    Block, RegionDefinition, RegionOptions, MAX_BLOCK_SIZE, MIN_BLOCK_SIZE,
};

pub mod x509;

#[derive(thiserror::Error, Debug, PartialEq, Clone, Serialize, Deserialize)]
pub enum CrucibleError {
    #[error("Error: {0}")]
    GenericError(String),

    #[error("IO Error: {0}")]
    IoError(String),

    #[error("data store disconnected")]
    Disconnect,

    #[error("Error grabbing data lock")]
    DataLockError,

    #[error("Error grabbing reader-writer {0} lock")]
    RwLockError(String),

    #[error("BlockReqWaiter recv channel disconnected")]
    RecvDisconnected,

    #[error("Offset not block aligned")]
    OffsetUnaligned,

    #[error("Data length not block size multiple")]
    DataLenUnaligned,

    #[error("Block size mismatch")]
    BlockSizeMismatch,

    #[error("Invalid number of blocks: {0}")]
    InvalidNumberOfBlocks(String),

    #[error("Offset past end of extent")]
    OffsetInvalid,

    #[error("Upstairs is already active")]
    UpstairsAlreadyActive,

    #[error("Upstairs is deactivating")]
    UpstairsDeactivating,

    #[error("Upstairs is not active")]
    UpstairsInactive,

    #[error("Saw a UUID that wasn't ours!")]
    UuidMismatch,

    #[error("Decryption failed!")]
    DecryptionError,

    #[error("Integrity hash mismatch!")]
    HashMismatch,

    #[error("LBA range overlap!")]
    LBARangeOverlap,

    #[error("Subvolume size mismatch!")]
    SubvolumeSizeMismatch,

    #[error("Cannot serve blocks: {0}")]
    CannotServeBlocks(String),

    #[error("Cannot receive blocks: {0}")]
    CannotReceiveBlocks(String),

<<<<<<< HEAD
    #[error("Snapshot failed! {0}")]
    SnapshotFailed(String),

    #[error("Snapshot {0} exists already")]
    SnapshotExistsAlready(String),

    #[error("Attempting to modify read-only region!")]
    ModifyingReadOnlyRegion,
=======
    #[error("Invalid extent")]
    InvalidExtent,
>>>>>>> 870878c7
}

impl From<std::io::Error> for CrucibleError {
    fn from(e: std::io::Error) -> Self {
        CrucibleError::IoError(format!("{:?}", e))
    }
}

// Clippy complains but code won't compile without the Into!
#[allow(clippy::from_over_into)]
impl Into<std::io::Error> for CrucibleError {
    fn into(self) -> std::io::Error {
        std::io::Error::new(std::io::ErrorKind::Other, self)
    }
}

impl From<anyhow::Error> for CrucibleError {
    fn from(e: anyhow::Error) -> Self {
        CrucibleError::GenericError(format!("{:?}", e))
    }
}

impl From<rusqlite::Error> for CrucibleError {
    fn from(e: rusqlite::Error) -> Self {
        CrucibleError::GenericError(format!("{:?}", e))
    }
}

impl<T> From<std::sync::mpsc::SendError<T>> for CrucibleError {
    fn from(e: std::sync::mpsc::SendError<T>) -> Self {
        CrucibleError::GenericError(format!("{:?}", e))
    }
}

#[macro_export]
macro_rules! crucible_bail {
    ($i:ident) => { return Err(CrucibleError::$i) };
    ($i:ident, $str:expr) => {
        return Err(CrucibleError::$i($str.to_string()))
    };
    ($i:ident, $fmt:expr, $($arg:tt)*) => {
        return Err(CrucibleError::$i(format!($fmt, $($arg)*)))
    };
}

pub fn read_json_maybe<P, T>(file: P) -> Result<Option<T>>
where
    P: AsRef<Path>,
    for<'de> T: Deserialize<'de>,
{
    let file = file.as_ref();
    let mut f = match File::open(file) {
        Ok(f) => f,
        Err(e) if e.kind() == NotFound => return Ok(None),
        Err(e) => bail!("open {:?}: {:?}", file, e),
    };
    let mut buf = Vec::<u8>::new();
    f.read_to_end(&mut buf)
        .with_context(|| anyhow!("read {:?}", file))?;
    serde_json::from_slice(buf.as_slice())
        .with_context(|| anyhow!("parse {:?}", file))
}

pub fn read_json<P, T>(file: P) -> Result<T>
where
    P: AsRef<Path>,
    for<'de> T: Deserialize<'de>,
{
    let file = file.as_ref();
    read_json_maybe(file)?
        .ok_or_else(|| anyhow!("open {:?}: file not found", file))
}

pub fn write_json<P, T>(file: P, data: &T, clobber: bool) -> Result<()>
where
    P: AsRef<Path>,
    T: Serialize,
{
    let file = file.as_ref();
    let mut buf = serde_json::to_vec_pretty(data)?;
    buf.push(b'\n');
    let mut tmpf = NamedTempFile::new_in(file.parent().unwrap())?;
    tmpf.write_all(&buf)?;
    tmpf.flush()?;

    if clobber {
        tmpf.persist(file)?;
    } else {
        tmpf.persist_noclobber(file)?;
    }
    Ok(())
}

pub fn mkdir_for_file(file: &Path) -> Result<()> {
    Ok(std::fs::create_dir_all(file.parent().expect("file path"))?)
}

pub fn integrity_hash(args: &[&[u8]]) -> u64 {
    let mut hasher: twox_hash::XxHash64 = Default::default();
    for arg in args {
        hasher.write(arg);
    }
    hasher.finish()
}<|MERGE_RESOLUTION|>--- conflicted
+++ resolved
@@ -82,7 +82,6 @@
     #[error("Cannot receive blocks: {0}")]
     CannotReceiveBlocks(String),
 
-<<<<<<< HEAD
     #[error("Snapshot failed! {0}")]
     SnapshotFailed(String),
 
@@ -91,10 +90,9 @@
 
     #[error("Attempting to modify read-only region!")]
     ModifyingReadOnlyRegion,
-=======
+
     #[error("Invalid extent")]
     InvalidExtent,
->>>>>>> 870878c7
 }
 
 impl From<std::io::Error> for CrucibleError {
