--- conflicted
+++ resolved
@@ -90,13 +90,8 @@
 rayon = "1.11.0"
 rand = { version = "0.9.1", features = [ "small_rng"] }
 rand_chacha = "0.9.0"
-<<<<<<< HEAD
 reedline = "0.43.0"
-rangemap = "1.5.1"
-=======
-reedline = "0.39.0"
 rangemap = "1.7.0"
->>>>>>> 70aa9d00
 reqwest = { version = "0.12", features = ["default", "blocking", "json", "stream"] }
 ringbuffer = "0.16.0"
 rusqlite = { version = "0.34" }
