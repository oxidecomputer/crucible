--- conflicted
+++ resolved
@@ -98,13 +98,8 @@
 static_assertions = "1.1.0"
 statistical = "1.0.0"
 subprocess = "0.2.9"
-<<<<<<< HEAD
-strum = "0.26"
+strum = "0.27"
 strum_macros = "0.27"
-=======
-strum = "0.27"
-strum_macros = "0.26"
->>>>>>> ca82c6c8
 tempfile = "3"
 test-strategy = "0.4.0"
 thiserror = "1"
