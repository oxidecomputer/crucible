--- conflicted
+++ resolved
@@ -17,11 +17,5 @@
 base64 = "0.13"
 rand = "0.8.5"
 tempfile = "3.3.0"
-<<<<<<< HEAD
-tokio = { version = "1.21.0", features = ["full"] }
-uuid = { version = "1.0.0", features = [ "serde", "v4" ] }
-=======
 tokio = { version = "1.21.2", features = ["full"] }
-uuid = { version = "1.0.0", features = [ "serde", "v4" ] }
-lazy_static = "1.4.0"
->>>>>>> 4c314596
+uuid = { version = "1.0.0", features = [ "serde", "v4" ] }