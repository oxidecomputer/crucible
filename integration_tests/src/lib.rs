// Copyright 2022 Oxide Computer Company

#[cfg(test)]
mod test {
    use std::net::IpAddr;
    use std::sync::Arc;

    use anyhow::*;
    use base64::encode;
    use crucible::{Bytes, *};
    use crucible_client_types::VolumeConstructionRequest;
    use crucible_downstairs::*;
    use futures::lock::Mutex;
    use httptest::{matchers::*, responders::*, Expectation, Server};
    use rand::Rng;
    use tempfile::*;
    use uuid::*;

    #[allow(dead_code)]
    struct TestDownstairs {
        tempdir: TempDir,
        downstairs: Arc<Mutex<Downstairs>>,
    }

    impl TestDownstairs {
        pub fn new(
            address: IpAddr,
            port: u16,
            encrypted: bool,
            read_only: bool,
        ) -> Result<Self> {
            let tempdir = tempdir()?;

            let _region = create_region(
                512, /* block_size */
                tempdir.path().to_path_buf(),
                5, /* extent_size */
                2, /* extent_count */
                Uuid::new_v4(),
                encrypted,
            )?;

            let downstairs = build_downstairs_for_region(
                &tempdir.path(),
                false, /* lossy */
                false, /* return_errors */
                read_only,
            )?;

            let adownstairs = downstairs.clone();
            tokio::spawn(async move {
                start_downstairs(
                    adownstairs,
                    address,
                    None, /* oximeter */
                    port,
                    None, /* cert_pem */
                    None, /* key_pem */
                    None, /* root_cert_pem */
                )
                .await
            });

            Ok(TestDownstairs {
                tempdir,
                downstairs,
            })
        }
    }

    // Spin off three downstairs at the given ports.
    // Return a Crucible Opts struct pre-populated with the same
    // three given ports for targets.
    fn three_downstairs(
        port1: u16,
        port2: u16,
        port3: u16,
        read_only: bool,
    ) -> Result<CrucibleOpts> {
        let _downstairs1 =
            TestDownstairs::new("127.0.0.1".parse()?, port1, true, read_only)?;
        let _downstairs2 =
            TestDownstairs::new("127.0.0.1".parse()?, port2, true, read_only)?;
        let _downstairs3 =
            TestDownstairs::new("127.0.0.1".parse()?, port3, true, read_only)?;

        // Generate random data for our key
        let key_bytes = rand::thread_rng().gen::<[u8; 32]>();
        let key_string = encode(&key_bytes);

        let co = CrucibleOpts {
            id: Uuid::new_v4(),
            target: vec![
                format!("127.0.0.1:{}", port1).parse()?,
                format!("127.0.0.1:{}", port2).parse()?,
                format!("127.0.0.1:{}", port3).parse()?,
            ],
            lossy: false,
            flush_timeout: None,
            key: Some(key_string),
            cert_pem: None,
            key_pem: None,
            root_cert_pem: None,
            control: None,
            read_only,
        };
        Ok(co)
    }

    // Note the port number for downstairs in each test must be unique
    // from both the other downstairs in the same test, AND with other
    // downstairs in other tests.  The helpful three_downstairs()
    // function should help to make this easier.

    #[tokio::test(flavor = "multi_thread", worker_threads = 8)]
    async fn integration_test_region() -> Result<()> {
        // Test a simple single layer volume with a read, write, read
        const BLOCK_SIZE: usize = 512;

        let opts = three_downstairs(54001, 54002, 54003, false).unwrap();

        let vcr: VolumeConstructionRequest =
            VolumeConstructionRequest::Volume {
                id: Uuid::new_v4(),
                block_size: BLOCK_SIZE as u64,
                sub_volumes: vec![VolumeConstructionRequest::Region {
                    block_size: BLOCK_SIZE as u64,
                    opts,
                    gen: 0,
                }],
                read_only_parent: None,
            };

        // XXX Crucible uses std::sync::mpsc::Receiver, not
        // tokio::sync::mpsc::Receiver, so use tokio::task::block_in_place here.
        // Remove that when Crucible changes over to the tokio mpsc.
        let volume = Arc::new(tokio::task::block_in_place(|| {
            Volume::construct(vcr, None)
        })?);

        volume.activate(0)?;

        // Verify contents are zero on init
        let buffer = Buffer::new(BLOCK_SIZE * 10);
        volume
            .read(Block::new(0, BLOCK_SIZE.trailing_zeros()), buffer.clone())?
            .block_wait()?;

        assert_eq!(vec![0x00_u8; BLOCK_SIZE * 10], *buffer.as_vec());

        // Write data in
        volume
            .write(
                Block::new(0, BLOCK_SIZE.trailing_zeros()),
                Bytes::from(vec![0x55; BLOCK_SIZE * 10]),
            )?
            .block_wait()?;

        // Read parent, verify contents
        let buffer = Buffer::new(BLOCK_SIZE * 10);
        volume
            .read(Block::new(0, BLOCK_SIZE.trailing_zeros()), buffer.clone())?
            .block_wait()?;

        assert_eq!(vec![0x55_u8; BLOCK_SIZE * 10], *buffer.as_vec());

        Ok(())
    }

    #[tokio::test(flavor = "multi_thread", worker_threads = 8)]
    async fn integration_test_two_layers() -> Result<()> {
        let opts = three_downstairs(54004, 54005, 54006, false).unwrap();
        integration_test_two_layers_common(opts, false).await
    }

    #[tokio::test(flavor = "multi_thread", worker_threads = 8)]
    async fn integration_test_two_layers_write_unwritten() -> Result<()> {
        let opts = three_downstairs(54007, 54008, 54009, false).unwrap();
        integration_test_two_layers_common(opts, true).await
    }

    async fn integration_test_two_layers_common(
        opts: CrucibleOpts,
        is_write_unwritten: bool,
    ) -> Result<()> {
        const BLOCK_SIZE: usize = 512;
        // Create in memory block io full of 11
        let in_memory_data = Arc::new(InMemoryBlockIO::new(
            Uuid::new_v4(),
            BLOCK_SIZE as u64,
            BLOCK_SIZE * 10,
        ));

        in_memory_data
            .write(
                Block::new(0, BLOCK_SIZE.trailing_zeros()),
                Bytes::from(vec![11; BLOCK_SIZE * 10]),
            )?
            .block_wait()?;

        let buffer = Buffer::new(BLOCK_SIZE * 10);
        in_memory_data
            .read(Block::new(0, BLOCK_SIZE.trailing_zeros()), buffer.clone())?
            .block_wait()?;

        assert_eq!(vec![11; BLOCK_SIZE * 10], *buffer.as_vec());

        let mut volume = Volume::new(BLOCK_SIZE as u64);
        volume.add_subvolume_create_guest(opts, 0, None)?;
        volume.add_read_only_parent(in_memory_data.clone())?;

        volume.activate(0)?;

        // Verify contents are 11 on init
        let buffer = Buffer::new(BLOCK_SIZE * 10);
        volume
            .read(Block::new(0, BLOCK_SIZE.trailing_zeros()), buffer.clone())?
            .block_wait()?;

        assert_eq!(vec![11; BLOCK_SIZE * 10], *buffer.as_vec());

        // Write data in
        if is_write_unwritten {
            volume
                .write_unwritten(
                    Block::new(0, BLOCK_SIZE.trailing_zeros()),
                    Bytes::from(vec![55; BLOCK_SIZE * 10]),
                )?
                .block_wait()?;
        } else {
            volume
                .write(
                    Block::new(0, BLOCK_SIZE.trailing_zeros()),
                    Bytes::from(vec![55; BLOCK_SIZE * 10]),
                )?
                .block_wait()?;
        }

        // Verify parent wasn't written to
        let buffer = Buffer::new(BLOCK_SIZE * 10);
        in_memory_data
            .read(Block::new(0, BLOCK_SIZE.trailing_zeros()), buffer.clone())?
            .block_wait()?;

        assert_eq!(vec![11; BLOCK_SIZE * 10], *buffer.as_vec());

        // Read and verify contents
        let buffer = Buffer::new(BLOCK_SIZE * 10);
        volume
            .read(Block::new(0, BLOCK_SIZE.trailing_zeros()), buffer.clone())?
            .block_wait()?;

        assert_eq!(vec![55; BLOCK_SIZE * 10], *buffer.as_vec());

        Ok(())
    }

    #[tokio::test(flavor = "multi_thread", worker_threads = 8)]
    async fn integration_test_three_layers() -> Result<()> {
        const BLOCK_SIZE: usize = 512;

        let opts = three_downstairs(54010, 54011, 54012, false).unwrap();

        // Create in memory block io full of 11
        let in_memory_data = Arc::new(InMemoryBlockIO::new(
            Uuid::new_v4(),
            BLOCK_SIZE as u64,
            BLOCK_SIZE * 10,
        ));

        in_memory_data
            .write(
                Block::new(0, BLOCK_SIZE.trailing_zeros()),
                Bytes::from(vec![11; BLOCK_SIZE * 10]),
            )?
            .block_wait()?;

        let buffer = Buffer::new(BLOCK_SIZE * 10);
        in_memory_data
            .read(Block::new(0, BLOCK_SIZE.trailing_zeros()), buffer.clone())?
            .block_wait()?;

        assert_eq!(vec![11; BLOCK_SIZE * 10], *buffer.as_vec());

        // Create volume with read only parent
        let vcr: VolumeConstructionRequest =
            VolumeConstructionRequest::Volume {
                id: Uuid::new_v4(),
                block_size: BLOCK_SIZE as u64,
                sub_volumes: vec![VolumeConstructionRequest::Region {
                    block_size: BLOCK_SIZE as u64,
                    opts,
                    gen: 0,
                }],
                read_only_parent: None,
            };

        // XXX Crucible uses std::sync::mpsc::Receiver, not
        // tokio::sync::mpsc::Receiver, so use tokio::task::block_in_place here.
        // Remove that when Crucible changes over to the tokio mpsc.
        let mut volume =
            tokio::task::block_in_place(|| Volume::construct(vcr, None))?;

        volume.add_read_only_parent({
            let mut volume = Volume::new(BLOCK_SIZE as u64);
            volume.add_subvolume(in_memory_data.clone())?;
            Arc::new(volume)
        })?;

        volume.activate(0)?;

        // Verify contents are 11 on init
        let buffer = Buffer::new(BLOCK_SIZE * 10);
        volume
            .read(Block::new(0, BLOCK_SIZE.trailing_zeros()), buffer.clone())?
            .block_wait()?;

        assert_eq!(vec![11; BLOCK_SIZE * 10], *buffer.as_vec());

        // Write data in
        volume
            .write(
                Block::new(0, BLOCK_SIZE.trailing_zeros()),
                Bytes::from(vec![55; BLOCK_SIZE * 10]),
            )?
            .block_wait()?;

        // Verify parent wasn't written to
        let buffer = Buffer::new(BLOCK_SIZE * 10);
        in_memory_data
            .read(Block::new(0, BLOCK_SIZE.trailing_zeros()), buffer.clone())?
            .block_wait()?;

        assert_eq!(vec![11; BLOCK_SIZE * 10], *buffer.as_vec());

        // Read and verify contents
        let buffer = Buffer::new(BLOCK_SIZE * 10);
        volume
            .read(Block::new(0, BLOCK_SIZE.trailing_zeros()), buffer.clone())?
            .block_wait()?;

        assert_eq!(vec![55; BLOCK_SIZE * 10], *buffer.as_vec());

        Ok(())
    }

    #[tokio::test(flavor = "multi_thread", worker_threads = 8)]
    async fn integration_test_url() -> Result<()> {
        const BLOCK_SIZE: usize = 512;

        let opts = three_downstairs(54013, 54014, 54015, false).unwrap();

        let server = Server::run();
        server.expect(
            Expectation::matching(request::method_path("GET", "/ff.raw"))
                .times(1..)
                .respond_with(status_code(200).body(vec![0xff; BLOCK_SIZE])),
        );
        server.expect(
            Expectation::matching(request::method_path("HEAD", "/ff.raw"))
                .times(1..)
                .respond_with(status_code(200).append_header(
                    "Content-Length",
                    format!("{}", BLOCK_SIZE),
                )),
        );

        let vcr: VolumeConstructionRequest =
            VolumeConstructionRequest::Volume {
                id: Uuid::new_v4(),
                block_size: BLOCK_SIZE as u64,
                sub_volumes: vec![VolumeConstructionRequest::Region {
                    block_size: BLOCK_SIZE as u64,
                    opts,
                    gen: 0,
                }],
                read_only_parent: Some(Box::new(
                    VolumeConstructionRequest::Volume {
                        id: Uuid::new_v4(),
                        block_size: BLOCK_SIZE as u64,
                        sub_volumes: vec![VolumeConstructionRequest::Url {
                            id: Uuid::new_v4(),
                            block_size: BLOCK_SIZE as u64,
                            url: server.url("/ff.raw").to_string(),
                        }],
                        read_only_parent: None,
                    },
                )),
            };

        // XXX Crucible uses std::sync::mpsc::Receiver, not
        // tokio::sync::mpsc::Receiver, so use tokio::task::block_in_place here.
        // Remove that when Crucible changes over to the tokio mpsc.
        let volume =
            tokio::task::block_in_place(|| Volume::construct(vcr, None))?;
        volume.activate(0)?;

        // Read one block: should be all 0xff
        let buffer = Buffer::new(BLOCK_SIZE);
        tokio::task::block_in_place(|| {
            volume.read(
                Block::new(0, BLOCK_SIZE.trailing_zeros()),
                buffer.clone(),
            )
        })?
        .block_wait()?;

        assert_eq!(vec![0xff; BLOCK_SIZE], *buffer.as_vec());

        // Write one block full of 0x01
        volume
            .write(
                Block::new(0, BLOCK_SIZE.trailing_zeros()),
                Bytes::from(vec![0x01; BLOCK_SIZE]),
            )?
            .block_wait()?;

        // Read one block: should be all 0x01
        let buffer = Buffer::new(BLOCK_SIZE);
        tokio::task::block_in_place(|| {
            volume.read(
                Block::new(0, BLOCK_SIZE.trailing_zeros()),
                buffer.clone(),
            )
        })?
        .block_wait()?;

        assert_eq!(vec![0x01; BLOCK_SIZE], *buffer.as_vec());
        Ok(())
    }

    #[tokio::test(flavor = "multi_thread", worker_threads = 8)]
    async fn integration_test_just_read() -> Result<()> {
        // Just do a read of a new volume.
        const BLOCK_SIZE: usize = 512;

        let opts = three_downstairs(54016, 54017, 54018, true).unwrap();

        let vcr: VolumeConstructionRequest =
            VolumeConstructionRequest::Volume {
                id: Uuid::new_v4(),
                block_size: BLOCK_SIZE as u64,
                sub_volumes: vec![],
                read_only_parent: Some(Box::new(
                    VolumeConstructionRequest::Region {
                        block_size: BLOCK_SIZE as u64,
                        opts,
                        gen: 0,
                    },
                )),
            };

        // XXX Crucible uses std::sync::mpsc::Receiver, not
        // tokio::sync::mpsc::Receiver, so use tokio::task::block_in_place here.
        // Remove that when Crucible changes over to the tokio mpsc.
        let volume =
            tokio::task::block_in_place(|| Volume::construct(vcr, None))?;
        volume.activate(0)?;

        // Read one block: should be all 0x00
        let buffer = Buffer::new(BLOCK_SIZE);
        tokio::task::block_in_place(|| {
            volume.read(
                Block::new(0, BLOCK_SIZE.trailing_zeros()),
                buffer.clone(),
            )
        })?
        .block_wait()?;

        assert_eq!(vec![0x00; BLOCK_SIZE], *buffer.as_vec());

        Ok(())
    }

    #[tokio::test(flavor = "multi_thread", worker_threads = 8)]
    async fn integration_test_volume_write_unwritten_1() -> Result<()> {
        // Test a simple single layer volume, verify write_unwritten
        // works as expected.
        // Volume with a subvolume:
        // |----------|
        //
        // Write A:
        // |AAAAAAAAAA|
        // Write unwritten B:
        // |BBBBBBBBBB|
        //
        // Should result in:
        // |AAAAAAAAAA|
        const BLOCK_SIZE: usize = 512;

        let opts = three_downstairs(54019, 54020, 54021, false).unwrap();

        let vcr: VolumeConstructionRequest =
            VolumeConstructionRequest::Volume {
                id: Uuid::new_v4(),
                block_size: BLOCK_SIZE as u64,
                sub_volumes: vec![VolumeConstructionRequest::Region {
                    block_size: BLOCK_SIZE as u64,
                    opts,
                    gen: 0,
                }],
                read_only_parent: None,
            };

        // XXX Crucible uses std::sync::mpsc::Receiver, not
        // tokio::sync::mpsc::Receiver, so use tokio::task::block_in_place here.
        // Remove that when Crucible changes over to the tokio mpsc.
        let volume = Arc::new(tokio::task::block_in_place(|| {
            Volume::construct(vcr, None)
        })?);

        volume.activate(0)?;

        // Write data in
        volume
            .write(
                Block::new(0, BLOCK_SIZE.trailing_zeros()),
                Bytes::from(vec![0x55; BLOCK_SIZE * 10]),
            )?
            .block_wait()?;

        // Read volume, verify contents
        let buffer = Buffer::new(BLOCK_SIZE * 10);
        volume
            .read(Block::new(0, BLOCK_SIZE.trailing_zeros()), buffer.clone())?
            .block_wait()?;

        assert_eq!(vec![0x55_u8; BLOCK_SIZE * 10], *buffer.as_vec());

        // Write_unwritten data in, should not change anything
        volume
            .write_unwritten(
                Block::new(0, BLOCK_SIZE.trailing_zeros()),
                Bytes::from(vec![0x22; BLOCK_SIZE * 10]),
            )?
            .block_wait()?;

        // Read volume, verify original contents
        let buffer = Buffer::new(BLOCK_SIZE * 10);
        volume
            .read(Block::new(0, BLOCK_SIZE.trailing_zeros()), buffer.clone())?
            .block_wait()?;

        assert_eq!(vec![0x55_u8; BLOCK_SIZE * 10], *buffer.as_vec());

        Ok(())
    }

    #[tokio::test(flavor = "multi_thread", worker_threads = 8)]
    async fn integration_test_volume_write_unwritten_2() -> Result<()> {
        // Test a simple single layer volume, verify a first write_unwritten
        // won't be altered by a 2nd write_unwritten.
        // Volume with a subvolume:
        // |----------|
        //
        // Write unwritten A:
        // |AAAAAAAAAA|
        // Write unwritten B:
        // |BBBBBBBBBB|
        //
        // Should result in:
        // |AAAAAAAAAA|
        const BLOCK_SIZE: usize = 512;
        let opts = three_downstairs(54022, 54023, 54024, false).unwrap();

        let vcr: VolumeConstructionRequest =
            VolumeConstructionRequest::Volume {
                id: Uuid::new_v4(),
                block_size: BLOCK_SIZE as u64,
                sub_volumes: vec![VolumeConstructionRequest::Region {
                    block_size: BLOCK_SIZE as u64,
                    opts,
                    gen: 0,
                }],
                read_only_parent: None,
            };

        // XXX Crucible uses std::sync::mpsc::Receiver, not
        // tokio::sync::mpsc::Receiver, so use tokio::task::block_in_place here.
        // Remove that when Crucible changes over to the tokio mpsc.
        let volume = Arc::new(tokio::task::block_in_place(|| {
            Volume::construct(vcr, None)
        })?);

        volume.activate(0)?;

        // Write data in
        volume
            .write_unwritten(
                Block::new(0, BLOCK_SIZE.trailing_zeros()),
                Bytes::from(vec![0x55; BLOCK_SIZE * 10]),
            )?
            .block_wait()?;

        // Read parent, verify contents
        let buffer = Buffer::new(BLOCK_SIZE * 10);
        volume
            .read(Block::new(0, BLOCK_SIZE.trailing_zeros()), buffer.clone())?
            .block_wait()?;

        assert_eq!(vec![0x55_u8; BLOCK_SIZE * 10], *buffer.as_vec());

        // A second Write_unwritten data, should not change anything
        volume
            .write_unwritten(
                Block::new(0, BLOCK_SIZE.trailing_zeros()),
                Bytes::from(vec![0x22; BLOCK_SIZE * 10]),
            )?
            .block_wait()?;

        // Read volume, verify original contents
        let buffer = Buffer::new(BLOCK_SIZE * 10);
        volume
            .read(Block::new(0, BLOCK_SIZE.trailing_zeros()), buffer.clone())?
            .block_wait()?;

        assert_eq!(vec![0x55_u8; BLOCK_SIZE * 10], *buffer.as_vec());

        Ok(())
    }

    #[tokio::test(flavor = "multi_thread", worker_threads = 8)]
    async fn integration_test_volume_write_unwritten_sparse() -> Result<()> {
        // Test a simple single layer volume
        // Perform a smaller write, then a larger write_unwritten and
        // verify the smaller write is not over-written.
        // Volume with a subvolume:
        // |----------|
        //
        // Write A:
        // |A---------|
        // Write unwritten B:
        // |BBBBBBBBBB|
        //
        // Should result in:
        // |ABBBBBBBBBB|
        const BLOCK_SIZE: usize = 512;

        let opts = three_downstairs(54025, 54026, 54027, false).unwrap();

        let vcr: VolumeConstructionRequest =
            VolumeConstructionRequest::Volume {
                id: Uuid::new_v4(),
                block_size: BLOCK_SIZE as u64,
                sub_volumes: vec![VolumeConstructionRequest::Region {
                    block_size: BLOCK_SIZE as u64,
                    opts,
                    gen: 0,
                }],
                read_only_parent: None,
            };

        // XXX Crucible uses std::sync::mpsc::Receiver, not
        // tokio::sync::mpsc::Receiver, so use tokio::task::block_in_place here.
        // Remove that when Crucible changes over to the tokio mpsc.
        let volume = Arc::new(tokio::task::block_in_place(|| {
            Volume::construct(vcr, None)
        })?);

        volume.activate(0)?;

        // Write data at block 0
        volume
            .write(
                Block::new(0, BLOCK_SIZE.trailing_zeros()),
                Bytes::from(vec![0x33; BLOCK_SIZE]),
            )?
            .block_wait()?;

        // A second Write_unwritten that overlaps the original write.
        volume
            .write_unwritten(
                Block::new(0, BLOCK_SIZE.trailing_zeros()),
                Bytes::from(vec![0x55; BLOCK_SIZE * 10]),
            )?
            .block_wait()?;

        // Read and verify
        let buffer = Buffer::new(BLOCK_SIZE * 10);
        volume
            .read(Block::new(0, BLOCK_SIZE.trailing_zeros()), buffer.clone())?
            .block_wait()?;

        // Get the data into a vec we can take slices of.
        let dl = buffer.as_vec().to_vec();

        // Verify data in the first block is from the first write
        assert_eq!(vec![0x33_u8; BLOCK_SIZE], dl[0..BLOCK_SIZE]);

        // Verify the remaining blocks have the write_unwritten data
        assert_eq!(
            vec![0x55_u8; BLOCK_SIZE * 9],
            dl[BLOCK_SIZE..BLOCK_SIZE * 10]
        );

        Ok(())
    }

    #[tokio::test(flavor = "multi_thread", worker_threads = 8)]
    async fn integration_test_volume_write_unwritten_subvols() -> Result<()> {
        // Test a single layer volume with two subvolumes,
        // verify a first write_unwritten that crosses the subvols
        // works as expected.
        //
        // Volume with two subvolumes:
        // |----------||----------|
        //
        // Write unwritten:
        // |AAAAAAAAAA||AAAAAAAAAA|
        //
        // Should result in:
        // |AAAAAAAAAA||AAAAAAAAAA|
        const BLOCK_SIZE: usize = 512;

        let mut sv = Vec::new();
        let opts = three_downstairs(54028, 54029, 54030, false).unwrap();
        sv.push(VolumeConstructionRequest::Region {
            block_size: BLOCK_SIZE as u64,
            opts,
            gen: 0,
        });
        let opts = three_downstairs(54031, 54032, 54033, false).unwrap();
        sv.push(VolumeConstructionRequest::Region {
            block_size: BLOCK_SIZE as u64,
            opts,
            gen: 0,
        });

        let vcr: VolumeConstructionRequest =
            VolumeConstructionRequest::Volume {
                id: Uuid::new_v4(),
                block_size: BLOCK_SIZE as u64,
                sub_volumes: sv,
                read_only_parent: None,
            };

        // XXX Crucible uses std::sync::mpsc::Receiver, not
        // tokio::sync::mpsc::Receiver, so use tokio::task::block_in_place here.
        // Remove that when Crucible changes over to the tokio mpsc.
        let volume = Arc::new(tokio::task::block_in_place(|| {
            Volume::construct(vcr, None)
        })?);

        volume.activate(0)?;
        let full_volume_size = BLOCK_SIZE * 20;
        // Write data in
        volume
            .write_unwritten(
                Block::new(0, BLOCK_SIZE.trailing_zeros()),
                Bytes::from(vec![0x55; full_volume_size]),
            )?
            .block_wait()?;

        // Read parent, verify contents
        let buffer = Buffer::new(full_volume_size);
        volume
            .read(Block::new(0, BLOCK_SIZE.trailing_zeros()), buffer.clone())?
            .block_wait()?;

        assert_eq!(vec![0x55_u8; full_volume_size], *buffer.as_vec());

        // A second Write_unwritten data, should not change anything
        volume
            .write_unwritten(
                Block::new(0, BLOCK_SIZE.trailing_zeros()),
                Bytes::from(vec![0x22; full_volume_size]),
            )?
            .block_wait()?;

        // Read volume, verify original contents
        let buffer = Buffer::new(full_volume_size);
        volume
            .read(Block::new(0, BLOCK_SIZE.trailing_zeros()), buffer.clone())?
            .block_wait()?;

        assert_eq!(vec![0x55_u8; full_volume_size], *buffer.as_vec());

        Ok(())
    }

    #[tokio::test(flavor = "multi_thread", worker_threads = 8)]
    async fn integration_test_volume_write_unwritten_subvols_sparse(
    ) -> Result<()> {
        // Test a single layer volume with two subvolumes,
        // verify a first write_unwritten that crosses the subvols
        // works as expected.
        //
        // Two subvolumes:
        // |----------||----------|
        // Write unwritten A:
        // |---------A||A---------|
        // Write unwritten B:
        // |BBBBBBBBBB||BBBBBBBBBB|
        //
        // Should result in:
        // |BBBBBBBBBA||ABBBBBBBBB|
        const BLOCK_SIZE: usize = 512;

        let mut sv = Vec::new();
        let opts = three_downstairs(54034, 54035, 54036, false).unwrap();
        sv.push(VolumeConstructionRequest::Region {
            block_size: BLOCK_SIZE as u64,
            opts,
            gen: 0,
        });
        let opts = three_downstairs(54037, 54038, 54039, false).unwrap();
        sv.push(VolumeConstructionRequest::Region {
            block_size: BLOCK_SIZE as u64,
            opts,
            gen: 0,
        });

        let vcr: VolumeConstructionRequest =
            VolumeConstructionRequest::Volume {
                id: Uuid::new_v4(),
                block_size: BLOCK_SIZE as u64,
                sub_volumes: sv,
                read_only_parent: None,
            };

        // XXX Crucible uses std::sync::mpsc::Receiver, not
        // tokio::sync::mpsc::Receiver, so use tokio::task::block_in_place here.
        // Remove that when Crucible changes over to the tokio mpsc.
        let volume = Arc::new(tokio::task::block_in_place(|| {
            Volume::construct(vcr, None)
        })?);

        volume.activate(0)?;
        let full_volume_size = BLOCK_SIZE * 20;

        // Write data to last block of first vol, and first block of
        // second vol.
        volume
            .write_unwritten(
                Block::new(9, BLOCK_SIZE.trailing_zeros()),
                Bytes::from(vec![0x55; BLOCK_SIZE * 2]),
            )?
            .block_wait()?;

        // Read parent, verify contents
        let buffer = Buffer::new(BLOCK_SIZE * 2);
        volume
            .read(Block::new(9, BLOCK_SIZE.trailing_zeros()), buffer.clone())?
            .block_wait()?;

        assert_eq!(vec![0x55_u8; BLOCK_SIZE * 2], *buffer.as_vec());

        // A second Write_unwritten data, should not change the previous
        // write_unwritten, but should change the remaining blocks that
        // were not written yet.
        volume
            .write_unwritten(
                Block::new(0, BLOCK_SIZE.trailing_zeros()),
                Bytes::from(vec![0x22; full_volume_size]),
            )?
            .block_wait()?;

        // Read full volume, verify first write_unwritten still valid, but the
        // other blocks of the 2nd write_unwritten are updated.
        let buffer = Buffer::new(full_volume_size);
        volume
            .read(Block::new(0, BLOCK_SIZE.trailing_zeros()), buffer.clone())?
            .block_wait()?;

        // Get the data into a vec we can take slices of.
        let dl = buffer.as_vec().to_vec();

        // Verify data in blocks 0-9 is the second write_unwritten
        assert_eq!(vec![0x22_u8; BLOCK_SIZE * 9], dl[0..(BLOCK_SIZE * 9)]);

        // Verify data in blocks 10-11 is the first write_unwritten
        assert_eq!(
            vec![0x55_u8; BLOCK_SIZE * 2],
            dl[(BLOCK_SIZE * 9)..(BLOCK_SIZE * 11)]
        );

        // Verify the remaining blocks have the second write_unwritten data
        assert_eq!(
            vec![0x22_u8; BLOCK_SIZE * 9],
            dl[(BLOCK_SIZE * 11)..full_volume_size]
        );

        Ok(())
    }

    #[tokio::test(flavor = "multi_thread", worker_threads = 8)]
    async fn integration_test_volume_write_unwritten_subvols_3() -> Result<()> {
        // Test a single layer volume with two subvolumes,
        // A first write_unwritten that crosses the subvols
        // A 2nd write unwritten.
        // A 3rd regular write
        //
        // Two subvolumes:
        // |----------||----------|
        // Write unwritten A:
        // |---------A||A---------|
        // Write unwritten B:
        // |BBBBBBBBBB||----------|
        // Write C:
        // |-------CCC||CCCCCCCCCC|
        //
        // Should result in:
        // |BBBBBBBCCC||CCCCCCCCCC|
        const BLOCK_SIZE: usize = 512;

        let mut sv = Vec::new();
        let opts = three_downstairs(54040, 54041, 54042, false).unwrap();
        sv.push(VolumeConstructionRequest::Region {
            block_size: BLOCK_SIZE as u64,
            opts,
            gen: 0,
        });
        let opts = three_downstairs(54043, 54044, 54045, false).unwrap();
        sv.push(VolumeConstructionRequest::Region {
            block_size: BLOCK_SIZE as u64,
            opts,
            gen: 0,
        });

        let vcr: VolumeConstructionRequest =
            VolumeConstructionRequest::Volume {
                id: Uuid::new_v4(),
                block_size: BLOCK_SIZE as u64,
                sub_volumes: sv,
                read_only_parent: None,
            };

        // XXX Crucible uses std::sync::mpsc::Receiver, not
        // tokio::sync::mpsc::Receiver, so use tokio::task::block_in_place here.
        // Remove that when Crucible changes over to the tokio mpsc.
        let volume = Arc::new(tokio::task::block_in_place(|| {
            Volume::construct(vcr, None)
        })?);

        volume.activate(0)?;
        let full_volume_size = BLOCK_SIZE * 20;

        // Write data to last block of first vol, and first block of
        // second vol.
        volume
            .write_unwritten(
                Block::new(9, BLOCK_SIZE.trailing_zeros()),
                Bytes::from(vec![0x55; BLOCK_SIZE * 2]),
            )?
            .block_wait()?;

        // A second Write_unwritten data, should not change the previous
        // write_unwritten, but should change the remaining blocks that
        // were not written yet.
        volume
            .write_unwritten(
                Block::new(0, BLOCK_SIZE.trailing_zeros()),
                Bytes::from(vec![0x22; BLOCK_SIZE * 10]),
            )?
            .block_wait()?;

        // A write
        volume
            .write(
                Block::new(7, BLOCK_SIZE.trailing_zeros()),
                Bytes::from(vec![0x11; BLOCK_SIZE * 13]),
            )?
            .block_wait()?;

        // Read full volume
        let buffer = Buffer::new(full_volume_size);
        volume
            .read(Block::new(0, BLOCK_SIZE.trailing_zeros()), buffer.clone())?
            .block_wait()?;

        // Get the data into a vec we can take slices of.
        let dl = buffer.as_vec().to_vec();

        // Verify data in blocks 0-7 is the second write_unwritten
        assert_eq!(vec![0x22_u8; BLOCK_SIZE * 7], dl[0..(BLOCK_SIZE * 7)]);

        // Verify data in blocks 8-19 is the third write
        assert_eq!(
            vec![0x11_u8; BLOCK_SIZE * 13],
            dl[(BLOCK_SIZE * 7)..full_volume_size]
        );

        Ok(())
    }

    // The following tests work at the "guest" layer.  The volume
    // layers above (in general) will eventually call a BlockIO trait
    // on a guest layer.  Port numbers from this point below should
    // start at 55001 and go up from there.
    #[tokio::test(flavor = "multi_thread", worker_threads = 8)]
    async fn integration_test_guest_downstairs() -> Result<()> {
        // Test using the guest layer to verify a new region is
        // what we expect, and a write and read work as expected
        const BLOCK_SIZE: usize = 512;

        // Spin off three downstairs, build our Crucible struct.
        let opts = three_downstairs(55016, 55017, 55018, false).unwrap();

        let guest = Arc::new(Guest::new());
        let gc = guest.clone();

        tokio::spawn(async move {
            up_main(opts, 0, gc, None).await.unwrap();
        });

        guest.activate(0)?;
        guest.query_work_queue()?;

        // Verify contents are zero on init
        let buffer = Buffer::new(BLOCK_SIZE * 10);
        guest
            .read(Block::new(0, BLOCK_SIZE.trailing_zeros()), buffer.clone())?
            .block_wait()?;

        assert_eq!(vec![0x00_u8; BLOCK_SIZE * 10], *buffer.as_vec());

        // Write data in
        guest
            .write(
                Block::new(0, BLOCK_SIZE.trailing_zeros()),
                Bytes::from(vec![0x55; BLOCK_SIZE * 10]),
            )?
            .block_wait()?;

        // Read parent, verify contents
        let buffer = Buffer::new(BLOCK_SIZE * 10);
        guest
            .read(Block::new(0, BLOCK_SIZE.trailing_zeros()), buffer.clone())?
            .block_wait()?;

        assert_eq!(vec![0x55_u8; BLOCK_SIZE * 10], *buffer.as_vec());

        Ok(())
    }

    #[tokio::test(flavor = "multi_thread", worker_threads = 8)]
    async fn integration_test_upstairs_read_only_rejects_write() -> Result<()> {
        const BLOCK_SIZE: usize = 512;

        // Spin up three read-only downstairs
        let opts = three_downstairs(55019, 55020, 55021, true).unwrap();

        let guest = Arc::new(Guest::new());
        let gc = guest.clone();

        // Read-only Upstairs should return errors if writes are attempted.
        tokio::spawn(async move {
            up_main(opts, 0, gc, None).await.unwrap();
        });

        guest.activate(0)?;

        // Expect an error attempting to write.
        let write_result = guest
            .write(
                Block::new(0, BLOCK_SIZE.trailing_zeros()),
                Bytes::from(vec![0x55; BLOCK_SIZE * 10]),
            )?
            .block_wait();
        assert!(write_result.is_err());
        assert!(matches!(
            write_result.err().unwrap(),
            CrucibleError::ModifyingReadOnlyRegion
        ));

        Ok(())
    }

    #[tokio::test(flavor = "multi_thread", worker_threads = 8)]
    async fn integration_test_guest_downstairs_unwritten() -> Result<()> {
        // Test using the guest layer to verify a new region is
        // what we expect, and a write_unwritten and read work as expected
        // The size here spans two extents.
        const BLOCK_SIZE: usize = 512;

        // Spin off three downstairs, build our Crucible struct.
        let opts = three_downstairs(55022, 55023, 55024, false).unwrap();

        let guest = Arc::new(Guest::new());
        let gc = guest.clone();

        tokio::spawn(async move {
            up_main(opts, 0, gc, None).await.unwrap();
        });

        guest.activate(1)?;
        guest.query_work_queue()?;

        // Write_unwritten data in
        guest
            .write_unwritten(
                Block::new(0, BLOCK_SIZE.trailing_zeros()),
                Bytes::from(vec![0x55; BLOCK_SIZE * 10]),
            )?
            .block_wait()?;

        // Read parent, verify contents
        let buffer = Buffer::new(BLOCK_SIZE * 10);
        guest
            .read(Block::new(0, BLOCK_SIZE.trailing_zeros()), buffer.clone())?
            .block_wait()?;

        assert_eq!(vec![0x55_u8; BLOCK_SIZE * 10], *buffer.as_vec());

        // Write_unwritten again with different data
        guest
            .write_unwritten(
                Block::new(0, BLOCK_SIZE.trailing_zeros()),
                Bytes::from(vec![0x99; BLOCK_SIZE * 10]),
            )?
            .block_wait()?;

        // Read back the same blocks.
        let buffer = Buffer::new(BLOCK_SIZE * 10);
        guest
            .read(Block::new(0, BLOCK_SIZE.trailing_zeros()), buffer.clone())?
            .block_wait()?;

        // Verify data is still the original contents.
        assert_eq!(vec![0x55_u8; BLOCK_SIZE * 10], *buffer.as_vec());

        // Now, just write.  This should update our data.
        guest
            .write(
                Block::new(0, BLOCK_SIZE.trailing_zeros()),
                Bytes::from(vec![0x89; BLOCK_SIZE * 10]),
            )?
            .block_wait()?;

        // Read back the same blocks.
        let buffer = Buffer::new(BLOCK_SIZE * 10);
        guest
            .read(Block::new(0, BLOCK_SIZE.trailing_zeros()), buffer.clone())?
            .block_wait()?;

        // Verify data is now from the new write.
        assert_eq!(vec![0x89_u8; BLOCK_SIZE * 10], *buffer.as_vec());

        Ok(())
    }

    #[tokio::test(flavor = "multi_thread", worker_threads = 8)]
    async fn integration_test_guest_downstairs_unwritten_sparse_1() -> Result<()>
    {
        // Test using the guest layer to verify a new region is
        // what we expect, and a write_unwritten and read work as expected,
        // this time with sparse writes
        const BLOCK_SIZE: usize = 512;

        // Spin off three downstairs, build our Crucible struct.
        let opts = three_downstairs(55025, 55026, 55027, false).unwrap();

        let guest = Arc::new(Guest::new());
        let gc = guest.clone();

        tokio::spawn(async move {
            up_main(opts, 0, gc, None).await.unwrap();
        });

        guest.activate(1)?;
        guest.query_work_queue()?;

        // Write_unwritten data in the first block
        guest
            .write_unwritten(
                Block::new(0, BLOCK_SIZE.trailing_zeros()),
                Bytes::from(vec![0x55; BLOCK_SIZE]),
            )?
            .block_wait()?;

        // Write_unwritten again with different data and same start
        // range, but write to blocks 2 and 3 this time as well.
        guest
            .write_unwritten(
                Block::new(0, BLOCK_SIZE.trailing_zeros()),
                Bytes::from(vec![0x99; BLOCK_SIZE * 3]),
            )?
            .block_wait()?;

        // Read back the first block.
        let buffer = Buffer::new(BLOCK_SIZE);
        guest
            .read(Block::new(0, BLOCK_SIZE.trailing_zeros()), buffer.clone())?
            .block_wait()?;

        // Verify data is still the original contents.
        assert_eq!(vec![0x55_u8; BLOCK_SIZE], *buffer.as_vec());

        // Read back the next two blocks.
        let buffer = Buffer::new(BLOCK_SIZE * 2);
        guest
            .read(Block::new(1, BLOCK_SIZE.trailing_zeros()), buffer.clone())?
            .block_wait()?;

        // Verify data is still the original contents.
        assert_eq!(vec![0x99_u8; BLOCK_SIZE * 2], *buffer.as_vec());

        Ok(())
    }

    #[tokio::test(flavor = "multi_thread", worker_threads = 8)]
    async fn integration_test_guest_downstairs_unwritten_sparse_mid(
    ) -> Result<()> {
        // Test using the guest layer to verify a new region is
        // what we expect, and a write_unwritten and read work as expected,
        // this time with sparse writes where the middle block is written
        const BLOCK_SIZE: usize = 512;

        // Spin off three downstairs, build our Crucible struct.
        let opts = three_downstairs(55028, 55029, 55030, false).unwrap();

        let guest = Arc::new(Guest::new());
        let gc = guest.clone();

        tokio::spawn(async move {
            up_main(opts, 0, gc, None).await.unwrap();
        });

        guest.activate(1)?;
        guest.query_work_queue()?;

        // Write_unwritten data in the second block
        guest
            .write_unwritten(
                Block::new(1, BLOCK_SIZE.trailing_zeros()),
                Bytes::from(vec![0x55; BLOCK_SIZE]),
            )?
            .block_wait()?;

        // Write_unwritten again with different data and writing
        // to blocks 0, 1, and 2.
        guest
            .write_unwritten(
                Block::new(0, BLOCK_SIZE.trailing_zeros()),
                Bytes::from(vec![0x99; BLOCK_SIZE * 3]),
            )?
            .block_wait()?;

        // Read back the all three blocks.
        let buffer = Buffer::new(BLOCK_SIZE * 3);
        guest
            .read(Block::new(0, BLOCK_SIZE.trailing_zeros()), buffer.clone())?
            .block_wait()?;

        // Get the data into a vec we can take slices of.
        let dl = buffer.as_vec().to_vec();

        // Verify data in the first block is from the second write_unwritten
        assert_eq!(vec![0x99_u8; BLOCK_SIZE], dl[0..BLOCK_SIZE]);

        // Verify data in the second block is from the first write_unwritten
        assert_eq!(vec![0x55_u8; BLOCK_SIZE], dl[BLOCK_SIZE..(BLOCK_SIZE * 2)]);

        // Verify data in the third block is from the second write_unwritten
        assert_eq!(
            vec![0x99_u8; BLOCK_SIZE],
            dl[(BLOCK_SIZE * 2)..(BLOCK_SIZE * 2 + BLOCK_SIZE)]
        );
        Ok(())
    }

    #[tokio::test(flavor = "multi_thread", worker_threads = 8)]
    async fn integration_test_guest_downstairs_unwritten_sparse_end(
    ) -> Result<()> {
        // Test write_unwritten and read work as expected,
        // this time with sparse writes where the last block is written
        const BLOCK_SIZE: usize = 512;

        // Spin off three downstairs, build our Crucible struct.
        let opts = three_downstairs(55031, 55032, 55033, false).unwrap();

        let guest = Arc::new(Guest::new());
        let gc = guest.clone();

        tokio::spawn(async move {
            up_main(opts, 0, gc, None).await.unwrap();
        });

        guest.activate(1)?;
        guest.query_work_queue()?;

        // Write_unwritten data in the third block
        guest
            .write_unwritten(
                Block::new(2, BLOCK_SIZE.trailing_zeros()),
                Bytes::from(vec![0x55; BLOCK_SIZE * 1]),
            )?
            .block_wait()?;

        // Write_unwritten again with different data and writing
        // to blocks 0, 1, and 2.
        guest
            .write_unwritten(
                Block::new(0, BLOCK_SIZE.trailing_zeros()),
                Bytes::from(vec![0x99; BLOCK_SIZE * 3]),
            )?
            .block_wait()?;

        // Read back the all three blocks.
        let buffer = Buffer::new(BLOCK_SIZE * 3);
        guest
            .read(Block::new(0, BLOCK_SIZE.trailing_zeros()), buffer.clone())?
            .block_wait()?;

        // Get the data into a vec we can take slices of.
        let dl = buffer.as_vec().to_vec();

        // Verify data in the first two blocks is the data from the
        // second write_unwritten
        assert_eq!(vec![0x99_u8; BLOCK_SIZE * 2], dl[0..BLOCK_SIZE * 2]);

        // Verify data in the third block is from the first write_unwritten
        assert_eq!(
            vec![0x55_u8; BLOCK_SIZE],
            dl[(BLOCK_SIZE * 2)..(BLOCK_SIZE * 2 + BLOCK_SIZE)]
        );

        Ok(())
    }

    #[tokio::test(flavor = "multi_thread", worker_threads = 8)]
    async fn integration_test_guest_downstairs_unwritten_span() -> Result<()> {
        // Test write_unwritten and read work as expected,
        // Have the IO span an extent boundary.
        const BLOCK_SIZE: usize = 512;

        // Spin off three downstairs, build our Crucible struct.
        let opts = three_downstairs(55034, 55035, 55036, false).unwrap();

        let guest = Arc::new(Guest::new());
        let gc = guest.clone();

        tokio::spawn(async move {
            up_main(opts, 0, gc, None).await.unwrap();
        });

        guest.activate(1)?;
        guest.query_work_queue()?;

        // Write_unwritten data in last block of the extent
        guest
            .write_unwritten(
                Block::new(4, BLOCK_SIZE.trailing_zeros()),
                Bytes::from(vec![0x55; BLOCK_SIZE]),
            )?
            .block_wait()?;

        // Write_unwritten again with different data and a larger
        // write size to include the first block in the 2nd extent.
        guest
            .write_unwritten(
                Block::new(4, BLOCK_SIZE.trailing_zeros()),
                Bytes::from(vec![0x99; BLOCK_SIZE * 2]),
            )?
            .block_wait()?;

        // Read back both blocks
        let buffer = Buffer::new(BLOCK_SIZE * 2);
        guest
            .read(Block::new(4, BLOCK_SIZE.trailing_zeros()), buffer.clone())?
            .block_wait()?;

        // Get the data into a vec we can take slices of.
        let dl = buffer.as_vec().to_vec();

        // Verify data in the first block is the data from the first write.
        assert_eq!(vec![0x55_u8; BLOCK_SIZE], dl[0..BLOCK_SIZE]);

        // Verify data in the second block is from the 2nd write
        assert_eq!(
            vec![0x99_u8; BLOCK_SIZE],
            dl[(BLOCK_SIZE)..(BLOCK_SIZE * 2)]
        );

        Ok(())
    }

    #[tokio::test(flavor = "multi_thread", worker_threads = 8)]
    async fn integration_test_guest_downstairs_unwritten_span_2() -> Result<()>
    {
        // Test write_unwritten and read work as expected,
        // Have the IO span an extent boundary.
        const BLOCK_SIZE: usize = 512;

        // Spin off three downstairs, build our Crucible struct.
        let opts = three_downstairs(55037, 55038, 55039, false).unwrap();

        let guest = Arc::new(Guest::new());
        let gc = guest.clone();

        tokio::spawn(async move {
            up_main(opts, 0, gc, None).await.unwrap();
        });

        guest.activate(1)?;
        guest.query_work_queue()?;

        // Write_unwritten data in last block of the extent
        guest
            .write_unwritten(
                Block::new(4, BLOCK_SIZE.trailing_zeros()),
                Bytes::from(vec![0x55; BLOCK_SIZE]),
            )?
            .block_wait()?;

        // Write_unwritten again with different data and a larger
        // write size to include the first block in the 2nd extent.
        guest
            .write_unwritten(
                Block::new(4, BLOCK_SIZE.trailing_zeros()),
                Bytes::from(vec![0x99; BLOCK_SIZE * 2]),
            )?
            .block_wait()?;

        // Read back both blocks
        let buffer = Buffer::new(BLOCK_SIZE * 2);
        guest
            .read(Block::new(4, BLOCK_SIZE.trailing_zeros()), buffer.clone())?
            .block_wait()?;

        // Get the data into a vec we can take slices of.
        let dl = buffer.as_vec().to_vec();

        // Verify data in the first block is the data from the first write.
        assert_eq!(vec![0x55_u8; BLOCK_SIZE], dl[0..BLOCK_SIZE]);

        // Verify data in the second block is from the 2nd write
        assert_eq!(
            vec![0x99_u8; BLOCK_SIZE],
            dl[(BLOCK_SIZE)..(BLOCK_SIZE * 2)]
        );

        Ok(())
    }

<<<<<<< HEAD
    // Test that multiple upstairs can connect to a single read-only downstairs
    #[tokio::test(flavor = "multi_thread", worker_threads = 8)]
    async fn integration_test_multi_read_only() -> Result<()> {
        const BLOCK_SIZE: usize = 512;

        let mut opts = three_downstairs(54040, 54041, 54042, true).unwrap();

        let vcr_1: VolumeConstructionRequest =
            VolumeConstructionRequest::Volume {
                id: Uuid::new_v4(),
                block_size: BLOCK_SIZE as u64,
                sub_volumes: vec![],
                read_only_parent: Some(Box::new(
                    VolumeConstructionRequest::Region {
                        block_size: BLOCK_SIZE as u64,
                        opts: opts.clone(),
                        gen: 0,
                    },
                )),
            };

        // Second volume should have a unique UUID
        opts.id = Uuid::new_v4();

        let vcr_2: VolumeConstructionRequest =
            VolumeConstructionRequest::Volume {
                id: Uuid::new_v4(),
                block_size: BLOCK_SIZE as u64,
                sub_volumes: vec![],
                read_only_parent: Some(Box::new(
                    VolumeConstructionRequest::Region {
                        block_size: BLOCK_SIZE as u64,
                        opts,
                        gen: 0,
                    },
                )),
            };

        // XXX Crucible uses std::sync::mpsc::Receiver, not
        // tokio::sync::mpsc::Receiver, so use tokio::task::block_in_place here.
        // Remove that when Crucible changes over to the tokio mpsc.
        let volume1 =
            tokio::task::block_in_place(|| Volume::construct(vcr_1, None))?;
        volume1.activate(0)?;

        let volume2 =
            tokio::task::block_in_place(|| Volume::construct(vcr_2, None))?;
        volume2.activate(0)?;

        // Read one block: should be all 0x00
        let buffer = Buffer::new(BLOCK_SIZE);
        tokio::task::block_in_place(|| {
            volume1.read(
                Block::new(0, BLOCK_SIZE.trailing_zeros()),
                buffer.clone(),
            )
        })?
        .block_wait()?;

        assert_eq!(vec![0x00; BLOCK_SIZE], *buffer.as_vec());

        let buffer = Buffer::new(BLOCK_SIZE);
        tokio::task::block_in_place(|| {
            volume2.read(
                Block::new(0, BLOCK_SIZE.trailing_zeros()),
                buffer.clone(),
            )
        })?
        .block_wait()?;

        assert_eq!(vec![0x00; BLOCK_SIZE], *buffer.as_vec());
=======
    #[tokio::test(flavor = "multi_thread", worker_threads = 8)]
    async fn integration_test_two_layers_parent_smaller() -> Result<()> {
        // Test a RO parent that is smaller than the SubVolume.
        let opts = three_downstairs(54052, 54053, 54054, false).unwrap();

        const BLOCK_SIZE: usize = 512;
        // Create in_memory block_io
        let in_memory_data = Arc::new(InMemoryBlockIO::new(
            Uuid::new_v4(),
            BLOCK_SIZE as u64,
            BLOCK_SIZE * 5,
        ));

        // Fill the in_memory block_io with 1s
        in_memory_data
            .write(
                Block::new(0, BLOCK_SIZE.trailing_zeros()),
                Bytes::from(vec![11; BLOCK_SIZE * 5]),
            )?
            .block_wait()?;

        // Read back in_memory, verify 1s
        let buffer = Buffer::new(BLOCK_SIZE * 5);
        in_memory_data
            .read(Block::new(0, BLOCK_SIZE.trailing_zeros()), buffer.clone())?
            .block_wait()?;

        assert_eq!(vec![11; BLOCK_SIZE * 5], *buffer.as_vec());

        let mut volume = Volume::new(BLOCK_SIZE as u64);
        volume.add_subvolume_create_guest(opts, 0, None)?;
        volume.add_read_only_parent(in_memory_data.clone())?;

        volume.activate(0)?;

        // Verify parent contents in one read
        let buffer = Buffer::new(BLOCK_SIZE * 10);
        volume
            .read(Block::new(0, BLOCK_SIZE.trailing_zeros()), buffer.clone())?
            .block_wait()?;

        let mut expected = vec![11; BLOCK_SIZE * 5];
        expected.extend(vec![0x00; BLOCK_SIZE * 5]);
        assert_eq!(expected, *buffer.as_vec());

        // One big write!
        volume
            .write(
                Block::new(0, BLOCK_SIZE.trailing_zeros()),
                Bytes::from(vec![55; BLOCK_SIZE * 10]),
            )?
            .block_wait()?;

        // Verify volume contents in one read
        let buffer = Buffer::new(BLOCK_SIZE * 10);
        volume
            .read(Block::new(0, BLOCK_SIZE.trailing_zeros()), buffer.clone())?
            .block_wait()?;

        assert_eq!(vec![55; BLOCK_SIZE * 10], *buffer.as_vec());
>>>>>>> b6269592

        Ok(())
    }
}<|MERGE_RESOLUTION|>--- conflicted
+++ resolved
@@ -983,463 +983,12 @@
         Ok(())
     }
 
-    // The following tests work at the "guest" layer.  The volume
-    // layers above (in general) will eventually call a BlockIO trait
-    // on a guest layer.  Port numbers from this point below should
-    // start at 55001 and go up from there.
-    #[tokio::test(flavor = "multi_thread", worker_threads = 8)]
-    async fn integration_test_guest_downstairs() -> Result<()> {
-        // Test using the guest layer to verify a new region is
-        // what we expect, and a write and read work as expected
-        const BLOCK_SIZE: usize = 512;
-
-        // Spin off three downstairs, build our Crucible struct.
-        let opts = three_downstairs(55016, 55017, 55018, false).unwrap();
-
-        let guest = Arc::new(Guest::new());
-        let gc = guest.clone();
-
-        tokio::spawn(async move {
-            up_main(opts, 0, gc, None).await.unwrap();
-        });
-
-        guest.activate(0)?;
-        guest.query_work_queue()?;
-
-        // Verify contents are zero on init
-        let buffer = Buffer::new(BLOCK_SIZE * 10);
-        guest
-            .read(Block::new(0, BLOCK_SIZE.trailing_zeros()), buffer.clone())?
-            .block_wait()?;
-
-        assert_eq!(vec![0x00_u8; BLOCK_SIZE * 10], *buffer.as_vec());
-
-        // Write data in
-        guest
-            .write(
-                Block::new(0, BLOCK_SIZE.trailing_zeros()),
-                Bytes::from(vec![0x55; BLOCK_SIZE * 10]),
-            )?
-            .block_wait()?;
-
-        // Read parent, verify contents
-        let buffer = Buffer::new(BLOCK_SIZE * 10);
-        guest
-            .read(Block::new(0, BLOCK_SIZE.trailing_zeros()), buffer.clone())?
-            .block_wait()?;
-
-        assert_eq!(vec![0x55_u8; BLOCK_SIZE * 10], *buffer.as_vec());
-
-        Ok(())
-    }
-
-    #[tokio::test(flavor = "multi_thread", worker_threads = 8)]
-    async fn integration_test_upstairs_read_only_rejects_write() -> Result<()> {
-        const BLOCK_SIZE: usize = 512;
-
-        // Spin up three read-only downstairs
-        let opts = three_downstairs(55019, 55020, 55021, true).unwrap();
-
-        let guest = Arc::new(Guest::new());
-        let gc = guest.clone();
-
-        // Read-only Upstairs should return errors if writes are attempted.
-        tokio::spawn(async move {
-            up_main(opts, 0, gc, None).await.unwrap();
-        });
-
-        guest.activate(0)?;
-
-        // Expect an error attempting to write.
-        let write_result = guest
-            .write(
-                Block::new(0, BLOCK_SIZE.trailing_zeros()),
-                Bytes::from(vec![0x55; BLOCK_SIZE * 10]),
-            )?
-            .block_wait();
-        assert!(write_result.is_err());
-        assert!(matches!(
-            write_result.err().unwrap(),
-            CrucibleError::ModifyingReadOnlyRegion
-        ));
-
-        Ok(())
-    }
-
-    #[tokio::test(flavor = "multi_thread", worker_threads = 8)]
-    async fn integration_test_guest_downstairs_unwritten() -> Result<()> {
-        // Test using the guest layer to verify a new region is
-        // what we expect, and a write_unwritten and read work as expected
-        // The size here spans two extents.
-        const BLOCK_SIZE: usize = 512;
-
-        // Spin off three downstairs, build our Crucible struct.
-        let opts = three_downstairs(55022, 55023, 55024, false).unwrap();
-
-        let guest = Arc::new(Guest::new());
-        let gc = guest.clone();
-
-        tokio::spawn(async move {
-            up_main(opts, 0, gc, None).await.unwrap();
-        });
-
-        guest.activate(1)?;
-        guest.query_work_queue()?;
-
-        // Write_unwritten data in
-        guest
-            .write_unwritten(
-                Block::new(0, BLOCK_SIZE.trailing_zeros()),
-                Bytes::from(vec![0x55; BLOCK_SIZE * 10]),
-            )?
-            .block_wait()?;
-
-        // Read parent, verify contents
-        let buffer = Buffer::new(BLOCK_SIZE * 10);
-        guest
-            .read(Block::new(0, BLOCK_SIZE.trailing_zeros()), buffer.clone())?
-            .block_wait()?;
-
-        assert_eq!(vec![0x55_u8; BLOCK_SIZE * 10], *buffer.as_vec());
-
-        // Write_unwritten again with different data
-        guest
-            .write_unwritten(
-                Block::new(0, BLOCK_SIZE.trailing_zeros()),
-                Bytes::from(vec![0x99; BLOCK_SIZE * 10]),
-            )?
-            .block_wait()?;
-
-        // Read back the same blocks.
-        let buffer = Buffer::new(BLOCK_SIZE * 10);
-        guest
-            .read(Block::new(0, BLOCK_SIZE.trailing_zeros()), buffer.clone())?
-            .block_wait()?;
-
-        // Verify data is still the original contents.
-        assert_eq!(vec![0x55_u8; BLOCK_SIZE * 10], *buffer.as_vec());
-
-        // Now, just write.  This should update our data.
-        guest
-            .write(
-                Block::new(0, BLOCK_SIZE.trailing_zeros()),
-                Bytes::from(vec![0x89; BLOCK_SIZE * 10]),
-            )?
-            .block_wait()?;
-
-        // Read back the same blocks.
-        let buffer = Buffer::new(BLOCK_SIZE * 10);
-        guest
-            .read(Block::new(0, BLOCK_SIZE.trailing_zeros()), buffer.clone())?
-            .block_wait()?;
-
-        // Verify data is now from the new write.
-        assert_eq!(vec![0x89_u8; BLOCK_SIZE * 10], *buffer.as_vec());
-
-        Ok(())
-    }
-
-    #[tokio::test(flavor = "multi_thread", worker_threads = 8)]
-    async fn integration_test_guest_downstairs_unwritten_sparse_1() -> Result<()>
-    {
-        // Test using the guest layer to verify a new region is
-        // what we expect, and a write_unwritten and read work as expected,
-        // this time with sparse writes
-        const BLOCK_SIZE: usize = 512;
-
-        // Spin off three downstairs, build our Crucible struct.
-        let opts = three_downstairs(55025, 55026, 55027, false).unwrap();
-
-        let guest = Arc::new(Guest::new());
-        let gc = guest.clone();
-
-        tokio::spawn(async move {
-            up_main(opts, 0, gc, None).await.unwrap();
-        });
-
-        guest.activate(1)?;
-        guest.query_work_queue()?;
-
-        // Write_unwritten data in the first block
-        guest
-            .write_unwritten(
-                Block::new(0, BLOCK_SIZE.trailing_zeros()),
-                Bytes::from(vec![0x55; BLOCK_SIZE]),
-            )?
-            .block_wait()?;
-
-        // Write_unwritten again with different data and same start
-        // range, but write to blocks 2 and 3 this time as well.
-        guest
-            .write_unwritten(
-                Block::new(0, BLOCK_SIZE.trailing_zeros()),
-                Bytes::from(vec![0x99; BLOCK_SIZE * 3]),
-            )?
-            .block_wait()?;
-
-        // Read back the first block.
-        let buffer = Buffer::new(BLOCK_SIZE);
-        guest
-            .read(Block::new(0, BLOCK_SIZE.trailing_zeros()), buffer.clone())?
-            .block_wait()?;
-
-        // Verify data is still the original contents.
-        assert_eq!(vec![0x55_u8; BLOCK_SIZE], *buffer.as_vec());
-
-        // Read back the next two blocks.
-        let buffer = Buffer::new(BLOCK_SIZE * 2);
-        guest
-            .read(Block::new(1, BLOCK_SIZE.trailing_zeros()), buffer.clone())?
-            .block_wait()?;
-
-        // Verify data is still the original contents.
-        assert_eq!(vec![0x99_u8; BLOCK_SIZE * 2], *buffer.as_vec());
-
-        Ok(())
-    }
-
-    #[tokio::test(flavor = "multi_thread", worker_threads = 8)]
-    async fn integration_test_guest_downstairs_unwritten_sparse_mid(
-    ) -> Result<()> {
-        // Test using the guest layer to verify a new region is
-        // what we expect, and a write_unwritten and read work as expected,
-        // this time with sparse writes where the middle block is written
-        const BLOCK_SIZE: usize = 512;
-
-        // Spin off three downstairs, build our Crucible struct.
-        let opts = three_downstairs(55028, 55029, 55030, false).unwrap();
-
-        let guest = Arc::new(Guest::new());
-        let gc = guest.clone();
-
-        tokio::spawn(async move {
-            up_main(opts, 0, gc, None).await.unwrap();
-        });
-
-        guest.activate(1)?;
-        guest.query_work_queue()?;
-
-        // Write_unwritten data in the second block
-        guest
-            .write_unwritten(
-                Block::new(1, BLOCK_SIZE.trailing_zeros()),
-                Bytes::from(vec![0x55; BLOCK_SIZE]),
-            )?
-            .block_wait()?;
-
-        // Write_unwritten again with different data and writing
-        // to blocks 0, 1, and 2.
-        guest
-            .write_unwritten(
-                Block::new(0, BLOCK_SIZE.trailing_zeros()),
-                Bytes::from(vec![0x99; BLOCK_SIZE * 3]),
-            )?
-            .block_wait()?;
-
-        // Read back the all three blocks.
-        let buffer = Buffer::new(BLOCK_SIZE * 3);
-        guest
-            .read(Block::new(0, BLOCK_SIZE.trailing_zeros()), buffer.clone())?
-            .block_wait()?;
-
-        // Get the data into a vec we can take slices of.
-        let dl = buffer.as_vec().to_vec();
-
-        // Verify data in the first block is from the second write_unwritten
-        assert_eq!(vec![0x99_u8; BLOCK_SIZE], dl[0..BLOCK_SIZE]);
-
-        // Verify data in the second block is from the first write_unwritten
-        assert_eq!(vec![0x55_u8; BLOCK_SIZE], dl[BLOCK_SIZE..(BLOCK_SIZE * 2)]);
-
-        // Verify data in the third block is from the second write_unwritten
-        assert_eq!(
-            vec![0x99_u8; BLOCK_SIZE],
-            dl[(BLOCK_SIZE * 2)..(BLOCK_SIZE * 2 + BLOCK_SIZE)]
-        );
-        Ok(())
-    }
-
-    #[tokio::test(flavor = "multi_thread", worker_threads = 8)]
-    async fn integration_test_guest_downstairs_unwritten_sparse_end(
-    ) -> Result<()> {
-        // Test write_unwritten and read work as expected,
-        // this time with sparse writes where the last block is written
-        const BLOCK_SIZE: usize = 512;
-
-        // Spin off three downstairs, build our Crucible struct.
-        let opts = three_downstairs(55031, 55032, 55033, false).unwrap();
-
-        let guest = Arc::new(Guest::new());
-        let gc = guest.clone();
-
-        tokio::spawn(async move {
-            up_main(opts, 0, gc, None).await.unwrap();
-        });
-
-        guest.activate(1)?;
-        guest.query_work_queue()?;
-
-        // Write_unwritten data in the third block
-        guest
-            .write_unwritten(
-                Block::new(2, BLOCK_SIZE.trailing_zeros()),
-                Bytes::from(vec![0x55; BLOCK_SIZE * 1]),
-            )?
-            .block_wait()?;
-
-        // Write_unwritten again with different data and writing
-        // to blocks 0, 1, and 2.
-        guest
-            .write_unwritten(
-                Block::new(0, BLOCK_SIZE.trailing_zeros()),
-                Bytes::from(vec![0x99; BLOCK_SIZE * 3]),
-            )?
-            .block_wait()?;
-
-        // Read back the all three blocks.
-        let buffer = Buffer::new(BLOCK_SIZE * 3);
-        guest
-            .read(Block::new(0, BLOCK_SIZE.trailing_zeros()), buffer.clone())?
-            .block_wait()?;
-
-        // Get the data into a vec we can take slices of.
-        let dl = buffer.as_vec().to_vec();
-
-        // Verify data in the first two blocks is the data from the
-        // second write_unwritten
-        assert_eq!(vec![0x99_u8; BLOCK_SIZE * 2], dl[0..BLOCK_SIZE * 2]);
-
-        // Verify data in the third block is from the first write_unwritten
-        assert_eq!(
-            vec![0x55_u8; BLOCK_SIZE],
-            dl[(BLOCK_SIZE * 2)..(BLOCK_SIZE * 2 + BLOCK_SIZE)]
-        );
-
-        Ok(())
-    }
-
-    #[tokio::test(flavor = "multi_thread", worker_threads = 8)]
-    async fn integration_test_guest_downstairs_unwritten_span() -> Result<()> {
-        // Test write_unwritten and read work as expected,
-        // Have the IO span an extent boundary.
-        const BLOCK_SIZE: usize = 512;
-
-        // Spin off three downstairs, build our Crucible struct.
-        let opts = three_downstairs(55034, 55035, 55036, false).unwrap();
-
-        let guest = Arc::new(Guest::new());
-        let gc = guest.clone();
-
-        tokio::spawn(async move {
-            up_main(opts, 0, gc, None).await.unwrap();
-        });
-
-        guest.activate(1)?;
-        guest.query_work_queue()?;
-
-        // Write_unwritten data in last block of the extent
-        guest
-            .write_unwritten(
-                Block::new(4, BLOCK_SIZE.trailing_zeros()),
-                Bytes::from(vec![0x55; BLOCK_SIZE]),
-            )?
-            .block_wait()?;
-
-        // Write_unwritten again with different data and a larger
-        // write size to include the first block in the 2nd extent.
-        guest
-            .write_unwritten(
-                Block::new(4, BLOCK_SIZE.trailing_zeros()),
-                Bytes::from(vec![0x99; BLOCK_SIZE * 2]),
-            )?
-            .block_wait()?;
-
-        // Read back both blocks
-        let buffer = Buffer::new(BLOCK_SIZE * 2);
-        guest
-            .read(Block::new(4, BLOCK_SIZE.trailing_zeros()), buffer.clone())?
-            .block_wait()?;
-
-        // Get the data into a vec we can take slices of.
-        let dl = buffer.as_vec().to_vec();
-
-        // Verify data in the first block is the data from the first write.
-        assert_eq!(vec![0x55_u8; BLOCK_SIZE], dl[0..BLOCK_SIZE]);
-
-        // Verify data in the second block is from the 2nd write
-        assert_eq!(
-            vec![0x99_u8; BLOCK_SIZE],
-            dl[(BLOCK_SIZE)..(BLOCK_SIZE * 2)]
-        );
-
-        Ok(())
-    }
-
-    #[tokio::test(flavor = "multi_thread", worker_threads = 8)]
-    async fn integration_test_guest_downstairs_unwritten_span_2() -> Result<()>
-    {
-        // Test write_unwritten and read work as expected,
-        // Have the IO span an extent boundary.
-        const BLOCK_SIZE: usize = 512;
-
-        // Spin off three downstairs, build our Crucible struct.
-        let opts = three_downstairs(55037, 55038, 55039, false).unwrap();
-
-        let guest = Arc::new(Guest::new());
-        let gc = guest.clone();
-
-        tokio::spawn(async move {
-            up_main(opts, 0, gc, None).await.unwrap();
-        });
-
-        guest.activate(1)?;
-        guest.query_work_queue()?;
-
-        // Write_unwritten data in last block of the extent
-        guest
-            .write_unwritten(
-                Block::new(4, BLOCK_SIZE.trailing_zeros()),
-                Bytes::from(vec![0x55; BLOCK_SIZE]),
-            )?
-            .block_wait()?;
-
-        // Write_unwritten again with different data and a larger
-        // write size to include the first block in the 2nd extent.
-        guest
-            .write_unwritten(
-                Block::new(4, BLOCK_SIZE.trailing_zeros()),
-                Bytes::from(vec![0x99; BLOCK_SIZE * 2]),
-            )?
-            .block_wait()?;
-
-        // Read back both blocks
-        let buffer = Buffer::new(BLOCK_SIZE * 2);
-        guest
-            .read(Block::new(4, BLOCK_SIZE.trailing_zeros()), buffer.clone())?
-            .block_wait()?;
-
-        // Get the data into a vec we can take slices of.
-        let dl = buffer.as_vec().to_vec();
-
-        // Verify data in the first block is the data from the first write.
-        assert_eq!(vec![0x55_u8; BLOCK_SIZE], dl[0..BLOCK_SIZE]);
-
-        // Verify data in the second block is from the 2nd write
-        assert_eq!(
-            vec![0x99_u8; BLOCK_SIZE],
-            dl[(BLOCK_SIZE)..(BLOCK_SIZE * 2)]
-        );
-
-        Ok(())
-    }
-
-<<<<<<< HEAD
     // Test that multiple upstairs can connect to a single read-only downstairs
     #[tokio::test(flavor = "multi_thread", worker_threads = 8)]
     async fn integration_test_multi_read_only() -> Result<()> {
         const BLOCK_SIZE: usize = 512;
 
-        let mut opts = three_downstairs(54040, 54041, 54042, true).unwrap();
+        let mut opts = three_downstairs(54046, 54047, 54048, true).unwrap();
 
         let vcr_1: VolumeConstructionRequest =
             VolumeConstructionRequest::Volume {
@@ -1505,7 +1054,460 @@
         .block_wait()?;
 
         assert_eq!(vec![0x00; BLOCK_SIZE], *buffer.as_vec());
-=======
+
+        Ok(())
+    }
+
+    // The following tests work at the "guest" layer.  The volume
+    // layers above (in general) will eventually call a BlockIO trait
+    // on a guest layer.  Port numbers from this point below should
+    // start at 55001 and go up from there.
+    #[tokio::test(flavor = "multi_thread", worker_threads = 8)]
+    async fn integration_test_guest_downstairs() -> Result<()> {
+        // Test using the guest layer to verify a new region is
+        // what we expect, and a write and read work as expected
+        const BLOCK_SIZE: usize = 512;
+
+        // Spin off three downstairs, build our Crucible struct.
+        let opts = three_downstairs(55016, 55017, 55018, false).unwrap();
+
+        let guest = Arc::new(Guest::new());
+        let gc = guest.clone();
+
+        tokio::spawn(async move {
+            up_main(opts, 0, gc, None).await.unwrap();
+        });
+
+        guest.activate(0)?;
+        guest.query_work_queue()?;
+
+        // Verify contents are zero on init
+        let buffer = Buffer::new(BLOCK_SIZE * 10);
+        guest
+            .read(Block::new(0, BLOCK_SIZE.trailing_zeros()), buffer.clone())?
+            .block_wait()?;
+
+        assert_eq!(vec![0x00_u8; BLOCK_SIZE * 10], *buffer.as_vec());
+
+        // Write data in
+        guest
+            .write(
+                Block::new(0, BLOCK_SIZE.trailing_zeros()),
+                Bytes::from(vec![0x55; BLOCK_SIZE * 10]),
+            )?
+            .block_wait()?;
+
+        // Read parent, verify contents
+        let buffer = Buffer::new(BLOCK_SIZE * 10);
+        guest
+            .read(Block::new(0, BLOCK_SIZE.trailing_zeros()), buffer.clone())?
+            .block_wait()?;
+
+        assert_eq!(vec![0x55_u8; BLOCK_SIZE * 10], *buffer.as_vec());
+
+        Ok(())
+    }
+
+    #[tokio::test(flavor = "multi_thread", worker_threads = 8)]
+    async fn integration_test_upstairs_read_only_rejects_write() -> Result<()> {
+        const BLOCK_SIZE: usize = 512;
+
+        // Spin up three read-only downstairs
+        let opts = three_downstairs(55019, 55020, 55021, true).unwrap();
+
+        let guest = Arc::new(Guest::new());
+        let gc = guest.clone();
+
+        // Read-only Upstairs should return errors if writes are attempted.
+        tokio::spawn(async move {
+            up_main(opts, 0, gc, None).await.unwrap();
+        });
+
+        guest.activate(0)?;
+
+        // Expect an error attempting to write.
+        let write_result = guest
+            .write(
+                Block::new(0, BLOCK_SIZE.trailing_zeros()),
+                Bytes::from(vec![0x55; BLOCK_SIZE * 10]),
+            )?
+            .block_wait();
+        assert!(write_result.is_err());
+        assert!(matches!(
+            write_result.err().unwrap(),
+            CrucibleError::ModifyingReadOnlyRegion
+        ));
+
+        Ok(())
+    }
+
+    #[tokio::test(flavor = "multi_thread", worker_threads = 8)]
+    async fn integration_test_guest_downstairs_unwritten() -> Result<()> {
+        // Test using the guest layer to verify a new region is
+        // what we expect, and a write_unwritten and read work as expected
+        // The size here spans two extents.
+        const BLOCK_SIZE: usize = 512;
+
+        // Spin off three downstairs, build our Crucible struct.
+        let opts = three_downstairs(55022, 55023, 55024, false).unwrap();
+
+        let guest = Arc::new(Guest::new());
+        let gc = guest.clone();
+
+        tokio::spawn(async move {
+            up_main(opts, 0, gc, None).await.unwrap();
+        });
+
+        guest.activate(1)?;
+        guest.query_work_queue()?;
+
+        // Write_unwritten data in
+        guest
+            .write_unwritten(
+                Block::new(0, BLOCK_SIZE.trailing_zeros()),
+                Bytes::from(vec![0x55; BLOCK_SIZE * 10]),
+            )?
+            .block_wait()?;
+
+        // Read parent, verify contents
+        let buffer = Buffer::new(BLOCK_SIZE * 10);
+        guest
+            .read(Block::new(0, BLOCK_SIZE.trailing_zeros()), buffer.clone())?
+            .block_wait()?;
+
+        assert_eq!(vec![0x55_u8; BLOCK_SIZE * 10], *buffer.as_vec());
+
+        // Write_unwritten again with different data
+        guest
+            .write_unwritten(
+                Block::new(0, BLOCK_SIZE.trailing_zeros()),
+                Bytes::from(vec![0x99; BLOCK_SIZE * 10]),
+            )?
+            .block_wait()?;
+
+        // Read back the same blocks.
+        let buffer = Buffer::new(BLOCK_SIZE * 10);
+        guest
+            .read(Block::new(0, BLOCK_SIZE.trailing_zeros()), buffer.clone())?
+            .block_wait()?;
+
+        // Verify data is still the original contents.
+        assert_eq!(vec![0x55_u8; BLOCK_SIZE * 10], *buffer.as_vec());
+
+        // Now, just write.  This should update our data.
+        guest
+            .write(
+                Block::new(0, BLOCK_SIZE.trailing_zeros()),
+                Bytes::from(vec![0x89; BLOCK_SIZE * 10]),
+            )?
+            .block_wait()?;
+
+        // Read back the same blocks.
+        let buffer = Buffer::new(BLOCK_SIZE * 10);
+        guest
+            .read(Block::new(0, BLOCK_SIZE.trailing_zeros()), buffer.clone())?
+            .block_wait()?;
+
+        // Verify data is now from the new write.
+        assert_eq!(vec![0x89_u8; BLOCK_SIZE * 10], *buffer.as_vec());
+
+        Ok(())
+    }
+
+    #[tokio::test(flavor = "multi_thread", worker_threads = 8)]
+    async fn integration_test_guest_downstairs_unwritten_sparse_1() -> Result<()>
+    {
+        // Test using the guest layer to verify a new region is
+        // what we expect, and a write_unwritten and read work as expected,
+        // this time with sparse writes
+        const BLOCK_SIZE: usize = 512;
+
+        // Spin off three downstairs, build our Crucible struct.
+        let opts = three_downstairs(55025, 55026, 55027, false).unwrap();
+
+        let guest = Arc::new(Guest::new());
+        let gc = guest.clone();
+
+        tokio::spawn(async move {
+            up_main(opts, 0, gc, None).await.unwrap();
+        });
+
+        guest.activate(1)?;
+        guest.query_work_queue()?;
+
+        // Write_unwritten data in the first block
+        guest
+            .write_unwritten(
+                Block::new(0, BLOCK_SIZE.trailing_zeros()),
+                Bytes::from(vec![0x55; BLOCK_SIZE]),
+            )?
+            .block_wait()?;
+
+        // Write_unwritten again with different data and same start
+        // range, but write to blocks 2 and 3 this time as well.
+        guest
+            .write_unwritten(
+                Block::new(0, BLOCK_SIZE.trailing_zeros()),
+                Bytes::from(vec![0x99; BLOCK_SIZE * 3]),
+            )?
+            .block_wait()?;
+
+        // Read back the first block.
+        let buffer = Buffer::new(BLOCK_SIZE);
+        guest
+            .read(Block::new(0, BLOCK_SIZE.trailing_zeros()), buffer.clone())?
+            .block_wait()?;
+
+        // Verify data is still the original contents.
+        assert_eq!(vec![0x55_u8; BLOCK_SIZE], *buffer.as_vec());
+
+        // Read back the next two blocks.
+        let buffer = Buffer::new(BLOCK_SIZE * 2);
+        guest
+            .read(Block::new(1, BLOCK_SIZE.trailing_zeros()), buffer.clone())?
+            .block_wait()?;
+
+        // Verify data is still the original contents.
+        assert_eq!(vec![0x99_u8; BLOCK_SIZE * 2], *buffer.as_vec());
+
+        Ok(())
+    }
+
+    #[tokio::test(flavor = "multi_thread", worker_threads = 8)]
+    async fn integration_test_guest_downstairs_unwritten_sparse_mid(
+    ) -> Result<()> {
+        // Test using the guest layer to verify a new region is
+        // what we expect, and a write_unwritten and read work as expected,
+        // this time with sparse writes where the middle block is written
+        const BLOCK_SIZE: usize = 512;
+
+        // Spin off three downstairs, build our Crucible struct.
+        let opts = three_downstairs(55028, 55029, 55030, false).unwrap();
+
+        let guest = Arc::new(Guest::new());
+        let gc = guest.clone();
+
+        tokio::spawn(async move {
+            up_main(opts, 0, gc, None).await.unwrap();
+        });
+
+        guest.activate(1)?;
+        guest.query_work_queue()?;
+
+        // Write_unwritten data in the second block
+        guest
+            .write_unwritten(
+                Block::new(1, BLOCK_SIZE.trailing_zeros()),
+                Bytes::from(vec![0x55; BLOCK_SIZE]),
+            )?
+            .block_wait()?;
+
+        // Write_unwritten again with different data and writing
+        // to blocks 0, 1, and 2.
+        guest
+            .write_unwritten(
+                Block::new(0, BLOCK_SIZE.trailing_zeros()),
+                Bytes::from(vec![0x99; BLOCK_SIZE * 3]),
+            )?
+            .block_wait()?;
+
+        // Read back the all three blocks.
+        let buffer = Buffer::new(BLOCK_SIZE * 3);
+        guest
+            .read(Block::new(0, BLOCK_SIZE.trailing_zeros()), buffer.clone())?
+            .block_wait()?;
+
+        // Get the data into a vec we can take slices of.
+        let dl = buffer.as_vec().to_vec();
+
+        // Verify data in the first block is from the second write_unwritten
+        assert_eq!(vec![0x99_u8; BLOCK_SIZE], dl[0..BLOCK_SIZE]);
+
+        // Verify data in the second block is from the first write_unwritten
+        assert_eq!(vec![0x55_u8; BLOCK_SIZE], dl[BLOCK_SIZE..(BLOCK_SIZE * 2)]);
+
+        // Verify data in the third block is from the second write_unwritten
+        assert_eq!(
+            vec![0x99_u8; BLOCK_SIZE],
+            dl[(BLOCK_SIZE * 2)..(BLOCK_SIZE * 2 + BLOCK_SIZE)]
+        );
+        Ok(())
+    }
+
+    #[tokio::test(flavor = "multi_thread", worker_threads = 8)]
+    async fn integration_test_guest_downstairs_unwritten_sparse_end(
+    ) -> Result<()> {
+        // Test write_unwritten and read work as expected,
+        // this time with sparse writes where the last block is written
+        const BLOCK_SIZE: usize = 512;
+
+        // Spin off three downstairs, build our Crucible struct.
+        let opts = three_downstairs(55031, 55032, 55033, false).unwrap();
+
+        let guest = Arc::new(Guest::new());
+        let gc = guest.clone();
+
+        tokio::spawn(async move {
+            up_main(opts, 0, gc, None).await.unwrap();
+        });
+
+        guest.activate(1)?;
+        guest.query_work_queue()?;
+
+        // Write_unwritten data in the third block
+        guest
+            .write_unwritten(
+                Block::new(2, BLOCK_SIZE.trailing_zeros()),
+                Bytes::from(vec![0x55; BLOCK_SIZE * 1]),
+            )?
+            .block_wait()?;
+
+        // Write_unwritten again with different data and writing
+        // to blocks 0, 1, and 2.
+        guest
+            .write_unwritten(
+                Block::new(0, BLOCK_SIZE.trailing_zeros()),
+                Bytes::from(vec![0x99; BLOCK_SIZE * 3]),
+            )?
+            .block_wait()?;
+
+        // Read back the all three blocks.
+        let buffer = Buffer::new(BLOCK_SIZE * 3);
+        guest
+            .read(Block::new(0, BLOCK_SIZE.trailing_zeros()), buffer.clone())?
+            .block_wait()?;
+
+        // Get the data into a vec we can take slices of.
+        let dl = buffer.as_vec().to_vec();
+
+        // Verify data in the first two blocks is the data from the
+        // second write_unwritten
+        assert_eq!(vec![0x99_u8; BLOCK_SIZE * 2], dl[0..BLOCK_SIZE * 2]);
+
+        // Verify data in the third block is from the first write_unwritten
+        assert_eq!(
+            vec![0x55_u8; BLOCK_SIZE],
+            dl[(BLOCK_SIZE * 2)..(BLOCK_SIZE * 2 + BLOCK_SIZE)]
+        );
+
+        Ok(())
+    }
+
+    #[tokio::test(flavor = "multi_thread", worker_threads = 8)]
+    async fn integration_test_guest_downstairs_unwritten_span() -> Result<()> {
+        // Test write_unwritten and read work as expected,
+        // Have the IO span an extent boundary.
+        const BLOCK_SIZE: usize = 512;
+
+        // Spin off three downstairs, build our Crucible struct.
+        let opts = three_downstairs(55034, 55035, 55036, false).unwrap();
+
+        let guest = Arc::new(Guest::new());
+        let gc = guest.clone();
+
+        tokio::spawn(async move {
+            up_main(opts, 0, gc, None).await.unwrap();
+        });
+
+        guest.activate(1)?;
+        guest.query_work_queue()?;
+
+        // Write_unwritten data in last block of the extent
+        guest
+            .write_unwritten(
+                Block::new(4, BLOCK_SIZE.trailing_zeros()),
+                Bytes::from(vec![0x55; BLOCK_SIZE]),
+            )?
+            .block_wait()?;
+
+        // Write_unwritten again with different data and a larger
+        // write size to include the first block in the 2nd extent.
+        guest
+            .write_unwritten(
+                Block::new(4, BLOCK_SIZE.trailing_zeros()),
+                Bytes::from(vec![0x99; BLOCK_SIZE * 2]),
+            )?
+            .block_wait()?;
+
+        // Read back both blocks
+        let buffer = Buffer::new(BLOCK_SIZE * 2);
+        guest
+            .read(Block::new(4, BLOCK_SIZE.trailing_zeros()), buffer.clone())?
+            .block_wait()?;
+
+        // Get the data into a vec we can take slices of.
+        let dl = buffer.as_vec().to_vec();
+
+        // Verify data in the first block is the data from the first write.
+        assert_eq!(vec![0x55_u8; BLOCK_SIZE], dl[0..BLOCK_SIZE]);
+
+        // Verify data in the second block is from the 2nd write
+        assert_eq!(
+            vec![0x99_u8; BLOCK_SIZE],
+            dl[(BLOCK_SIZE)..(BLOCK_SIZE * 2)]
+        );
+
+        Ok(())
+    }
+
+    #[tokio::test(flavor = "multi_thread", worker_threads = 8)]
+    async fn integration_test_guest_downstairs_unwritten_span_2() -> Result<()>
+    {
+        // Test write_unwritten and read work as expected,
+        // Have the IO span an extent boundary.
+        const BLOCK_SIZE: usize = 512;
+
+        // Spin off three downstairs, build our Crucible struct.
+        let opts = three_downstairs(55037, 55038, 55039, false).unwrap();
+
+        let guest = Arc::new(Guest::new());
+        let gc = guest.clone();
+
+        tokio::spawn(async move {
+            up_main(opts, 0, gc, None).await.unwrap();
+        });
+
+        guest.activate(1)?;
+        guest.query_work_queue()?;
+
+        // Write_unwritten data in last block of the extent
+        guest
+            .write_unwritten(
+                Block::new(4, BLOCK_SIZE.trailing_zeros()),
+                Bytes::from(vec![0x55; BLOCK_SIZE]),
+            )?
+            .block_wait()?;
+
+        // Write_unwritten again with different data and a larger
+        // write size to include the first block in the 2nd extent.
+        guest
+            .write_unwritten(
+                Block::new(4, BLOCK_SIZE.trailing_zeros()),
+                Bytes::from(vec![0x99; BLOCK_SIZE * 2]),
+            )?
+            .block_wait()?;
+
+        // Read back both blocks
+        let buffer = Buffer::new(BLOCK_SIZE * 2);
+        guest
+            .read(Block::new(4, BLOCK_SIZE.trailing_zeros()), buffer.clone())?
+            .block_wait()?;
+
+        // Get the data into a vec we can take slices of.
+        let dl = buffer.as_vec().to_vec();
+
+        // Verify data in the first block is the data from the first write.
+        assert_eq!(vec![0x55_u8; BLOCK_SIZE], dl[0..BLOCK_SIZE]);
+
+        // Verify data in the second block is from the 2nd write
+        assert_eq!(
+            vec![0x99_u8; BLOCK_SIZE],
+            dl[(BLOCK_SIZE)..(BLOCK_SIZE * 2)]
+        );
+
+        Ok(())
+    }
+
     #[tokio::test(flavor = "multi_thread", worker_threads = 8)]
     async fn integration_test_two_layers_parent_smaller() -> Result<()> {
         // Test a RO parent that is smaller than the SubVolume.
@@ -1566,7 +1568,6 @@
             .block_wait()?;
 
         assert_eq!(vec![55; BLOCK_SIZE * 10], *buffer.as_vec());
->>>>>>> b6269592
 
         Ok(())
     }
