--- conflicted
+++ resolved
@@ -19,13 +19,6 @@
     use tempfile::*;
     use uuid::*;
 
-    /*
-        use std::collections::HashSet;
-
-        lazy_static! {
-            static ref PORTS: Mutex<HashSet<u16>> = Mutex::new(HashSet::new());
-        }
-    */
     // Create a simple logger
     fn csl() -> Logger {
         let plain = slog_term::PlainSyncDecorator::new(std::io::stdout());
@@ -51,7 +44,6 @@
                 .rand_bytes(8)
                 .tempdir()?;
 
-<<<<<<< HEAD
             let _region = if big {
                 // create a 47 MB region
                 create_region(
@@ -61,6 +53,7 @@
                     188, /* extent_count */
                     Uuid::new_v4(),
                     encrypted,
+                    csl(),
                 )?
             } else {
                 // create a 5120b region
@@ -71,19 +64,9 @@
                     2, /* extent_count */
                     Uuid::new_v4(),
                     encrypted,
+                    csl(),
                 )?
             };
-=======
-            let _region = create_region(
-                512, /* block_size */
-                tempdir.path().to_path_buf(),
-                5, /* extent_size */
-                2, /* extent_count */
-                Uuid::new_v4(),
-                encrypted,
-                csl(),
-            )?;
->>>>>>> d9ef0951
 
             let downstairs = build_downstairs_for_region(
                 tempdir.path(),
