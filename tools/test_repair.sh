--- conflicted
+++ resolved
@@ -28,15 +28,10 @@
 export BINDIR=${BINDIR:-$ROOT/target/debug}
 
 cds="$BINDIR/crucible-downstairs"
-<<<<<<< HEAD
-cc="$BINDIR/crucible-client"
+ct="$BINDIR/crutest"
 dsc="$BINDIR/dsc"
 
-for bin in $cds $cc $dsc; do
-=======
-ct="$BINDIR/crutest"
-for bin in $cds $ct; do
->>>>>>> e91c3520
+for bin in $cds $ct $dsc; do
     if [[ ! -f "$bin" ]]; then
         echo "Can't find crucible binary at $bin" >&2
         exit 1
@@ -100,12 +95,8 @@
 fi
 
 # Do initial volume population.
-<<<<<<< HEAD
-echo "$cc with $target_args  $dump_args $ds0_pid $ds1_pid $ds2_pid"
-if ! ${cc} fill ${target_args} --verify-out "$verify_file" -q
-=======
+echo "$ct with $target_args  $dump_args $ds0_pid $ds1_pid $ds2_pid"
 if ! ${ct} fill ${target_args} --verify-out "$verify_file" -q
->>>>>>> e91c3520
 then
     echo "ERROR: Exit on initial fill"
     cleanup
