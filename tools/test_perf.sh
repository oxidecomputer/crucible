#!/bin/bash

# Perf test shell script.

set -o errexit
set -o pipefail

# Control-C to cleanup.
trap ctrl_c INT
function ctrl_c() {
    echo "Stopping at your request"
    if [[ -n "$dsc" ]]; then
        "$dsc" cmd shutdown > /dev/null 2>&1 || true
    fi
    exit 1
}

# Create a region with the given extent_size ($1) and extent_count ($2)
# Once created, run the client perf test on that region, recording the
# output to a csv file.
function perf_round() {
    if [[ $# -ne 2 ]]; then
        echo "Missing EC and ES for perf_round()" >&2
        exit 1
    fi
    es=$1
    ec=$2
    # Args for crutest.  Using the default IP:port for dsc
    args="-g 1 -t 127.0.0.1:8810 -t 127.0.0.1:8820 -t 127.0.0.1:8830 -c 16000 -q"

    echo Create region with ES:"$es" EC:"$ec"
    "$dsc" create --ds-bin "$downstairs" --cleanup --extent-size  "$es" --extent-count "$ec"
    "$dsc" start --ds-bin "$downstairs" &
    dsc_pid=$!
    sleep 5
    if ! pgrep -P $dsc_pid; then
        echo "Failed to start dsc"
        exit 1
    fi
    if ! "$dsc" cmd disable-restart-all; then
        echo "Failed to disable auto-restart on dsc"
        exit 1
    fi
    echo "IOPs for es=$es ec=$ec" >> "$outfile"
    echo "$ct" perf $args --perf-out /tmp/perf-ES-"$es"-EC-"$ec".csv | tee -a "$outfile"
<<<<<<< HEAD
    timeout 900 "$ct" perf $args --perf-out /tmp/perf-ES-"$es"-EC-"$ec".csv | tee -a "$outfile"
=======
    "$ct" perf $args --perf-out /tmp/perf-ES-"$es"-EC-"$ec".csv 2>&1 | tee -a "$outfile"
>>>>>>> f1d9ca26
    echo "" >> "$outfile"
    echo Perf test completed, stop all downstairs
    "$dsc" cmd shutdown
    unset dsc_pid
}

ROOT=$(cd "$(dirname "$0")/.." && pwd)
BINDIR=${BINDIR:-$ROOT/target/release}

echo "$ROOT"
cd "$ROOT"

if pgrep -fl -U "$(id -u)" crucible-downstairs; then
    echo "Downstairs already running" >&2
    echo Run: pkill -f -U "$(id -u)" crucible-downstairs >&2
    exit 1
fi

ct="$BINDIR/crutest"
dsc="$BINDIR/dsc"
downstairs="$BINDIR/crucible-downstairs"
outfile="/tmp/perfout.txt"

for bin in $dsc $ct $downstairs; do
    if [[ ! -f "$bin" ]]; then
        echo "Can't find crucible binary at $bin" >&2
        exit 1
    fi
done

<<<<<<< HEAD
echo "Perf test (with timeout) begins at $(date)" > "$outfile"
=======
echo "Perf test with timeout begins at $(date)" > "$outfile"
>>>>>>> f1d9ca26

#            ES   EC
# XXX TODO: put this back with things start working better
#perf_round  4096 6400
#perf_round  8192 3200
#perf_round 16384 1600
perf_round 32768  800

# Print out a nice summary of all the perf results.  This depends
# on the header and client perf output matching specific strings.
# A hack, yes, sorry. We are in bash hell here.
echo ""
grep TEST $outfile | head -1
grep rwrites $outfile
echo ""
grep TEST $outfile | head -1
grep rreads $outfile

echo "Perf test finished on $(date)" | tee -a "$outfile"<|MERGE_RESOLUTION|>--- conflicted
+++ resolved
@@ -43,11 +43,7 @@
     fi
     echo "IOPs for es=$es ec=$ec" >> "$outfile"
     echo "$ct" perf $args --perf-out /tmp/perf-ES-"$es"-EC-"$ec".csv | tee -a "$outfile"
-<<<<<<< HEAD
-    timeout 900 "$ct" perf $args --perf-out /tmp/perf-ES-"$es"-EC-"$ec".csv | tee -a "$outfile"
-=======
     "$ct" perf $args --perf-out /tmp/perf-ES-"$es"-EC-"$ec".csv 2>&1 | tee -a "$outfile"
->>>>>>> f1d9ca26
     echo "" >> "$outfile"
     echo Perf test completed, stop all downstairs
     "$dsc" cmd shutdown
@@ -78,11 +74,7 @@
     fi
 done
 
-<<<<<<< HEAD
-echo "Perf test (with timeout) begins at $(date)" > "$outfile"
-=======
 echo "Perf test with timeout begins at $(date)" > "$outfile"
->>>>>>> f1d9ca26
 
 #            ES   EC
 # XXX TODO: put this back with things start working better
