#!/bin/bash

# Test the repair process while the downstairs are restarting.

# The actual repair is pretty straightforward, as it's all just the
# generation number, what we are really testing here is the ability for
# the overall repair process on the upstairs to be able to handle
# downstairs going away and coming back and that eventually the repair
# will finish and verify the data is as we expect.

err=0
total=0
pass_total=0
SECONDS=0
# Control-C to cleanup.
trap ctrl_c INT
function ctrl_c() {
    echo "Stopping the test"
    rm -f /var/tmp/ds_test/up
    rm -f /var/tmp/ds_test/pause
    touch /var/tmp/ds_test/stop
    sleep 5
    if [[ -n "$dsd_pid" ]]; then
        kill "$dsd_pid"
    fi
    exit 1
}

loop_log=/tmp/repair_restart.log
test_log=/tmp/repair_restart_test.log

echo "" > ${loop_log}
echo "starting $(date)" | tee ${loop_log}
echo "Tail $test_log for test output"

<<<<<<< HEAD
ROOT=$(cd "$(dirname "$0")/.." && pwd)
export BINDIR=${BINDIR:-$ROOT/target/debug}

cds="$BINDIR/crucible-downstairs"
cc="$BINDIR/crucible-client"
dsc="$BINDIR/dsc"
for bin in $cds $cc $dsc; do
    if [[ ! -f "$bin" ]]; then
        echo "Can't find crucible binary at $bin" >&2
        exit 1
    fi
done
=======
cds="./target/debug/crucible-downstairs"
ct="./target/debug/crutest"
if [[ ! -f ${cds} ]] || [[ ! -f ${ct} ]]; then
    echo "Can't find crucible binary at $cds or $ct"
    exit 1
fi
>>>>>>> e91c3520

echo "Create a new region to test" | tee "${loop_log}"
ulimit -n 65536
if ! "$dsc" create --cleanup --ds-bin "$cds" --extent-count 61 --extent-size 5120 --region-dir ./var; then
    echo "Failed to create region"
    exit 1
fi

./tools/downstairs_daemon.sh -u >> "$test_log" 2>&1 &
dsd_pid=$!

# Sleep 5 to give the downstairs time to get going.
sleep 5

os_name=$(uname)
if [[ "$os_name" == 'Darwin' ]]; then
    # stupid macos needs this to avoid popup hell.
    codesign -s - -f "$cds"
    codesign -s - -f "$ct"
fi

args=()
port_base=8810
for (( i = 0; i < 30; i += 10 )); do
    (( port = port_base + i ))
    args+=( -t "127.0.0.1:$port" )
done

# Send something to the region so our old region files have data.
echo "$(date) pre-fill" >> "$test_log"
echo "$cc" fill "${args[@]}" -q >> "$test_log"
"$cc" fill "${args[@]}" -q >> "$test_log" 2>&1
if [[ $? -ne 0 ]]; then
    echo "Error in initial pre-fill"
    ctrl_c
fi

touch /var/tmp/ds_test/pause
rm -f /var/tmp/ds_test/up
# Give "pause" time to stop all running downstairs.
# We need to do this before moving the region directory out from
# under a downstairs, otherwise it can fail and exit and the
# downstairs daemon will think it is a real failure.
sleep 7

# Create the "old" region files
rm -rf var/8810.old var/8820.old var/8830.old
cp -R  var/8810 var/8810.old || ctrl_c
cp -R  var/8820 var/8820.old || ctrl_c
cp -R  var/8830 var/8830.old || ctrl_c

# Bring the upstairs back online.
touch /var/tmp/ds_test/up
rm -f /var/tmp/ds_test/pause
# Now do Initial seed for verify file
echo "$(date) fill" >> "$test_log"
<<<<<<< HEAD
echo "$cc" fill "${args[@]}" -q --verify-out alan >> "$test_log"
"$cc" fill "${args[@]}" -q --verify-out alan >> "$test_log" 2>&1
=======
echo "$ct" fill "${args[@]}" \
      -q --verify-out alan >> "$test_log"
"$ct" fill "${args[@]}" \
      -q --verify-out alan >> "$test_log" 2>&1
>>>>>>> e91c3520
if [[ $? -ne 0 ]]; then
    echo "Error in initial fill"
    ctrl_c
fi

echo "Fill completed, wait for downstairs to start restarting" >> "$test_log"
rm -f /var/tmp/ds_test/up

duration=$SECONDS
printf "Initial fill and verify took: %d:%02d \n" \
    $((duration / 60)) $((duration % 60)) | tee -a ${loop_log}

# Now run the repair loop
for i in {1..10}
do
    SECONDS=0
    echo "" >> "$test_log"
    echo "" >> "$test_log"
    echo "$(date) New loop starts now" >> "$test_log"
    touch /var/tmp/ds_test/pause
    # Give "pause" time to stop all running downstairs.
    # We need to do this before moving the region directory out from
    # under a downstairs, otherwise it can fail and exit and the
    # downstairs daemon will think it is a real failure.
    sleep 5

    echo "$(date) move regions" >> "$test_log"
    choice=$((RANDOM % 3))
    if [[ $choice -eq 0 ]]; then
        rm -rf var/8810
        cp -R  var/8810.old var/8810
    elif [[ $choice -eq 1 ]]; then
        rm -rf var/8820
        cp -R  var/8820.old var/8820
    else
        rm -rf var/8830
        cp -R  var/8830.old var/8830
    fi
    echo "$(date) regions moved, current dump output:" >> "$test_log"
    cdump.sh >> "$test_log" 2>&1
    echo "$(date) resume downstairs" >> "$test_log"
    rm /var/tmp/ds_test/pause

    echo "$(date) do one IO" >> "$test_log"
    "$ct" one "${args[@]}" \
            -q --verify-out alan \
            --verify-in alan \
            --verify \
            --retry-activate >> "$test_log" 2>&1
    result=$?
    if [[ $result -ne 0 ]]; then
        touch /var/tmp/ds_test/up 2> /dev/null
        (( err += 1 ))
        duration=$SECONDS
        printf "[%03d] Error $result in one test after %d:%02d\n" "$i" \
                $((duration / 60)) $((duration % 60)) | tee -a ${loop_log}
        mv "$test_log" "$test_log".lastfail
        break
    fi

    duration=$SECONDS
    (( pass_total += 1 ))
    (( total += duration ))
    ave=$(( total / pass_total ))
    printf "[%03d] %d:%02d  ave:%d:%02d  total:%d:%02d errors:%d \
last_run_seconds:%d\n" "$i" $((duration / 60)) $((duration % 60)) \
$((ave / 60)) $((ave % 60))  $((total / 60)) $((total % 60)) \
"$err" $duration | tee -a ${loop_log}

done
touch /var/tmp/ds_test/stop
rm -f /var/tmp/ds_test/up
rm -f /var/tmp/ds_test/pause
echo "Final results $(date):" | tee -a ${loop_log}
printf "[%03d] %d:%02d  ave:%d:%02d  total:%d:%02d errors:%d last_run_seconds:%d\n" "$i" $((duration / 60)) $((duration % 60)) $((ave / 60)) $((ave % 60)) $((total / 60)) $((total % 60)) "$err" $duration | tee -a ${loop_log}
exit "$err"
<|MERGE_RESOLUTION|>--- conflicted
+++ resolved
@@ -33,27 +33,18 @@
 echo "starting $(date)" | tee ${loop_log}
 echo "Tail $test_log for test output"
 
-<<<<<<< HEAD
 ROOT=$(cd "$(dirname "$0")/.." && pwd)
 export BINDIR=${BINDIR:-$ROOT/target/debug}
 
 cds="$BINDIR/crucible-downstairs"
-cc="$BINDIR/crucible-client"
+ct="./target/debug/crutest"
 dsc="$BINDIR/dsc"
-for bin in $cds $cc $dsc; do
+for bin in $cds $ct $dsc; do
     if [[ ! -f "$bin" ]]; then
         echo "Can't find crucible binary at $bin" >&2
         exit 1
     fi
 done
-=======
-cds="./target/debug/crucible-downstairs"
-ct="./target/debug/crutest"
-if [[ ! -f ${cds} ]] || [[ ! -f ${ct} ]]; then
-    echo "Can't find crucible binary at $cds or $ct"
-    exit 1
-fi
->>>>>>> e91c3520
 
 echo "Create a new region to test" | tee "${loop_log}"
 ulimit -n 65536
@@ -84,8 +75,8 @@
 
 # Send something to the region so our old region files have data.
 echo "$(date) pre-fill" >> "$test_log"
-echo "$cc" fill "${args[@]}" -q >> "$test_log"
-"$cc" fill "${args[@]}" -q >> "$test_log" 2>&1
+echo "$ct" fill "${args[@]}" -q >> "$test_log"
+"$ct" fill "${args[@]}" -q >> "$test_log" 2>&1
 if [[ $? -ne 0 ]]; then
     echo "Error in initial pre-fill"
     ctrl_c
@@ -110,15 +101,8 @@
 rm -f /var/tmp/ds_test/pause
 # Now do Initial seed for verify file
 echo "$(date) fill" >> "$test_log"
-<<<<<<< HEAD
-echo "$cc" fill "${args[@]}" -q --verify-out alan >> "$test_log"
-"$cc" fill "${args[@]}" -q --verify-out alan >> "$test_log" 2>&1
-=======
-echo "$ct" fill "${args[@]}" \
-      -q --verify-out alan >> "$test_log"
-"$ct" fill "${args[@]}" \
-      -q --verify-out alan >> "$test_log" 2>&1
->>>>>>> e91c3520
+echo "$ct" fill "${args[@]}" -q --verify-out alan >> "$test_log"
+"$ct" fill "${args[@]}" -q --verify-out alan >> "$test_log" 2>&1
 if [[ $? -ne 0 ]]; then
     echo "Error in initial fill"
     ctrl_c
