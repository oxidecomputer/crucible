/*
 * Display internal Upstairs status.
 * This is an ease of use script that can be run on a sled and will
 * output stats for all propolis-server or pantry process (anything
 * that has an upstairs).  The PID and SESSION will be unique for
 * an upstairs. Multiple disks attached to a single propolis server
 * will share the PID, but have unique SESSIONs.
 */
#pragma D option quiet
#pragma D option strsize=1k
/*
 * Print the header right away
 */
dtrace:::BEGIN
{
    show = 21;
}

/*
 * Every second, check and see if we have printed enough that it is
 * time to print the header again
 */
tick-1s
/show > 20/
{
    printf("%5s %8s ", "PID", "SESSION");
    printf("%17s %17s %17s", "DS STATE 0", "DS STATE 1", "DS STATE 2");
    printf(" %5s %5s %9s %5s", "UPW", "DSW", "NEXT_JOB", "BAKPR");
    printf(" %10s", "WRITE_BO");
    printf("  %5s %5s %5s", "IP0", "IP1", "IP2");
    printf("  %5s %5s %5s", "D0", "D1", "D2");
    printf("  %5s %5s %5s", "S0", "S1", "S2");
    printf("  %5s %5s %5s", "ER0", "ER1", "ER2");
    printf("  %5s %5s %5s", "EC0", "EC1", "EC2");
    printf("\n");
    show = 0;
}

crucible_upstairs*:::up-status
{
    show = show + 1;
    session_id = json(copyinstr(arg1), "ok.session_id");

    /*
     * I'm not very happy about this very long muli-line printf, but if
     * we don't print it all on one line, then multiple sessions will
     * clobber each others output.
     */
<<<<<<< HEAD
    printf("%5d %8s %17s %17s %17s %5s %5s %9s %5s %10s  %5s %5s %5s  %5s %5s %5s  %5s %5s %5s  %5s %5s %5s  %5s %5s %5s\n",
=======
    printf("%5d %8s %17s %17s %17s %5s %5s %5s %10s  %5s %5s %5s  %5s %5s %5s  %5s %5s %5s  %5s %5s %5s  %5s %5s %5s  %5s %5s %5s\n",
>>>>>>> a6624f1a

    pid,
    substr(session_id, 0, 8),

    /* State for the three downstairs */
    json(copyinstr(arg1), "ok.ds_state[0]"),
    json(copyinstr(arg1), "ok.ds_state[1]"),
    json(copyinstr(arg1), "ok.ds_state[2]"),

    /* Work queue counts for Upstairs and Downstairs */
    json(copyinstr(arg1), "ok.up_count"),
    json(copyinstr(arg1), "ok.ds_count"),

    /* Job ID and backpressure */
    json(copyinstr(arg1), "ok.next_job_id"),
    json(copyinstr(arg1), "ok.write_bytes_out"),

    /* In progress jobs on the work list for each downstairs */
    json(copyinstr(arg1), "ok.ds_io_count.in_progress[0]"),
    json(copyinstr(arg1), "ok.ds_io_count.in_progress[1]"),
    json(copyinstr(arg1), "ok.ds_io_count.in_progress[2]"),

    /* Completed (done) jobs on the work list for each downstairs */
    json(copyinstr(arg1), "ok.ds_io_count.done[0]"),
    json(copyinstr(arg1), "ok.ds_io_count.done[1]"),
    json(copyinstr(arg1), "ok.ds_io_count.done[2]"),

    /* Skipped jobs on the work list for each downstairs */
    json(copyinstr(arg1), "ok.ds_io_count.skipped[0]"),
    json(copyinstr(arg1), "ok.ds_io_count.skipped[1]"),
    json(copyinstr(arg1), "ok.ds_io_count.skipped[2]"),

    /* Extents Repaired */
    json(copyinstr(arg1), "ok.ds_extents_repaired[0]"),
    json(copyinstr(arg1), "ok.ds_extents_repaired[1]"),
    json(copyinstr(arg1), "ok.ds_extents_repaired[2]"),

    /* Extents Confirmed */
    json(copyinstr(arg1), "ok.ds_extents_confirmed[0]"),
    json(copyinstr(arg1), "ok.ds_extents_confirmed[1]"),
    json(copyinstr(arg1), "ok.ds_extents_confirmed[2]"));
}<|MERGE_RESOLUTION|>--- conflicted
+++ resolved
@@ -46,12 +46,7 @@
      * we don't print it all on one line, then multiple sessions will
      * clobber each others output.
      */
-<<<<<<< HEAD
-    printf("%5d %8s %17s %17s %17s %5s %5s %9s %5s %10s  %5s %5s %5s  %5s %5s %5s  %5s %5s %5s  %5s %5s %5s  %5s %5s %5s\n",
-=======
-    printf("%5d %8s %17s %17s %17s %5s %5s %5s %10s  %5s %5s %5s  %5s %5s %5s  %5s %5s %5s  %5s %5s %5s  %5s %5s %5s  %5s %5s %5s\n",
->>>>>>> a6624f1a
-
+    printf("%5d %8s %17s %17s %17s %5s %5s %5s %10s  %5s %5s %5s  %5s %5s %5s  %5s %5s %5s  %5s %5s %5s  %5s %5s %5s\n",
     pid,
     substr(session_id, 0, 8),
 
