--- conflicted
+++ resolved
@@ -6,11 +6,7 @@
 
 const MAX_FRM_LEN: usize = 1024 * 1024;
 
-<<<<<<< HEAD
-use crucible_common::{Block, RegionDefinition};
-=======
-use crucible_common::{Block, CrucibleError};
->>>>>>> f7316dad
+use crucible_common::{Block, CrucibleError, RegionDefinition};
 
 #[derive(Debug, PartialEq, Clone, Serialize, Deserialize)]
 pub enum Message {
